--- conflicted
+++ resolved
@@ -1,75 +1,4 @@
 {
-<<<<<<< HEAD
- "cells": [
-  {
-   "cell_type": "markdown",
-   "metadata": {
-    "colab_type": "text",
-    "id": "view-in-github"
-   },
-   "source": [
-    "<a href=\"https://colab.research.google.com/github/nerfstudio-project/nerfstudio/blob/tancik%2Fpolycam/colab/demo.ipynb\" target=\"_parent\"><img src=\"https://colab.research.google.com/assets/colab-badge.svg\" alt=\"Open In Colab\"/></a>"
-   ]
-  },
-  {
-   "cell_type": "markdown",
-   "metadata": {
-    "id": "SiiXJ7K_fePG"
-   },
-   "source": [
-    "<p align=\"center\">\n",
-    "    <picture>\n",
-    "    <source media=\"(prefers-color-scheme: dark)\" srcset=\"https://docs.nerf.studio/en/latest/_images/logo-dark.png\">\n",
-    "    <source media=\"(prefers-color-scheme: light)\" srcset=\"https://docs.nerf.studio/en/latest/_images/logo.png\">\n",
-    "    <img alt=\"nerfstudio\" src=\"https://docs.nerf.studio/en/latest/_images/logo.png\" width=\"400\">\n",
-    "    </picture>\n",
-    "</p>\n",
-    "\n",
-    "\n",
-    "# Nerfstudio: A collaboration friendly studio for NeRFs\n",
-    "\n",
-    "\n",
-    "![GitHub stars](https://img.shields.io/github/stars/nerfstudio-project/nerfstudio?color=gold&style=social)\n",
-    "\n",
-    "This colab shows how to train and view NeRFs from Nerfstudio both on pre-made datasets or from your own videos/images.\n",
-    "\n",
-    "\\\\\n",
-    "\n",
-    "Credit to [NeX](https://nex-mpi.github.io/) for Google Colab format."
-   ]
-  },
-  {
-   "cell_type": "markdown",
-   "metadata": {
-    "id": "Yyx5h6kz5ga7"
-   },
-   "source": [
-    "## Frequently Asked Questions\n",
-    "\n",
-    "*  **Downloading custom data is stalling (no output):**\n",
-    "    * This is a bug in Colab. The data is processing, but may take a while to complete. You will know processing completed if `data/nerfstudio/custom_data/transforms.json` exists. Terminating the cell early will result in not being able to train.\n",
-    "*  **Processing custom data is taking a long time:**\n",
-    "    * The time it takes to process data depends on the number of images and its resolution. If processing is taking too long, try lowering the resolution of your custom data.\n",
-    "*  **Error: Data processing did not complete:**\n",
-    "    * This means that the data processing script did not fully complete. This could be because there were not enough images, or that the images were of low quality. We recommend images with little to no motion blur and lots of visual overlap of the scene to increase the chances of successful processing.\n",
-    "*   **Training is not showing progress**:\n",
-    "    * The lack of output is a bug in Colab. You can see the training progress from the viewer.\n",
-    "* **Viewer Quality is bad / Low resolution**:\n",
-    "    * This may be because more GPU is being used on training that rendering the viewer. Try pausing training or decreasing training utilization.\n",
-    "* **WARNING: Running pip as the 'root' user...:**:\n",
-    "    * This and other pip warnings or errors can be safely ignored.\n",
-    "* **Other problems?**\n",
-    "    * Feel free to create an issue on our [GitHub repo](https://github.com/nerfstudio-project/nerfstudio).\n"
-   ]
-  },
-  {
-   "cell_type": "code",
-   "execution_count": 1,
-   "metadata": {
-    "cellView": "form",
-    "colab": {
-     "base_uri": "https://localhost:8080/"
-=======
   "cells": [
     {
       "cell_type": "markdown",
@@ -271,158 +200,8 @@
         "\n",
         "print(\"Data Processing Succeeded!\")"
       ]
->>>>>>> 96f269cc
-    },
-    "id": "RGr33zHaHak0",
-    "outputId": "2641dce6-cd57-4d31-d8b1-860bc1adf17f"
-   },
-   "outputs": [
-    {
-<<<<<<< HEAD
-     "name": "stdout",
-     "output_type": "stream",
-     "text": [
-      "⏬ Downloading https://github.com/jaimergp/miniforge/releases/latest/download/Mambaforge-colab-Linux-x86_64.sh...\n",
-      "📦 Installing...\n",
-      "📌 Adjusting configuration...\n",
-      "🩹 Patching environment...\n",
-      "⏲ Done in 0:00:27\n",
-      "🔁 Restarting kernel...\n"
-     ]
-    }
-   ],
-   "source": [
-    "# @markdown <h1>Install Conda (requires runtime restart)</h1>\n",
-    "\n",
-    "!pip install -q condacolab\n",
-    "import condacolab\n",
-    "\n",
-    "condacolab.install()"
-   ]
-  },
-  {
-   "cell_type": "code",
-   "execution_count": null,
-   "metadata": {
-    "cellView": "form",
-    "id": "9oyLHl8QfYwP"
-   },
-   "outputs": [],
-   "source": [
-    "# @markdown <h1>Install Nerfstudio and Dependencies (~10 min)</h1>\n",
-    "\n",
-    "%cd /content/\n",
-    "!pip install --upgrade pip\n",
-    "!pip install torch==1.12.1+cu113 torchvision==0.13.1+cu113 -f https://download.pytorch.org/whl/torch_stable.html\n",
-    "\n",
-    "# Installing TinyCuda\n",
-    "%cd /content/\n",
-    "!gdown \"https://drive.google.com/u/1/uc?id=1q8fuc-Mqiev5GTBTRA5UPgCaQDzuqKqj\"\n",
-    "!pip install tinycudann-1.6-cp37-cp37m-linux_x86_64.whl\n",
-    "\n",
-    "# Installing COLMAP\n",
-    "%cd /content/\n",
-    "!conda install -c conda-forge colmap\n",
-    "\n",
-    "# Install nerfstudio\n",
-    "%cd /content/\n",
-    "# !pip install nerfstudio\n",
-    "!pip install git+https://github.com/nerfstudio-project/nerfstudio.git"
-   ]
-  },
-  {
-   "cell_type": "code",
-   "execution_count": null,
-   "metadata": {
-    "cellView": "form",
-    "id": "msVLprI4gRA4"
-   },
-   "outputs": [],
-   "source": [
-    "# @markdown <h1> Downloading and Processing Data</h1>\n",
-    "# @markdown <h3>Pick the preset scene or upload your own images/video</h3>\n",
-    "import os\n",
-    "import glob\n",
-    "from google.colab import files\n",
-    "from IPython.core.display import display, HTML\n",
-    "\n",
-    "scene = \"\\uD83D\\uDDBC poster\"  # @param ['🖼 poster', '🚜 dozer', '🌄 desolation', '📤 upload your images' , '🎥 upload your own video', '🔺 upload Polycam data', '💽 upload your own Record3D data']\n",
-    "scene = \" \".join(scene.split(\" \")[1:])\n",
-    "\n",
-    "if scene == \"upload Polycam data\":\n",
-    "    %cd /content/\n",
-    "    !mkdir -p /content/data/nerfstudio/custom_data\n",
-    "    %cd /content/data/nerfstudio/custom_data/\n",
-    "    uploaded = files.upload()\n",
-    "    dir = os.getcwd()\n",
-    "    if len(uploaded.keys()) > 1:\n",
-    "        print(\"ERROR, upload a single .zip file when processing Polycam data\")\n",
-    "    dataset_dir = [os.path.join(dir, f) for f in uploaded.keys()][0]\n",
-    "    !ns-process-data polycam --data $dataset_dir --output-dir /content/data/nerfstudio/custom_data/\n",
-    "    scene = \"custom_data\"\n",
-    "elif scene == \"upload your own Record3D data\":\n",
-    "    display(HTML(\"<h3>Zip your Record3D folder, and upload.</h3>\"))\n",
-    "    display(\n",
-    "        HTML(\n",
-    "            '<h3>More information on Record3D can be found <a href=\"https://docs.nerf.studio/en/latest/quickstart/custom_dataset.html#record3d-capture\" target=\"_blank\">here</a>.</h3>'\n",
-    "        )\n",
-    "    )\n",
-    "    %cd /content/\n",
-    "    !mkdir -p /content/data/nerfstudio/custom_data\n",
-    "    %cd /content/data/nerfstudio/custom_data/\n",
-    "    uploaded = files.upload()\n",
-    "    dir = os.getcwd()\n",
-    "    preupload_datasets = [os.path.join(dir, f) for f in uploaded.keys()]\n",
-    "    record_3d_zipfile = preupload_datasets[0]\n",
-    "    !unzip $record_3d_zipfile -d /content/data/nerfstudio/custom_data\n",
-    "    custom_data_directory = glob.glob(\"/content/data/nerfstudio/custom_data/*\")[0]\n",
-    "    !ns-process-data record3d --data $custom_data_directory --output-dir /content/data/nerfstudio/custom_data/\n",
-    "    scene = \"custom_data\"\n",
-    "elif scene in [\"upload your images\", \"upload your own video\"]:\n",
-    "    display(HTML(\"<h3>Select your custom data</h3>\"))\n",
-    "    display(HTML(\"<p/>You can select multiple images by pressing ctrl, cmd or shift and click.<p>\"))\n",
-    "    display(\n",
-    "        HTML(\n",
-    "            \"<p/>Note: This may take time, especially on hires inputs, so we recommend to download dataset after creation.<p>\"\n",
-    "        )\n",
-    "    )\n",
-    "    !mkdir -p /content/data/nerfstudio/custom_data\n",
-    "    if scene == \"upload your images\":\n",
-    "        !mkdir -p /content/data/nerfstudio/custom_data/raw_images\n",
-    "        %cd /content/data/nerfstudio/custom_data/raw_images\n",
-    "        uploaded = files.upload()\n",
-    "        dir = os.getcwd()\n",
-    "    else:\n",
-    "        %cd /content/data/nerfstudio/custom_data/\n",
-    "        uploaded = files.upload()\n",
-    "        dir = os.getcwd()\n",
-    "    preupload_datasets = [os.path.join(dir, f) for f in uploaded.keys()]\n",
-    "    del uploaded\n",
-    "    %cd /content/\n",
-    "\n",
-    "    if scene == \"upload your images\":\n",
-    "        !ns-process-data images --data /content/data/nerfstudio/custom_data/raw_images --output-dir /content/data/nerfstudio/custom_data/\n",
-    "    else:\n",
-    "        video_path = preupload_datasets[0]\n",
-    "        !ns-process-data video --data $video_path --output-dir /content/data/nerfstudio/custom_data/\n",
-    "\n",
-    "    scene = \"custom_data\"\n",
-    "else:\n",
-    "    %cd /content/\n",
-    "    !ns-download-data nerfstudio --capture-name=$scene\n",
-    "\n",
-    "print(\"Data Processing Succeeded!\")"
-   ]
-  },
-  {
-   "cell_type": "code",
-   "execution_count": 2,
-   "metadata": {
-    "cellView": "form",
-    "colab": {
-     "base_uri": "https://localhost:8080/",
-     "height": 928
-=======
+    },
+    {
       "cell_type": "code",
       "execution_count": null,
       "metadata": {
@@ -499,105 +278,91 @@
         "from IPython import display\n",
         "display.IFrame(src=url, height=800, width=\"100%\")"
       ]
->>>>>>> 96f269cc
-    },
-    "id": "VoKDxqEcjmfC",
-    "outputId": "d2919aa4-96dd-4e50-829f-289e4208882b"
-   },
-   "outputs": [
-    {
-     "name": "stdout",
-     "output_type": "stream",
-     "text": [
-      "/content\n",
-      "\u001b[K\u001b[?25h/tools/node/bin/lt -> /tools/node/lib/node_modules/localtunnel/bin/lt.js\n",
-      "\u001b[K\u001b[?25h+ localtunnel@2.0.2\n",
-      "added 22 packages from 22 contributors in 2.07s\n",
-      "https://viewer.nerf.studio/?websocket_url=wss://cyan-facts-matter-34-91-1-218.loca.lt\n",
-      "You may need to click Refresh Page after you start training!\n"
-     ]
-    },
-    {
-     "data": {
-      "text/html": [
-       "\n",
-       "        <iframe\n",
-       "            width=\"100%\"\n",
-       "            height=\"800\"\n",
-       "            src=\"https://viewer.nerf.studio/?websocket_url=wss://cyan-facts-matter-34-91-1-218.loca.lt\"\n",
-       "            frameborder=\"0\"\n",
-       "            allowfullscreen\n",
-       "        ></iframe>\n",
-       "        "
+    },
+    {
+      "cell_type": "code",
+      "execution_count": null,
+      "metadata": {
+        "cellView": "form",
+        "id": "m_N8_cLfjoXD"
+      },
+      "outputs": [],
+      "source": [
+        "#@markdown <h1>Start Training</h1>\n",
+        "\n",
+        "%cd /content\n",
+        "if os.path.exists(f\"data/nerfstudio/{scene}/transforms.json\"):\n",
+        "    !ns-train nerfacto --viewer.websocket-port 7007 nerfstudio-data --data data/nerfstudio/$scene --downscale-factor 4\n",
+        "else:\n",
+        "    display(HTML('<h3 style=\"color:red\">Error: Data processing did not complete</h3>'))\n",
+        "    display(HTML('<h3>Please re-run `Downloading and Processing Data`, or view the FAQ for more info.</h3>'))"
+      ]
+    },
+    {
+      "cell_type": "code",
+      "execution_count": null,
+      "metadata": {
+        "cellView": "form",
+        "colab": {
+          "base_uri": "https://localhost:8080/"
+        },
+        "id": "WGt8ukG6Htg3",
+        "outputId": "fa946890-c7d8-4e46-a54e-7231bc5a2059"
+      },
+      "outputs": [
+        {
+          "name": "stdout",
+          "output_type": "stream",
+          "text": [
+            "\u001b[2;36m[19:48:48]\u001b[0m\u001b[2;36m \u001b[0mSkipping \u001b[1;36m0\u001b[0m files in dataset split train.                                          \u001b]8;id=527413;file:///content/nerfstudio/nerfstudio/data/dataparsers/nerfstudio_dataparser.py\u001b\\\u001b[2mnerfstudio_dataparser.py\u001b[0m\u001b]8;;\u001b\\\u001b[2m:\u001b[0m\u001b]8;id=243595;file:///content/nerfstudio/nerfstudio/data/dataparsers/nerfstudio_dataparser.py#91\u001b\\\u001b[2m91\u001b[0m\u001b]8;;\u001b\\\n",
+            "\u001b[2;36m          \u001b[0m\u001b[2;36m \u001b[0mSkipping \u001b[1;36m0\u001b[0m files in dataset split test.                                           \u001b]8;id=109270;file:///content/nerfstudio/nerfstudio/data/dataparsers/nerfstudio_dataparser.py\u001b\\\u001b[2mnerfstudio_dataparser.py\u001b[0m\u001b]8;;\u001b\\\u001b[2m:\u001b[0m\u001b]8;id=464675;file:///content/nerfstudio/nerfstudio/data/dataparsers/nerfstudio_dataparser.py#91\u001b\\\u001b[2m91\u001b[0m\u001b]8;;\u001b\\\n",
+            "\u001b[2KLoading data batch \u001b[90m━━━━━━━━━━━━━━━━━━━━━━━━━━━━━━━━━━━━━━━━\u001b[0m \u001b[35m100%\u001b[0m \u001b[36m0:00:00\u001b[0m\n",
+            "\u001b[?25h/usr/local/lib/python3.7/site-packages/torch/utils/data/dataloader.py:566: UserWarning: This DataLoader will create 4 worker processes in total. Our suggested max number of worker in current system is 2, which is smaller than what this DataLoader is going to create. Please be aware that excessive worker creation might get DataLoader running slow or even freeze, lower the worker number to avoid potential slowness/freeze if necessary.\n",
+            "  cpuset_checked))\n",
+            "\u001b[2KLoading data batch \u001b[90m━━━━━━━━━━━━━━━━━━━━━━━━━━━━━━━━━━━━━━━━\u001b[0m \u001b[35m100%\u001b[0m \u001b[36m0:00:00\u001b[0m\n",
+            "\u001b[?25h/usr/local/lib/python3.7/site-packages/torchvision/models/_utils.py:209: UserWarning: The parameter 'pretrained' is deprecated since 0.13 and will be removed in 0.15, please use 'weights' instead.\n",
+            "  f\"The parameter '{pretrained_param}' is deprecated since 0.13 and will be removed in 0.15, \"\n",
+            "/usr/local/lib/python3.7/site-packages/torchvision/models/_utils.py:223: UserWarning: Arguments other than a weight enum or `None` for 'weights' are deprecated since 0.13 and will be removed in 0.15. The current behavior is equivalent to passing `weights=AlexNet_Weights.IMAGENET1K_V1`. You can also use `weights=AlexNet_Weights.DEFAULT` to get the most up-to-date weights.\n",
+            "  warnings.warn(msg)\n",
+            "Loading latest checkpoint from load_dir\n",
+            "✅ Done loading checkpoint from \n",
+            "outputs/data-nerfstudio-poster/nerfacto/\u001b[1;36m2022\u001b[0m-\u001b[1;36m10\u001b[0m-29_192844/nerfstudio_models/step-\u001b[1;36m000014000.\u001b[0mckpt\n",
+            "\u001b[1;32mCreating trajectory video\u001b[0m\n",
+            "\u001b[2K🎥 Rendering 🎥 \u001b[90m━━━━━━━━━━━━━━━━━━━━━━━━━━━━━━━━━━━━━━━━\u001b[0m \u001b[35m100%\u001b[0m \u001b[31m0.14 fps\u001b[0m \u001b[33m11:47\u001b[0m\n",
+            "\u001b[2K\u001b[32m(  ●   )\u001b[0m \u001b[33mSaving video\u001b[0m\n",
+            "\u001b[1A\u001b[2K\u001b[92m────────────────────────────────────────────── \u001b[0m\u001b[32m 🎉 🎉 🎉 Success 🎉 🎉 🎉\u001b[0m\u001b[92m ──────────────────────────────────────────────\u001b[0m\n",
+            "                                           \u001b[32mSaved video to renders/output.mp4\u001b[0m                                            \n",
+            "\u001b[0m"
+          ]
+        }
       ],
-      "text/plain": [
-       "<IPython.lib.display.IFrame at 0x7f1d0da6f950>"
-      ]
-     },
-     "execution_count": 2,
-     "metadata": {},
-     "output_type": "execute_result"
+      "source": [
+        "#@title # Render Video { vertical-output: true }\n",
+        "#@markdown <h3>Export the camera path from within the viewer, then run this cell.</h3>\n",
+        "#@markdown <h5>The rendered video should be at renders/output.mp4!</h5>\n",
+        "\n",
+        "\n",
+        "base_dir = \"/content/outputs/data-nerfstudio-\" + scene + \"/nerfacto/\"\n",
+        "training_run_dir = base_dir + os.listdir(base_dir)[0]\n",
+        "\n",
+        "from IPython.core.display import display, HTML\n",
+        "display(HTML('<h3>Upload the camera path JSON.</h3>'))\n",
+        "%cd $training_run_dir\n",
+        "uploaded = files.upload()\n",
+        "uploaded_camera_path_filename = list(uploaded.keys())[0]\n",
+        "\n",
+        "config_filename = training_run_dir + \"/config.yml\"\n",
+        "camera_path_filename = training_run_dir + \"/\" + uploaded_camera_path_filename\n",
+        "camera_path_filename = camera_path_filename.replace(\" \", \"\\\\ \").replace(\"(\", \"\\\\(\").replace(\")\", \"\\\\)\")\n",
+        "\n",
+        "%cd /content/\n",
+        "!ns-render --load-config $config_filename --traj filename --camera-path-filename $camera_path_filename --output-path renders/output.mp4"
+      ]
     }
-   ],
-   "source": [
-    "#@markdown <h1>Set up and Start Viewer</h1>\n",
-    "\n",
-    "%cd /content\n",
-    "\n",
-    "# Install localtunnel\n",
-    "# We are using localtunnel https://github.com/localtunnel/localtunnel but ngrok could also be used\n",
-    "!npm install -g localtunnel\n",
-    "\n",
-    "# Tunnel port 7007, the default for\n",
-    "!rm url.txt 2> /dev/null\n",
-    "get_ipython().system_raw('lt --port 7007 >> url.txt 2>&1 &')\n",
-    "\n",
-    "import time\n",
-    "time.sleep(3) # the previous command needs time to write to url.txt\n",
-    "\n",
-    "\n",
-    "with open('url.txt') as f:\n",
-    "  lines = f.readlines()\n",
-    "websocket_url = lines[0].split(\": \")[1].strip().replace(\"https\", \"wss\")\n",
-    "# from nerfstudio.utils.io import load_from_json\n",
-    "# from pathlib import Path\n",
-    "# json_filename = \"nerfstudio/nerfstudio/viewer/app/package.json\"\n",
-    "# version = load_from_json(Path(json_filename))[\"version\"]\n",
-    "url = f\"https://viewer.nerf.studio/?websocket_url={websocket_url}\"\n",
-    "print(url)\n",
-    "print(\"You may need to click Refresh Page after you start training!\")\n",
-    "from IPython import display\n",
-    "display.IFrame(src=url, height=800, width=\"100%\")"
-   ]
-  },
-  {
-   "cell_type": "code",
-   "execution_count": null,
-   "metadata": {
-    "cellView": "form",
-    "id": "m_N8_cLfjoXD"
-   },
-   "outputs": [],
-   "source": [
-    "# @markdown <h1>Start Training</h1>\n",
-    "\n",
-    "%cd /content\n",
-    "if os.path.exists(f\"data/nerfstudio/{scene}/transforms.json\"):\n",
-    "    !ns-train nerfacto --viewer.websocket-port 7007 nerfstudio-data --data data/nerfstudio/$scene --downscale-factor 4\n",
-    "else:\n",
-    "    display(HTML('<h3 style=\"color:red\">Error: Data processing did not complete</h3>'))\n",
-    "    display(HTML(\"<h3>Please re-run `Downloading and Processing Data`, or view the FAQ for more info.</h3>\"))"
-   ]
-  },
-  {
-   "cell_type": "code",
-   "execution_count": null,
-   "metadata": {
-    "cellView": "form",
+  ],
+  "metadata": {
+    "accelerator": "GPU",
     "colab": {
-<<<<<<< HEAD
-     "base_uri": "https://localhost:8080/"
-=======
       "provenance": [],
       "include_colab_link": true
     },
@@ -606,86 +371,17 @@
       "display_name": "Python 3.8.13 ('nerfstudio')",
       "language": "python",
       "name": "python3"
->>>>>>> 96f269cc
-    },
-    "id": "WGt8ukG6Htg3",
-    "outputId": "fa946890-c7d8-4e46-a54e-7231bc5a2059"
-   },
-   "outputs": [
-    {
-     "name": "stdout",
-     "output_type": "stream",
-     "text": [
-      "\u001b[2;36m[19:48:48]\u001b[0m\u001b[2;36m \u001b[0mSkipping \u001b[1;36m0\u001b[0m files in dataset split train.                                          \u001b]8;id=527413;file:///content/nerfstudio/nerfstudio/data/dataparsers/nerfstudio_dataparser.py\u001b\\\u001b[2mnerfstudio_dataparser.py\u001b[0m\u001b]8;;\u001b\\\u001b[2m:\u001b[0m\u001b]8;id=243595;file:///content/nerfstudio/nerfstudio/data/dataparsers/nerfstudio_dataparser.py#91\u001b\\\u001b[2m91\u001b[0m\u001b]8;;\u001b\\\n",
-      "\u001b[2;36m          \u001b[0m\u001b[2;36m \u001b[0mSkipping \u001b[1;36m0\u001b[0m files in dataset split test.                                           \u001b]8;id=109270;file:///content/nerfstudio/nerfstudio/data/dataparsers/nerfstudio_dataparser.py\u001b\\\u001b[2mnerfstudio_dataparser.py\u001b[0m\u001b]8;;\u001b\\\u001b[2m:\u001b[0m\u001b]8;id=464675;file:///content/nerfstudio/nerfstudio/data/dataparsers/nerfstudio_dataparser.py#91\u001b\\\u001b[2m91\u001b[0m\u001b]8;;\u001b\\\n",
-      "\u001b[2KLoading data batch \u001b[90m━━━━━━━━━━━━━━━━━━━━━━━━━━━━━━━━━━━━━━━━\u001b[0m \u001b[35m100%\u001b[0m \u001b[36m0:00:00\u001b[0m\n",
-      "\u001b[?25h/usr/local/lib/python3.7/site-packages/torch/utils/data/dataloader.py:566: UserWarning: This DataLoader will create 4 worker processes in total. Our suggested max number of worker in current system is 2, which is smaller than what this DataLoader is going to create. Please be aware that excessive worker creation might get DataLoader running slow or even freeze, lower the worker number to avoid potential slowness/freeze if necessary.\n",
-      "  cpuset_checked))\n",
-      "\u001b[2KLoading data batch \u001b[90m━━━━━━━━━━━━━━━━━━━━━━━━━━━━━━━━━━━━━━━━\u001b[0m \u001b[35m100%\u001b[0m \u001b[36m0:00:00\u001b[0m\n",
-      "\u001b[?25h/usr/local/lib/python3.7/site-packages/torchvision/models/_utils.py:209: UserWarning: The parameter 'pretrained' is deprecated since 0.13 and will be removed in 0.15, please use 'weights' instead.\n",
-      "  f\"The parameter '{pretrained_param}' is deprecated since 0.13 and will be removed in 0.15, \"\n",
-      "/usr/local/lib/python3.7/site-packages/torchvision/models/_utils.py:223: UserWarning: Arguments other than a weight enum or `None` for 'weights' are deprecated since 0.13 and will be removed in 0.15. The current behavior is equivalent to passing `weights=AlexNet_Weights.IMAGENET1K_V1`. You can also use `weights=AlexNet_Weights.DEFAULT` to get the most up-to-date weights.\n",
-      "  warnings.warn(msg)\n",
-      "Loading latest checkpoint from load_dir\n",
-      "✅ Done loading checkpoint from \n",
-      "outputs/data-nerfstudio-poster/nerfacto/\u001b[1;36m2022\u001b[0m-\u001b[1;36m10\u001b[0m-29_192844/nerfstudio_models/step-\u001b[1;36m000014000.\u001b[0mckpt\n",
-      "\u001b[1;32mCreating trajectory video\u001b[0m\n",
-      "\u001b[2K🎥 Rendering 🎥 \u001b[90m━━━━━━━━━━━━━━━━━━━━━━━━━━━━━━━━━━━━━━━━\u001b[0m \u001b[35m100%\u001b[0m \u001b[31m0.14 fps\u001b[0m \u001b[33m11:47\u001b[0m\n",
-      "\u001b[2K\u001b[32m(  ●   )\u001b[0m \u001b[33mSaving video\u001b[0m\n",
-      "\u001b[1A\u001b[2K\u001b[92m────────────────────────────────────────────── \u001b[0m\u001b[32m 🎉 🎉 🎉 Success 🎉 🎉 🎉\u001b[0m\u001b[92m ──────────────────────────────────────────────\u001b[0m\n",
-      "                                           \u001b[32mSaved video to renders/output.mp4\u001b[0m                                            \n",
-      "\u001b[0m"
-     ]
+    },
+    "language_info": {
+      "name": "python",
+      "version": "3.8.13"
+    },
+    "vscode": {
+      "interpreter": {
+        "hash": "c59f626636933ef1dc834fb3684b382f705301c5306cf8436d2da634c2289783"
+      }
     }
-   ],
-   "source": [
-    "# @title # Render Video { vertical-output: true }\n",
-    "# @markdown <h3>Export the camera path from within the viewer, then run this cell.</h3>\n",
-    "# @markdown <h5>The rendered video should be at renders/output.mp4!</h5>\n",
-    "\n",
-    "\n",
-    "base_dir = \"/content/outputs/data-nerfstudio-\" + scene + \"/nerfacto/\"\n",
-    "training_run_dir = base_dir + os.listdir(base_dir)[0]\n",
-    "\n",
-    "from IPython.core.display import display, HTML\n",
-    "\n",
-    "display(HTML(\"<h3>Upload the camera path JSON.</h3>\"))\n",
-    "%cd $training_run_dir\n",
-    "uploaded = files.upload()\n",
-    "uploaded_camera_path_filename = list(uploaded.keys())[0]\n",
-    "\n",
-    "config_filename = training_run_dir + \"/config.yml\"\n",
-    "camera_path_filename = training_run_dir + \"/\" + uploaded_camera_path_filename\n",
-    "camera_path_filename = camera_path_filename.replace(\" \", \"\\\\ \").replace(\"(\", \"\\\\(\").replace(\")\", \"\\\\)\")\n",
-    "\n",
-    "%cd /content/\n",
-    "!ns-render --load-config $config_filename --traj filename --camera-path-filename $camera_path_filename --output-path renders/output.mp4"
-   ]
-  }
- ],
- "metadata": {
-  "accelerator": "GPU",
-  "colab": {
-   "collapsed_sections": [],
-   "include_colab_link": true,
-   "provenance": []
   },
-  "gpuClass": "standard",
-  "kernelspec": {
-   "display_name": "Python 3.8.13 ('nerfstudio')",
-   "language": "python",
-   "name": "python3"
-  },
-  "language_info": {
-   "name": "python",
-   "version": "3.8.13"
-  },
-  "vscode": {
-   "interpreter": {
-    "hash": "c59f626636933ef1dc834fb3684b382f705301c5306cf8436d2da634c2289783"
-   }
-  }
- },
- "nbformat": 4,
- "nbformat_minor": 0
+  "nbformat": 4,
+  "nbformat_minor": 0
 }