--- conflicted
+++ resolved
@@ -92,7 +92,6 @@
         "!make  -j4\n",
         "!sudo make install\n",
         "%cd /content/\n",
-<<<<<<< HEAD
         "!sudo apt-get install \\\n",
         "    git \\\n",
         "    cmake \\\n",
@@ -124,9 +123,7 @@
         "!sudo apt-get install -y \\\n",
         "    nvidia-cuda-toolkit \\\n",
         "    nvidia-cuda-toolkit-gcc\n",
-=======
-        "!apt-get install colmap\n",
->>>>>>> 1aba4ea7
+
         "\n",
         "# Install nerfstudio\n",
         "%cd /content/\n",
