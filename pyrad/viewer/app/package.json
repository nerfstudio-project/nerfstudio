{
<<<<<<< HEAD
    "name": "viewer",
    "homepage": "https://ethanweber.me/pyrad-private/",
    "version": "0.0.0",
    "private": true,
    "dependencies": {
        "@testing-library/jest-dom": "^5.16.4",
        "@testing-library/react": "^13.3.0",
        "@testing-library/user-event": "^14.2.0",
        "ccapture.js": "github:aceslowman/ccapture.js#npm-fix",
        "dat.gui": "^0.7.9",
        "msgpack-lite": "^0.1.26",
        "react": "^18.1.0",
        "react-dom": "^18.1.0",
        "react-scripts": "^5.0.1",
        "socket.io-client": "^4.5.1",
        "three": "^0.142.0",
        "websocket": "^1.0.34"
    },
    "scripts": {
        "start": "react-scripts start",
        "build": "react-scripts build",
        "test": "react-scripts test",
        "eject": "react-scripts eject",
        "electron": "electron ."
    },
    "eslintConfig": {
        "extends": "react-app"
    },
    "browserslist": {
        "production": [
            ">0.2%",
            "not dead",
            "not op_mini all"
        ],
        "development": [
            "last 1 chrome version",
            "last 1 firefox version",
            "last 1 safari version"
        ]
    },
    "main": "public/electron.js",
    "author": "",
    "license": "ISC",
    "description": "",
    "devDependencies": {
        "concurrently": "^7.2.1",
        "electron": "^19.0.4",
        "electron-is-dev": "^2.0.0",
        "typescript": "^4.7.3",
        "wait-on": "^6.0.1"
    }
=======
  "name": "viewer",
  "version": "0.0.0",
  "private": true,
  "dependencies": {
    "@testing-library/jest-dom": "^5.16.4",
    "@testing-library/react": "^13.3.0",
    "@testing-library/user-event": "^14.2.0",
    "ccapture.js": "github:aceslowman/ccapture.js#npm-fix",
    "dat.gui": "^0.7.9",
    "msgpack-lite": "^0.1.26",
    "react": "^18.1.0",
    "react-dom": "^18.1.0",
    "react-scripts": "^5.0.1",
    "socket.io-client": "^4.5.1",
    "three": "^0.142.0",
    "websocket": "^1.0.34"
  },
  "scripts": {
    "start": "react-scripts start",
    "build": "react-scripts build",
    "test": "react-scripts test",
    "eject": "react-scripts eject",
    "electron": "electron ."
  },
  "eslintConfig": {
    "extends": "react-app"
  },
  "browserslist": {
    "production": [
      ">0.2%",
      "not dead",
      "not op_mini all"
    ],
    "development": [
      "last 1 chrome version",
      "last 1 firefox version",
      "last 1 safari version"
    ]
  },
  "main": "public/electron.js",
  "author": "",
  "license": "ISC",
  "description": "",
  "devDependencies": {
    "concurrently": "^7.2.1",
    "electron": "^19.0.4",
    "electron-is-dev": "^2.0.0",
    "typescript": "^4.7.3",
    "wait-on": "^6.0.1"
  }
>>>>>>> 56661b5d
}<|MERGE_RESOLUTION|>--- conflicted
+++ resolved
@@ -1,58 +1,6 @@
 {
-<<<<<<< HEAD
-    "name": "viewer",
-    "homepage": "https://ethanweber.me/pyrad-private/",
-    "version": "0.0.0",
-    "private": true,
-    "dependencies": {
-        "@testing-library/jest-dom": "^5.16.4",
-        "@testing-library/react": "^13.3.0",
-        "@testing-library/user-event": "^14.2.0",
-        "ccapture.js": "github:aceslowman/ccapture.js#npm-fix",
-        "dat.gui": "^0.7.9",
-        "msgpack-lite": "^0.1.26",
-        "react": "^18.1.0",
-        "react-dom": "^18.1.0",
-        "react-scripts": "^5.0.1",
-        "socket.io-client": "^4.5.1",
-        "three": "^0.142.0",
-        "websocket": "^1.0.34"
-    },
-    "scripts": {
-        "start": "react-scripts start",
-        "build": "react-scripts build",
-        "test": "react-scripts test",
-        "eject": "react-scripts eject",
-        "electron": "electron ."
-    },
-    "eslintConfig": {
-        "extends": "react-app"
-    },
-    "browserslist": {
-        "production": [
-            ">0.2%",
-            "not dead",
-            "not op_mini all"
-        ],
-        "development": [
-            "last 1 chrome version",
-            "last 1 firefox version",
-            "last 1 safari version"
-        ]
-    },
-    "main": "public/electron.js",
-    "author": "",
-    "license": "ISC",
-    "description": "",
-    "devDependencies": {
-        "concurrently": "^7.2.1",
-        "electron": "^19.0.4",
-        "electron-is-dev": "^2.0.0",
-        "typescript": "^4.7.3",
-        "wait-on": "^6.0.1"
-    }
-=======
   "name": "viewer",
+  "homepage": "https://ethanweber.me/pyrad-private/",
   "version": "0.0.0",
   "private": true,
   "dependencies": {
@@ -102,5 +50,4 @@
     "typescript": "^4.7.3",
     "wait-on": "^6.0.1"
   }
->>>>>>> 56661b5d
 }