# Copyright 2022 The Plenoptix Team. All rights reserved.
#
# Licensed under the Apache License, Version 2.0 (the "License");
# you may not use this file except in compliance with the License.
# You may obtain a copy of the License at
#
#     http://www.apache.org/licenses/LICENSE-2.0
#
# Unless required by applicable law or agreed to in writing, software
# distributed under the License is distributed on an "AS IS" BASIS,
# WITHOUT WARRANTIES OR CONDITIONS OF ANY KIND, either express or implied.
# See the License for the specific language governing permissions and
# limitations under the License.

"""
Code to train model.
"""
import logging
import os
from typing import Dict

import torch
import torch.distributed as dist
from torch.nn.parallel import DistributedDataParallel as DDP
from torchtyping import TensorType

from pyrad.cameras.rays import RayBundle
from pyrad.data.dataloader import EvalDataloader, setup_dataset_eval, setup_dataset_train
from pyrad.graphs.base import setup_graph
from pyrad.optimizers.optimizers import setup_optimizers
from pyrad.utils import profiler, writer
from pyrad.utils.config import Config
from pyrad.utils.decorators import check_main_thread
from pyrad.utils.writer import EventName, TimeWriter
<<<<<<< HEAD
from pyrad.viewer.server import vis_utils
from pyrad.viewer.server.utils import get_intrinsics_matrix_and_camera_to_world_h
from pyrad.viewer.server.visualizer import Viewer
=======
from pyrad.viewer.backend import vis_utils
>>>>>>> 56661b5d

logging.getLogger("PIL").setLevel(logging.WARNING)


class Trainer:
    """Training class

    Args:
        config (Config): The configuration object.
        local_rank (int, optional): Local rank of the process. Defaults to 0.
        world_size (int, optional): World size of the process. Defaults to 1.
    """

    def __init__(self, config: Config, local_rank: int = 0, world_size: int = 1):
        self.config = config
        self.local_rank = local_rank
        self.world_size = world_size
        self.device = "cpu" if world_size == 0 else f"cuda:{local_rank}"
        # dataset variables
        self.dataset_inputs_train = None
        self.dataloader_train = None
        self.dataloader_eval = None
        # model variables
        self.graph = None
        self.optimizers = None
        self.start_step = 0
        # logging variables
        writer.setup_event_writers(config.logging, max_iter=config.trainer.max_num_iterations)
        profiler.setup_profiler(config.logging)
<<<<<<< HEAD

        self.vis = None
        if self.config.viewer.enable:
            self.vis = Viewer(zmq_url=self.config.viewer.zmq_url)
            logging.info("Connected to viewer at %s", self.config.viewer.zmq_url)
            self.vis.delete()
        else:
            logging.info("Continuing without viewer.")
=======
        # visualizer variable
        self.visualizer_state = vis_utils.VisualizerState(config.viewer)
>>>>>>> 56661b5d

    def setup(self, test_mode=False):
        """Setup the Trainer by calling other setup functions."""
        self.dataset_inputs_train, self.dataloader_train = setup_dataset_train(self.config.data, device=self.device)
        _, self.dataloader_eval = setup_dataset_eval(self.config.data, test_mode=test_mode, device=self.device)
        self.graph = setup_graph(self.config.graph, self.dataset_inputs_train, device=self.device)
        self.optimizers = setup_optimizers(self.config.optimizers, self.graph.get_param_groups())

        if self.config.trainer.resume_train.load_dir:
            self._load_checkpoint()

        if self.world_size > 1:
            self.graph = DDP(self.graph, device_ids=[self.local_rank])
            dist.barrier(device_ids=[self.local_rank])

        self.graph.register_callbacks()

    @classmethod
    def get_aggregated_loss(cls, loss_dict: Dict[str, torch.tensor]):
        """Returns the aggregated losses and the scalar for calling .backwards() on.
        # TODO: move this out to another file/class/etc.
        """
        loss_sum = 0.0
        for loss_name in loss_dict.keys():
            # TODO(ethan): add loss weightings here from a config
            loss_sum += loss_dict[loss_name]
        return loss_sum

    def train(self) -> None:
        """Train the model."""
        self.visualizer_state.init_scene(
            image_dataset=self.dataloader_train.image_sampler.dataset, dataset_inputs=self.dataset_inputs_train
        )
        with TimeWriter(writer, EventName.TOTAL_TRAIN_TIME):
            num_iterations = self.config.trainer.max_num_iterations
            iter_dataloader_train = iter(self.dataloader_train)
            for step in range(self.start_step, self.start_step + num_iterations):
                with TimeWriter(writer, EventName.ITER_LOAD_TIME, step=step):
                    ray_indices, batch = next(iter_dataloader_train)

                with TimeWriter(writer, EventName.ITER_TRAIN_TIME, step=step) as t:
                    loss_dict = self.train_iteration(ray_indices, batch, step)
                writer.put_scalar(name=EventName.RAYS_PER_SEC, scalar=ray_indices.shape[0] / t.duration, step=step)

                if step != 0 and step % self.config.logging.steps_per_log == 0:
                    writer.put_dict(name="Loss/train-loss_dict", scalar_dict=loss_dict, step=step)
                if step != 0 and self.config.trainer.steps_per_save and step % self.config.trainer.steps_per_save == 0:
                    self._save_checkpoint(self.config.trainer.model_dir, step)
                if step % self.config.trainer.steps_per_test == 0:
                    self.eval_with_dataloader(self.dataloader_eval, step=step)
                self._write_out_storage(step)
                self.visualizer_state.update_scene(step, self.graph)

        self._write_out_storage(num_iterations)

    def _write_out_storage(self, step: int) -> None:
        """Perform writes only during appropriate time steps

        Args:
            step (int): Current training step.
        """
        if (
            step % self.config.logging.steps_per_log == 0
            or (self.config.trainer.steps_per_save and step % self.config.trainer.steps_per_save == 0)
            or step % self.config.trainer.steps_per_test == 0
            or step == self.config.trainer.max_num_iterations
        ):
            writer.write_out_storage()

    def _load_checkpoint(self) -> None:
        """helper function to load graph and optimizer from prespecified checkpoint"""
        load_config = self.config.trainer.resume_train
        load_path = os.path.join(load_config.load_dir, f"step-{load_config.load_step:09d}.ckpt")
        assert os.path.exists(load_path), f"Checkpoint {load_path} does not exist"
        loaded_state = torch.load(load_path, map_location="cpu")
        self.start_step = loaded_state["step"] + 1
        # load the checkpoints for graph and optimizer
        self.graph.load_graph(loaded_state)
        self.optimizers.load_optimizers(loaded_state)
        logging.info("done loading checkpoint from %s", load_path)

    @check_main_thread
    def _save_checkpoint(self, output_dir: str, step: int) -> None:
        """Save the model and optimizers

        Args:
            output_dir (str): directory to save the checkpoint
            step (int): number of steps in training for given checkpoint
        """
        if not os.path.exists(output_dir):
            os.makedirs(output_dir)
        ckpt_path = os.path.join(output_dir, f"step-{step:09d}.ckpt")
        torch.save(
            {
                "step": step,
                "model": self.graph.module.state_dict() if hasattr(self.graph, "module") else self.graph.state_dict(),
                "optimizers": {k: v.state_dict() for (k, v) in self.optimizers.optimizers.items()},
            },
            ckpt_path,
        )

    @profiler.time_function
    def train_iteration(self, ray_indices: TensorType["num_rays", 3], batch: dict, step: int) -> Dict[str, float]:
        """Run one iteration with a batch of inputs.

        Args:
            ray_indices (TensorType["num_rays", 3]): Contains camera, row, and col indicies for target rays.
            batch (dict): Batch of training data.
            step (int): Current training step.

        Returns:
            Dict[str, float]: Dictionary of model losses.
        """
        _, loss_dict = self.graph.forward(ray_indices, batch=batch)
        loss = loss_dict["aggregated_loss"]
        self.optimizers.zero_grad_all()
        loss.backward()
        self.optimizers.optimizer_step_all()
        self.optimizers.scheduler_step_all(step)
        if self.graph.callbacks:
            for func_ in self.graph.callbacks:
                func_.after_step(step)
        return loss_dict

    @profiler.time_function
    def test_image(self, camera_ray_bundle: RayBundle, batch: dict, step: int = None) -> float:
        """Test a specific image.

        Args:
            camera_ray_bundle (RayBundle): Bundle of test rays.
            batch (dict): Batch of data.
            step (int): Current training step.

        Returns:
            float: PSNR
        """
        self.graph.eval()
        image_idx = int(camera_ray_bundle.camera_indices[0, 0])
        outputs = self.graph.get_outputs_for_camera_ray_bundle(camera_ray_bundle)
        psnr = self.graph.log_test_image_outputs(image_idx, step, batch, outputs)
        self.graph.train()
        return psnr

<<<<<<< HEAD
    def draw_scene_in_viewer(self):
        """Draw some images and the scene aabb in the viewer."""
        image_dataset_train = self.dataloader_train.image_sampler.dataset
        dataset_inputs = self.dataset_inputs_train
        indices = random.sample(range(len(image_dataset_train)), k=10)
        for idx in indices:
            image = image_dataset_train[idx]["image"]
            camera = get_camera(dataset_inputs.intrinsics[idx], dataset_inputs.camera_to_world[idx], None)
            pose = camera.get_camera_to_world().double().numpy()
            K = camera.get_intrinsics_matrix().double().numpy()
            vis_utils.draw_camera_frustum(
                self.vis,
                image=(image.double().numpy() * 255.0),
                pose=pose,
                K=K,
                height=1.0,
                name=f"image_dataset_train/{idx:06d}",
                displayed_focal_length=0.5,
                realistic=False,
            )
        aabb = dataset_inputs.scene_bounds.aabb
        vis_utils.draw_aabb(self.vis, aabb, name="dataset_inputs_train/scene_bounds/aabb")

    @profiler.time_function
    def render_image_in_viewer(self):
        """
        Draw an image using the current camera pose from the viewer.
        The image is sent of a TCP connection and then uses WebRTC to send it to the viewer.
        """
        data = self.vis["/Cameras/Main Camera"].get_object()
        if data is None:
            return
        camera_object = data["object"]["object"]
        image_height = self.config.viewer.render_image_height
        intrinsics_matrix, camera_to_world_h = get_intrinsics_matrix_and_camera_to_world_h(
            camera_object, image_height=image_height
        )

        camera_to_world = camera_to_world_h[:3, :]
        intrinsics = get_intrinsics_from_intrinsics_matrix(intrinsics_matrix)
        camera = get_camera(intrinsics, camera_to_world)
        camera_ray_bundle = camera.get_camera_ray_bundle(device=self.device)
        camera_ray_bundle.num_rays_per_chunk = self.config.viewer.num_rays_per_chunk

        self.graph.eval()
        outputs = self.graph.get_outputs_for_camera_ray_bundle(camera_ray_bundle)
        self.graph.train()

        # gross hack to get the image key, depending on which keys the graph uses
        rgb_key = "rgb" if "rgb" in outputs else "rgb_fine"
        # TODO: make it such that the TCP connection doesn't need float64
        image = outputs[rgb_key].cpu().numpy().astype("float64") * 255
        self.vis["/Cameras/Main Camera"].set_image(image)
        return outputs

=======
>>>>>>> 56661b5d
    def eval_with_dataloader(self, dataloader: EvalDataloader, step: int = None) -> None:
        """Run evaluation with a given dataloader.

        Args:
            dataloader (EvalDataLoader): Evaluation dataloader.
            step (int): Current training iteration.
        """
        for camera_ray_bundle, batch in dataloader:
            self.test_image(camera_ray_bundle, batch, step=step)<|MERGE_RESOLUTION|>--- conflicted
+++ resolved
@@ -32,13 +32,7 @@
 from pyrad.utils.config import Config
 from pyrad.utils.decorators import check_main_thread
 from pyrad.utils.writer import EventName, TimeWriter
-<<<<<<< HEAD
 from pyrad.viewer.server import vis_utils
-from pyrad.viewer.server.utils import get_intrinsics_matrix_and_camera_to_world_h
-from pyrad.viewer.server.visualizer import Viewer
-=======
-from pyrad.viewer.backend import vis_utils
->>>>>>> 56661b5d
 
 logging.getLogger("PIL").setLevel(logging.WARNING)
 
@@ -68,19 +62,8 @@
         # logging variables
         writer.setup_event_writers(config.logging, max_iter=config.trainer.max_num_iterations)
         profiler.setup_profiler(config.logging)
-<<<<<<< HEAD
-
-        self.vis = None
-        if self.config.viewer.enable:
-            self.vis = Viewer(zmq_url=self.config.viewer.zmq_url)
-            logging.info("Connected to viewer at %s", self.config.viewer.zmq_url)
-            self.vis.delete()
-        else:
-            logging.info("Continuing without viewer.")
-=======
         # visualizer variable
         self.visualizer_state = vis_utils.VisualizerState(config.viewer)
->>>>>>> 56661b5d
 
     def setup(self, test_mode=False):
         """Setup the Trainer by calling other setup functions."""
@@ -224,64 +207,6 @@
         self.graph.train()
         return psnr
 
-<<<<<<< HEAD
-    def draw_scene_in_viewer(self):
-        """Draw some images and the scene aabb in the viewer."""
-        image_dataset_train = self.dataloader_train.image_sampler.dataset
-        dataset_inputs = self.dataset_inputs_train
-        indices = random.sample(range(len(image_dataset_train)), k=10)
-        for idx in indices:
-            image = image_dataset_train[idx]["image"]
-            camera = get_camera(dataset_inputs.intrinsics[idx], dataset_inputs.camera_to_world[idx], None)
-            pose = camera.get_camera_to_world().double().numpy()
-            K = camera.get_intrinsics_matrix().double().numpy()
-            vis_utils.draw_camera_frustum(
-                self.vis,
-                image=(image.double().numpy() * 255.0),
-                pose=pose,
-                K=K,
-                height=1.0,
-                name=f"image_dataset_train/{idx:06d}",
-                displayed_focal_length=0.5,
-                realistic=False,
-            )
-        aabb = dataset_inputs.scene_bounds.aabb
-        vis_utils.draw_aabb(self.vis, aabb, name="dataset_inputs_train/scene_bounds/aabb")
-
-    @profiler.time_function
-    def render_image_in_viewer(self):
-        """
-        Draw an image using the current camera pose from the viewer.
-        The image is sent of a TCP connection and then uses WebRTC to send it to the viewer.
-        """
-        data = self.vis["/Cameras/Main Camera"].get_object()
-        if data is None:
-            return
-        camera_object = data["object"]["object"]
-        image_height = self.config.viewer.render_image_height
-        intrinsics_matrix, camera_to_world_h = get_intrinsics_matrix_and_camera_to_world_h(
-            camera_object, image_height=image_height
-        )
-
-        camera_to_world = camera_to_world_h[:3, :]
-        intrinsics = get_intrinsics_from_intrinsics_matrix(intrinsics_matrix)
-        camera = get_camera(intrinsics, camera_to_world)
-        camera_ray_bundle = camera.get_camera_ray_bundle(device=self.device)
-        camera_ray_bundle.num_rays_per_chunk = self.config.viewer.num_rays_per_chunk
-
-        self.graph.eval()
-        outputs = self.graph.get_outputs_for_camera_ray_bundle(camera_ray_bundle)
-        self.graph.train()
-
-        # gross hack to get the image key, depending on which keys the graph uses
-        rgb_key = "rgb" if "rgb" in outputs else "rgb_fine"
-        # TODO: make it such that the TCP connection doesn't need float64
-        image = outputs[rgb_key].cpu().numpy().astype("float64") * 255
-        self.vis["/Cameras/Main Camera"].set_image(image)
-        return outputs
-
-=======
->>>>>>> 56661b5d
     def eval_with_dataloader(self, dataloader: EvalDataloader, step: int = None) -> None:
         """Run evaluation with a given dataloader.
 
