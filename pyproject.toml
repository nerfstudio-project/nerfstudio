--- conflicted
+++ resolved
@@ -33,11 +33,7 @@
     "mediapy==1.1.0",
     "msgpack==1.0.4",
     "msgpack_numpy==0.4.8",
-<<<<<<< HEAD
-    "nerfacc==0.0.5",
-=======
     "nerfacc==0.0.6",
->>>>>>> 4c1e443a
     "numpy-quaternion",
     "opencv-python==4.6.0.66",
     "plotly==5.7.0",
