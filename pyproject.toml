[build-system]
requires = ["setuptools>=61.0"]
build-backend = "setuptools.build_meta"

[project]
name = "nerfstudio"
<<<<<<< HEAD
version = "0.1.15"
=======
version = "0.1.19"
>>>>>>> 5613d478
description = "All-in-one repository for state-of-the-art NeRFs"
readme = "README.md"
license = { text="Apache 2.0"}
requires-python = ">=3.7.3"
classifiers = [
    "Development Status :: 3 - Alpha",
    "Programming Language :: Python",
]
dependencies = [
<<<<<<< HEAD
    "aiohttp>=3.8.1",
    "aiortc>=1.3.2",
    "appdirs>=1.4",
    "av>=9.2.0",
    "cryptography>=38,<39",
    "tyro>=0.3.31",
    "gdown>=4.6.0",
    "ninja>=1.10",
    "functorch==0.2.1",
    "h5py>=2.9.0",
    "imageio>=2.21.1",
=======
    "appdirs>=1.4",
    "av>=9.2.0",
    "cryptography>=38",
    "tyro>=0.3.31",
    "gdown>=4.6.0",
    "ninja>=1.10",
    "functorch>=0.2.1",
    "h5py>=2.9.0",
    "imageio>=2.21.1",
    'importlib-metadata>=6.0.0; python_version < "3.10"',
>>>>>>> 5613d478
    "ipywidgets>=7.6",
    "jupyterlab>=3.3.4",
    "matplotlib>=3.5.3",
    "mediapy>=1.1.0",
    "msgpack>=1.0.4",
    "msgpack_numpy>=0.4.8",
<<<<<<< HEAD
    "nerfacc==0.3.3",
    "open3d>=0.16.0",
    "opencv-python==4.6.0.66",
    "plotly>=5.7.0",
    "protobuf<=3.20.3.*,!=3.20.0",
    "pymeshlab>=2022.2.post2",
    "pyngrok>=5.1.0",
    "python-socketio>=5.7.1",
=======
    "nerfacc==0.3.5",
    "open3d>=0.16.0",
    "opencv-python==4.6.0.66",
    "Pillow>=9.3.0",
    "plotly>=5.7.0",
    "protobuf<=3.20.3,!=3.20.0",
    # TODO(1480) enable when pycolmap windows wheels are available
    # "pycolmap==0.3.0",
    "pyequilib>=0.5.6",
    "pymeshlab>=2022.2.post2",
    "pyngrok>=5.1.0",
    "python-socketio>=5.7.1",
    "pyquaternion>=0.9.9",
>>>>>>> 5613d478
    "requests",
    "rich>=12.5.1",
    "scikit-image>=0.19.3",
    "tensorboard==2.9.0",
    "torch>=1.12.1,<2.0.0",
    "torchmetrics[image]>=0.9.3",
    "torchtyping>=0.1.4",
    "torchvision>=0.13.0",
    "u-msgpack-python>=2.4.1",
    "nuscenes-devkit>=1.1.1",
    "wandb>=0.13.3",
    "xatlas"
]

[project.urls]
"Documentation" = "https://docs.nerf.studio"


[project.optional-dependencies]

# Generative related dependencies
gen = [
    "diffusers==0.9.0",
    "transformers==4.24.0",
]


# Development packages
dev = [
    "black[jupyter]==22.3.0",
    "pylint==2.13.4",
    "pytest==7.1.2",
    "pytest-xdist==2.5.0",
    "typeguard==2.13.3",
]

# Documentation related packages
docs = [
    "furo==2022.09.29",
    # Specifying ipython for https://github.com/ipython/ipython/issues/13845
    "ipython==8.6.0",
    "readthedocs-sphinx-search==0.1.2",
    "myst-nb==0.16.0",
    "nbconvert==7.2.5",
    "nbformat==5.5.0",
    "sphinx==5.2.1",
    "sphinxemoji==0.2.0",
    "sphinx-argparse==0.3.1",
    "sphinx-copybutton==0.5.0",
    "sphinx-design==0.2.0",
    "sphinxext-opengraph==0.6.3"
]

[project.scripts]
# Note, add entrypoint name to scripts/completions/install.py to include CLI completion
ns-install-cli = "scripts.completions.install:entrypoint"
ns-process-data = "scripts.process_data:entrypoint"
ns-download-data = "scripts.downloads.download_data:entrypoint"
ns-train = "scripts.train:entrypoint"
ns-viewer = "scripts.viewer.run_viewer:entrypoint"
ns-eval = "scripts.eval:entrypoint"
ns-render = "scripts.render:entrypoint"
ns-export = "scripts.exporter:entrypoint"
ns-dev-test = "scripts.github.run_actions:entrypoint"
ns-bridge-server = "nerfstudio.viewer.server.server:entrypoint"

[options]
# equivalent to using --extra-index-url with pip, which is needed for specifying the CUDA version torch and torchvision
dependency_links = [
    "https://download.pytorch.org/whl/cu113"
]

[tool.setuptools.packages.find]
include = ["nerfstudio*","scripts*"]

[tool.setuptools.package-data]
"*" = ["*.json", "py.typed", "setup.bash", "setup.zsh"]

# black
[tool.black]
line-length = 120

# pylint
[tool.pylint.messages_control]
max-line-length = 120
generated-members = ["numpy.*", "torch.*", "cv2.*", "cv.*"]
good-names-rgxs = "^[_a-zA-Z][_a-z0-9]?$"
ignore-paths = ["scripts/colmap2nerf.py"]
jobs = 0
ignored-classes = ["TensorDataclass"]

disable = [
  "duplicate-code",
  "fixme",
  "logging-fstring-interpolation",
  "too-many-arguments",
  "too-many-branches",
  "too-many-instance-attributes",
  "too-many-locals",
  "unnecessary-ellipsis",
]

#pytest
[tool.pytest.ini_options]
addopts = "-n=4 --typeguard-packages=nerfstudio --torchtyping-patch-typeguard --disable-warnings"
testpaths = [
    "tests",
]

# pyright
[tool.pyright]
include = ["nerfstudio"]
exclude = ["**/node_modules",
    "**/__pycache__",
]
ignore = ["nerfstudio/viewer"]
defineConstant = { DEBUG = true }

reportMissingImports = true
reportMissingTypeStubs = false
reportPrivateImportUsage = false
reportUndefinedVariable = false

pythonVersion = "3.7"
pythonPlatform = "Linux"<|MERGE_RESOLUTION|>--- conflicted
+++ resolved
@@ -4,11 +4,7 @@
 
 [project]
 name = "nerfstudio"
-<<<<<<< HEAD
-version = "0.1.15"
-=======
 version = "0.1.19"
->>>>>>> 5613d478
 description = "All-in-one repository for state-of-the-art NeRFs"
 readme = "README.md"
 license = { text="Apache 2.0"}
@@ -18,19 +14,6 @@
     "Programming Language :: Python",
 ]
 dependencies = [
-<<<<<<< HEAD
-    "aiohttp>=3.8.1",
-    "aiortc>=1.3.2",
-    "appdirs>=1.4",
-    "av>=9.2.0",
-    "cryptography>=38,<39",
-    "tyro>=0.3.31",
-    "gdown>=4.6.0",
-    "ninja>=1.10",
-    "functorch==0.2.1",
-    "h5py>=2.9.0",
-    "imageio>=2.21.1",
-=======
     "appdirs>=1.4",
     "av>=9.2.0",
     "cryptography>=38",
@@ -41,23 +24,12 @@
     "h5py>=2.9.0",
     "imageio>=2.21.1",
     'importlib-metadata>=6.0.0; python_version < "3.10"',
->>>>>>> 5613d478
     "ipywidgets>=7.6",
     "jupyterlab>=3.3.4",
     "matplotlib>=3.5.3",
     "mediapy>=1.1.0",
     "msgpack>=1.0.4",
     "msgpack_numpy>=0.4.8",
-<<<<<<< HEAD
-    "nerfacc==0.3.3",
-    "open3d>=0.16.0",
-    "opencv-python==4.6.0.66",
-    "plotly>=5.7.0",
-    "protobuf<=3.20.3.*,!=3.20.0",
-    "pymeshlab>=2022.2.post2",
-    "pyngrok>=5.1.0",
-    "python-socketio>=5.7.1",
-=======
     "nerfacc==0.3.5",
     "open3d>=0.16.0",
     "opencv-python==4.6.0.66",
@@ -71,7 +43,6 @@
     "pyngrok>=5.1.0",
     "python-socketio>=5.7.1",
     "pyquaternion>=0.9.9",
->>>>>>> 5613d478
     "requests",
     "rich>=12.5.1",
     "scikit-image>=0.19.3",
