# Using custom data

Training model on existing datasets is only so fun. If you would like to train on self captured data you will need to process the data into an existing format. Specifically we need to know the camera poses for each image. [COLMAP](https://github.com/colmap/colmap) is a standard tool for extracting poses. It is possible to use other methods like [SLAM](https://en.wikipedia.org/wiki/Simultaneous_localization_and_mapping) or hardware recorded poses. We intend to add documentation for these other methods in the future.

## Nerfstudio dataset

To assist running on custom data we have a script that will process a video or folder of images into a format that is compatible with nerfstudio. We use [COLMAP](https://colmap.github.io) and [FFmpeg](https://ffmpeg.org/download.html) in our data processing script, please have these installed. We have provided a quickstart to installing COLMAP below, FFmpeg can be downloaded from [here](https://ffmpeg.org/download.html)

To process your data run:

```bash
ns-process-data --data {FOLDER_OR_VIDEO} --output-dir {PROCESSED_DATA_DIR}
```

A full set of arguments can be found {doc}`here</reference/cli/ns_process_data>`.

:::{admonition} Tip
:class: info

- COLMAP can be finicky. Try your best to capture overlapping, non-blurry images.
  :::

### Training on your data

Simply specify that you are using the `nerfstudio` dataparser and point the data directory to your processed data.

```bash
ns-train nerfacto nerfstudio-data --data {PROCESSED_DATA_DIR}
```

### Installing COLMAP

There are many ways to install COLMAP, unfortunately it can sometimes be a bit finicky. If the following commands do not work, please refer to the [COLMAP installation guide](https://colmap.github.io/install.html) for additional installation methods. COLMAP install issues are common! Feel free to ask for help in on our [Discord](https://discord.gg/NHGtYRAW).

::::::{tab-set}
:::::{tab-item} Linux

We recommend trying `apt`:

```
sudo apt install colmap
```

If that doesn't work, you can try VKPG:
::::{tab-set}
:::{tab-item} CUDA

```bash
git clone https://github.com/microsoft/vcpkg
cd vcpkg
./bootstrap-vcpkg.sh
./vcpkg install colmap[cuda]:x64-linux
```

:::
:::{tab-item} CPU

```bash
git clone https://github.com/microsoft/vcpkg
cd vcpkg
./bootstrap-vcpkg.sh
./vcpkg install colmap:x64-linux
```

:::
::::

If that doesn't work, you will need to build from source. Refer to the [COLMAP installation guide](https://colmap.github.io/install.html) for details.

:::::

:::::{tab-item} OSX

```bash
git clone https://github.com/microsoft/vcpkg
cd vcpkg
./bootstrap-vcpkg.sh
./vcpkg install colmap
```

:::::

:::::{tab-item} Windows

::::{tab-set}
:::{tab-item} CUDA

```bash
git clone https://github.com/microsoft/vcpkg
cd vcpkg
./bootstrap-vcpkg.sh
./vcpkg install colmap[cuda]:x64-windows
```

:::
:::{tab-item} CPU

```bash
git clone https://github.com/microsoft/vcpkg
cd vcpkg
./bootstrap-vcpkg.sh
./vcpkg install colmap:x64-windows
```

:::
::::

:::::
::::::

## Record3D Capture

Nerfstudio can also be trained directly from >=iPhone 12 Pro captures from the [Record3D app](https://record3d.app/). This uses the iPhone's LiDAR sensors to calculate camera poses, so COLMAP is not needed.

Record a video and export with the EXR + JPG sequence format.

<img src="imgs/record_3d_video_selection.png" width=150>
<img src="imgs/record_3d_export_selection.png" width=150>

Then, move the exported capture folder from your iPhone to your computer.

```
<<<<<<< HEAD
ns-train nerfacto record3d-data --data {RECORD3D_CAPTURE_DIR/EXR_RGBD}
=======
ns-train nerfacto --pipeline.datamanager.camera-optimizer.mode SO3xR3 record3d-data --data {RECORD3D_CAPTURE_DIR/EXR_RGBD}
>>>>>>> 9afe03eb
```

You can try with our data to see the correct formatting.

```shell
ns-download-data --dataset record3d
```

This will download data to `data/record3d/bear`. Then you can train, and don't forget to open up the viewer.

```python
<<<<<<< HEAD
ns-train nerfacto record3d-data --data data/record3d/bear
```
=======
ns-train nerfacto --pipeline.datamanager.camera-optimizer.mode SO3xR3 record3d-data --data data/record3d/bear
```

Notice we are adding the option `--pipeline.datamanager.camera-optimizer.mode SO3xR3`, which is experimental but turns on camera pose optimization for higher quality results with record3d. This is because the camera poses from record3d are quite noisy, unlike those from COLMAP (from the `ns-process-data` script).
>>>>>>> 9afe03eb
<|MERGE_RESOLUTION|>--- conflicted
+++ resolved
@@ -120,11 +120,7 @@
 Then, move the exported capture folder from your iPhone to your computer.
 
 ```
-<<<<<<< HEAD
 ns-train nerfacto record3d-data --data {RECORD3D_CAPTURE_DIR/EXR_RGBD}
-=======
-ns-train nerfacto --pipeline.datamanager.camera-optimizer.mode SO3xR3 record3d-data --data {RECORD3D_CAPTURE_DIR/EXR_RGBD}
->>>>>>> 9afe03eb
 ```
 
 You can try with our data to see the correct formatting.
@@ -135,13 +131,6 @@
 
 This will download data to `data/record3d/bear`. Then you can train, and don't forget to open up the viewer.
 
-```python
-<<<<<<< HEAD
+```shell
 ns-train nerfacto record3d-data --data data/record3d/bear
-```
-=======
-ns-train nerfacto --pipeline.datamanager.camera-optimizer.mode SO3xR3 record3d-data --data data/record3d/bear
-```
-
-Notice we are adding the option `--pipeline.datamanager.camera-optimizer.mode SO3xR3`, which is experimental but turns on camera pose optimization for higher quality results with record3d. This is because the camera poses from record3d are quite noisy, unlike those from COLMAP (from the `ns-process-data` script).
->>>>>>> 9afe03eb
+```