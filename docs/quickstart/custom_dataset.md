# Using custom data

Training model on existing datasets is only so fun. If you would like to train on self captured data you will need to process the data into the nerfstudio format. Specifically we need to know the camera poses for each image.

To process your own data run:

```bash
ns-process-data {video,images,polycam,record3d} --data {DATA_PATH} --output-dir {PROCESSED_DATA_DIR}
```

A full set of arguments can be found {doc}`here</reference/cli/ns_process_data>`.

We Currently support the following custom data types:
| Data | Capture Device | Requirements | `ns-process-data` Speed |
| ----------------------------- | -------------- | ----------------------------------------------- | ----------------------- |
| 📷 [Images](images_and_video) | Any | [COLMAP](https://colmap.github.io/install.html) | 🐢 |
| 📹 [Video](images_and_video) | Any | [COLMAP](https://colmap.github.io/install.html) | 🐢 |
<<<<<<< HEAD
=======
| 🌎 [360 Data](360_data) | Any | [COLMAP](https://colmap.github.io/install.html) | 🐢 |
>>>>>>> 5613d478
| 📱 [Polycam](polycam) | IOS with LiDAR | [Polycam App](https://poly.cam/) | 🐇 |
| 📱 [KIRI Engine](kiri) | IOS or Android | [KIRI Engine App](https://www.kiriengine.com/) | 🐇 |
| 📱 [Record3D](record3d) | IOS with LiDAR | [Record3D app](https://record3d.app/) | 🐇 |
| 🖥 [Metashape](metashape) | Any | [Metashape](https://www.agisoft.com/) | 🐇 |

(images_and_video)=

## Images or Video

To assist running on custom data we have a script that will process a video or folder of images into a format that is compatible with nerfstudio. We use [COLMAP](https://colmap.github.io) and [FFmpeg](https://ffmpeg.org/download.html) in our data processing script, please have these installed. We have provided a quickstart to installing COLMAP below, FFmpeg can be downloaded from [here](https://ffmpeg.org/download.html)

:::{admonition} Tip
:class: info

- COLMAP can be finicky. Try your best to capture overlapping, non-blurry images.
  :::

### Processing Data

```bash
ns-process-data {images, video} --data {DATA_PATH} --output-dir {PROCESSED_DATA_DIR}
```

### Training on your data

```bash
ns-train nerfacto --data {PROCESSED_DATA_DIR}
```

### Installing COLMAP

There are many ways to install COLMAP, unfortunately it can sometimes be a bit finicky. If the following commands do not work, please refer to the [COLMAP installation guide](https://colmap.github.io/install.html) for additional installation methods. COLMAP install issues are common! Feel free to ask for help in on our [Discord](https://discord.gg/uMbNqcraFc).

::::::{tab-set}
:::::{tab-item} Linux

We recommend trying `apt`:

```
sudo apt install colmap
```

If that doesn't work, you can try VKPG:
::::{tab-set}
:::{tab-item} CUDA

```bash
git clone https://github.com/microsoft/vcpkg
cd vcpkg
./bootstrap-vcpkg.sh
./vcpkg install colmap[cuda]:x64-linux
```

:::
:::{tab-item} CPU

```bash
git clone https://github.com/microsoft/vcpkg
cd vcpkg
./bootstrap-vcpkg.sh
./vcpkg install colmap:x64-linux
```

:::
::::

If that doesn't work, you will need to build from source. Refer to the [COLMAP installation guide](https://colmap.github.io/install.html) for details.

:::::

:::::{tab-item} OSX

```bash
git clone https://github.com/microsoft/vcpkg
cd vcpkg
./bootstrap-vcpkg.sh
./vcpkg install colmap
```

:::::

:::::{tab-item} Windows

::::{tab-set}
:::{tab-item} CUDA

```bash
git clone https://github.com/microsoft/vcpkg
cd vcpkg
./bootstrap-vcpkg.bat
./vcpkg install colmap[cuda]:x64-windows
```

:::
:::{tab-item} CPU

```bash
git clone https://github.com/microsoft/vcpkg
cd vcpkg
./bootstrap-vcpkg.sh
./vcpkg install colmap:x64-windows
```

:::
::::

:::::
::::::

(polycam)=

## Polycam Capture

Nerfstudio can also be trained directly from captures from the [Polycam app](https://poly.cam//). This avoids the need to use COLMAP. Polycam's poses are globally optimized which make them more robust to drift (an issue with ARKit or SLAM methods).

To get the best results, try to reduce motion blur as much as possible and try to view the target from as many viewpoints as possible. Polycam recommends having good lighting and moving the camera slowly if using auto mode. Or, even better, use the manual shutter mode to capture less blurry images.

:::{admonition} Note
:class: info
A LiDAR enabled iPhone or iPad is necessary.
:::

### Setting up Polycam

```{image} imgs/polycam_settings.png
:width: 200
:align: center
:alt: polycam settings
```

Developer settings must be enabled in Polycam. To do this, navigate to the settings screen and select `Developer mode`. Note that this will only apply for future captures, you will not be able to process existing captures with nerfstudio.

### Process data

```{image} imgs/polycam_export.png
:width: 400
:align: center
:alt: polycam export options
```

0. Capture data in LiDAR or Room mode.

1. Tap `Process` to process the data in the Polycam app.

2. Navigate to the export app pane.

3. Select `raw data` to export a `.zip` file.

4. Convert the Polycam data into the nerfstudio format using the following command:

```bash
ns-process-data polycam --data {OUTPUT_FILE.zip} --output-dir {output directory}
```

5. Train with nerfstudio!

```bash
ns-train nerfacto --data {output directory}
```

(kiri)=

## KIRI Engine Capture

Nerfstudio can trained from data processed by the [KIRI Engine app](https://www.kiriengine.com/). This works for both Android and iPhone and does not require a LiDAR supported device.

:::{admonition} Note
:class: info
`ns-process-data` does not need to be run when using KIRI Engine.
:::

### Setting up KIRI Engine

```{image} imgs/kiri_setup.png
:width: 400
:align: center
:alt: KIRI Engine setup
```

After downloading the app, `Developer Mode` needs to be enabled. A toggle can be found in the settings menu.

### Process data

```{image} imgs/kiri_capture.png
:width: 400
:align: center
:alt: KIRI Engine setup
```

1. Navigate to captures window.

2. Select `Dev.` tab.

3. Tap the `+` button to create a new capture.

4. Choose `Camera pose` as the capture option.

5. Capture the scene and provide a name.

6. After processing is complete, export the scene. It will be sent to your email.

7. Unzip the file and run the training script (`ns-process-data` is not necessary).

```bash
ns-train nerfacto --data {kiri output directory}
```

(record3d)=

## Record3D Capture

Nerfstudio can be trained directly from >=iPhone 12 Pro captures from the [Record3D app](https://record3d.app/). This uses the iPhone's LiDAR sensors to calculate camera poses, so COLMAP is not needed.

Click on the image down below 👇 for a 1-minute tutorial on how to run nerfstudio with Record3D from start to finish.

[![How to easily use nerfstudio with Record3D](imgs/record3d_promo.png)](https://youtu.be/XwKq7qDQCQk 'How to easily use nerfstudio with Record3D')

At a high level, you can follow these 3 steps:

1. Record a video and export with the EXR + JPG sequence format.

  <img src="imgs/record_3d_video_selection.png" width=150>
  <img src="imgs/record_3d_export_selection.png" width=150>

2. Then, move the exported capture folder from your iPhone to your computer.

3. Convert the data to the nerfstudio format.

```bash
ns-process-data record3d --data {data directory} --output-dir {output directory}
```

4. Train with nerfstudio!

```bash
ns-train nerfacto --data {output directory}
```

(metashape)=

## Metashape

1. Align your images using Metashape. `File -> Workflow -> Align Photos...`

```{image} https://user-images.githubusercontent.com/3310961/203389662-12760210-2b52-49d4-ab21-4f23bfa4a2b3.png
:width: 400
:align: center
:alt: metashape alignment
```

2. Export the camera alignment as a `xml` file. `File -> Export -> Export Cameras...`

```{image} https://user-images.githubusercontent.com/3310961/203385691-74565704-e4f6-4034-867e-5d8b940fc658.png
:width: 400
:align: center
:alt: metashape export
```

3. Convert the data to the nerfstudio format.

```bash
ns-process-data metashape --data {data directory} --xml {xml file} --output-dir {output directory}
```

4. Train with nerfstudio!

```bash
ns-train nerfacto --data {output directory}
```

(360_data)=

## 360 Data (Equirectangular)

Equirectangular data is data that has been taken by a 360 camera such as Insta360. Both equirectangular image sets and videos can be processed by nerfstudio.

### Images

For a set of equirectangular images, process the data using the following command:

```bash
ns-process-data images --camera-type equirectangular --images-per-equirect {8, or 14} --crop-factor {top bottom left right} --data {data directory} --output-dir {output directory}
```

The images-per-equirect argument is the number of images that will be sampled from each equirectangular image. We have found that 8 images per equirectangular image is sufficient for most use cases so it defaults to that. However, if you find that there isn't enough detail in the nerf or that colmap is having trouble aligning the images, you can try increasing the number of images per equirectangular image to 14. See the video section below for details on cropping.

### Videos

For videos we recommend taking a video with the camera held on top of your head. This will result in any unwanted capturer to just be in the bottom of each frame image and therefore can be cropped out.

For a video, process the data using the following command:

```bash
ns-process-data video --camera-type equirectangular --images-per-equirect {8, or 14} --num-frames-target {num equirectangular frames to sample from} --crop-factor {top bottom left right} --data {data directory} --output-dir {output directory}
```

See the equirectangular images section above for a description of the `--images-per-equirect` argument.

The `num-frames-target` argument is optional but it is recommended to set it to 3*(seconds of video) frames. For example, if you have a 30 second video, you would use `--num-frames-target 90` (3*30=90). This number was chosen from a bit of experimentation and seems to work well for most videos. It is by no means a hard rule and you can experiment with different values.

The `crop-factor` argument is optional but often very helpful. This is because equirectangular videos taken by 360 cameras tend to have a portion of the bottom of the image that is the person who was holding the camera over their head.

  <img src="imgs/equirect_crop.jpg">

This obscene mesh of human is obviously not helpful in training a nerf so we can remove it by cropping the bottom 20% of the image. This can be done by using the `--crop-factor 0 0.2 0 0` argument.<|MERGE_RESOLUTION|>--- conflicted
+++ resolved
@@ -15,10 +15,7 @@
 | ----------------------------- | -------------- | ----------------------------------------------- | ----------------------- |
 | 📷 [Images](images_and_video) | Any | [COLMAP](https://colmap.github.io/install.html) | 🐢 |
 | 📹 [Video](images_and_video) | Any | [COLMAP](https://colmap.github.io/install.html) | 🐢 |
-<<<<<<< HEAD
-=======
 | 🌎 [360 Data](360_data) | Any | [COLMAP](https://colmap.github.io/install.html) | 🐢 |
->>>>>>> 5613d478
 | 📱 [Polycam](polycam) | IOS with LiDAR | [Polycam App](https://poly.cam/) | 🐇 |
 | 📱 [KIRI Engine](kiri) | IOS or Android | [KIRI Engine App](https://www.kiriengine.com/) | 🐇 |
 | 📱 [Record3D](record3d) | IOS with LiDAR | [Record3D app](https://record3d.app/) | 🐇 |
