# Training your first model

## Downloading data

Download datasets provided by nerfstudio. We support the major datasets and allow users to create their own dataset, described in detail [here](./custom_dataset.md).

```
ns-download-data --dataset=blender
ns-download-data --dataset=nerfstudio --capture=poster
```

:::{admonition} Tip
:class: info

Use `ns-download-data --help` to view all currently available datasets.
  :::

The resulting script should download and unpack the dataset as follows:

```
|─ nerfstudio/
   ├─ data/
   |  ├─ blender/
   |     ├─ fern/
   |     ├─ lego/
         ...
      |- <dataset_format>/
         |- <scene>
         ...
```

## Training a model

See which models are available.
```bash
ns-train --help
```

Run a vanilla nerf model.

```bash
ns-train vanilla-nerf
```

Run a nerfacto model.

```bash
ns-train nerfacto
```

Run with nerfstudio data with our web-based viewer enabled. 
```
ns-train nerfacto --vis viewer --viewer.zmq-port 8001 --viewer.websocket-port 8002 nerfstudio-data --pipeline.datamanager.dataparser.data-directory data/nerfstudio/poster --pipeline.datamanager.dataparser.downscale-factor 4
```

:::{admonition} Warning
:class: warning

* You may have to change the ports, and be sure to forward the "websocket-port".
* All data configurations must go at the end. In this case, `nerfstudio-data` and all of its corresponding configurations come at the end after the model and viewer specification.
  :::

## Visualizing training runs

<<<<<<< HEAD
If you are using a fast NeRF variant (ie. Instant-NGP), we recommend using our viewer. See our [viewer docs](./viewer_quickstart.md) for more details. The viewer will allow interactive visualization of training in realtime.
=======
If you are using a fast NeRF variant (ie. Nerfacto/Instant-NGP), we recommend using our viewer. See our [viewer docs](viewer_quickstart.md) for a tutorial on using the viewer. The viewer will allow interactive, real-time visualization of training.

For slower methods where the viewer is not recommended, we default to [Wandb](https://wandb.ai/site) to log all training curves, test images, and other stats. We also support logging with [Tensorboard](https://www.tensorflow.org/tensorboard). We pre-specify default `--vis` options depending on the model.

:::{admonition} Attention
:class: attention
>>>>>>> 4d5a1363

- Currently we only support using a single viewer at a time. 
- To toggle between Wandb, Tensorboard, or our Web-based Viewer, you can specify `--vis VIS_OPTION`, where `VIS_OPTION` is one of {viewer,wandb,tensorboard}.
  :::

#### Rendering videos
We also provide options to render out the scene of a trained model with a custom trajectory and save the output to a video.

```bash
ns-render --load-config={PATH_TO_CONFIG} --traj=spiral --output-path=output.mp4
```

While we provide pre-specified trajectory options, `--traj={spiral, interp, filename}` we can also specify a custom trajectory if we specify `--traj=filename  --camera-path-filename {PATH}`. 

:::{admonition} Tip
:class: info
After running the training, the config path is logged to the terminal under "[base_config.py:263] Saving config to:"
  :::

<<<<<<< HEAD
To evaluate the trained NeRF, we provide an evaluation script that allows you to do benchmarking (see our [benchmarking workflow](../developer_guides/debugging_tools/benchmarking.md)) or to render out the scene with a custom trajectory and save the output to a video.
=======
:::{admonition} See Also
:class: seealso
This quickstart allows you to preform everything in a headless manner. 
We also provide a web-based viewer that allows you to easily monitor training or render out custom trajectories. 
See our [viewer docs](viewer_quickstart.md) for more.
  :::
>>>>>>> 4d5a1363

## Evaluating Runs
Calculate the psnr of your trained model and save to a json file.
```bash
ns-eval --load-config={PATH_TO_CONFIG} --output-path=output.json
```

We also provide a train and evaluation script that allows you to do benchmarking on the classical Blender dataset (see our [benchmarking workflow](../developer_guides/benchmarking.md)).<|MERGE_RESOLUTION|>--- conflicted
+++ resolved
@@ -62,16 +62,12 @@
 
 ## Visualizing training runs
 
-<<<<<<< HEAD
-If you are using a fast NeRF variant (ie. Instant-NGP), we recommend using our viewer. See our [viewer docs](./viewer_quickstart.md) for more details. The viewer will allow interactive visualization of training in realtime.
-=======
 If you are using a fast NeRF variant (ie. Nerfacto/Instant-NGP), we recommend using our viewer. See our [viewer docs](viewer_quickstart.md) for a tutorial on using the viewer. The viewer will allow interactive, real-time visualization of training.
 
 For slower methods where the viewer is not recommended, we default to [Wandb](https://wandb.ai/site) to log all training curves, test images, and other stats. We also support logging with [Tensorboard](https://www.tensorflow.org/tensorboard). We pre-specify default `--vis` options depending on the model.
 
 :::{admonition} Attention
 :class: attention
->>>>>>> 4d5a1363
 
 - Currently we only support using a single viewer at a time. 
 - To toggle between Wandb, Tensorboard, or our Web-based Viewer, you can specify `--vis VIS_OPTION`, where `VIS_OPTION` is one of {viewer,wandb,tensorboard}.
@@ -91,16 +87,12 @@
 After running the training, the config path is logged to the terminal under "[base_config.py:263] Saving config to:"
   :::
 
-<<<<<<< HEAD
-To evaluate the trained NeRF, we provide an evaluation script that allows you to do benchmarking (see our [benchmarking workflow](../developer_guides/debugging_tools/benchmarking.md)) or to render out the scene with a custom trajectory and save the output to a video.
-=======
 :::{admonition} See Also
 :class: seealso
 This quickstart allows you to preform everything in a headless manner. 
 We also provide a web-based viewer that allows you to easily monitor training or render out custom trajectories. 
 See our [viewer docs](viewer_quickstart.md) for more.
   :::
->>>>>>> 4d5a1363
 
 ## Evaluating Runs
 Calculate the psnr of your trained model and save to a json file.
@@ -108,4 +100,4 @@
 ns-eval --load-config={PATH_TO_CONFIG} --output-path=output.json
 ```
 
-We also provide a train and evaluation script that allows you to do benchmarking on the classical Blender dataset (see our [benchmarking workflow](../developer_guides/benchmarking.md)).+We also provide a train and evaluation script that allows you to do benchmarking on the classical Blender dataset (see our [benchmarking workflow](../developer_guides/debugging_tools/benchmarking.md)).