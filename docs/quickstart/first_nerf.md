--- conflicted
+++ resolved
@@ -2,7 +2,7 @@
 
 ## Downloading data
 
-Download the original NeRF Blender dataset. We support the major datasets and allow users to create their own dataset, described in detail [here TODO].
+Download datasets provided by nerfstudio. We support the major datasets and allow users to create their own dataset, described in detail [here](./custom_dataset.md).
 
 ```
 ns-download-data --dataset=blender
@@ -31,7 +31,10 @@
 
 ## Training a model
 
-To run with all the defaults, e.g. vanilla nerf method with the blender lego image
+See which models are available.
+```bash
+ns-train --help
+```
 
 Run a vanilla nerf model.
 
@@ -50,8 +53,8 @@
 ns-train nerfacto --vis viewer --viewer.zmq-port 8001 --viewer.websocket-port 8002 nerfstudio-data --pipeline.datamanager.dataparser.data-directory data/nerfstudio/poster --pipeline.datamanager.dataparser.downscale-factor 4
 ```
 
-:::{admonition} Tip
-:class: info
+:::{admonition} Warning
+:class: warning
 
 * You may have to change the ports, and be sure to forward the "websocket-port".
 * All data configurations must go at the end. In this case, `nerfstudio-data` and all of its corresponding configurations come at the end after the model and viewer specification.
@@ -59,85 +62,42 @@
 
 ## Visualizing training runs
 
-<<<<<<< HEAD
-If you using a fast NeRF variant (ie. Nerfacto/Instant-NGP), we reccomend using our viewer. See our [viewer docs](viewer_quickstart.md) for a tutorial on using the viewer. The viewer will allow interactive, real-time visualization of training.
-=======
-If you are using a fast NeRF variant (ie. Instant-NGP), we recommend using our viewer. See our [viewer docs](viewer_quickstart.md) for more details. The viewer will allow interactive visualization of training in realtime.
->>>>>>> 49f4f76e
+If you are using a fast NeRF variant (ie. Nerfacto/Instant-NGP), we recommend using our viewer. See our [viewer docs](viewer_quickstart.md) for a tutorial on using the viewer. The viewer will allow interactive, real-time visualization of training.
 
-We provide default `--vis` options depending on the model. For all other slower methods for which the viewer is not recommended, we default to [Wandb](https://wandb.ai/site) to log all training curves, test images, and other stats. 
+For slower methods where the viewer is not recommended, we default to [Wandb](https://wandb.ai/site) to log all training curves, test images, and other stats. We also support logging with [Tensorboard](https://www.tensorflow.org/tensorboard). We pre-specify default `--vis` options depending on the model.
 
-:::{admonition} Note
-:class: info
+:::{admonition} Attention
+:class: attention
 
-Currently we only support using a single viewer at a time. To toggle between Wandb, Tensorboard, or our Web-based Viewer, you can specify `--vis VIS_OPTION`, where VIS_OPTION is one of {viewer,wandb,tensorboard}.
+- Currently we only support using a single viewer at a time. 
+- To toggle between Wandb, Tensorboard, or our Web-based Viewer, you can specify `--vis VIS_OPTION`, where `VIS_OPTION` is one of {viewer,wandb,tensorboard}.
   :::
 
-## Rendering a Trajectory
-
-To evaluate the trained NeRF, we provide an evaluation script that allows you to do benchmarking (see our [benchmarking workflow](../developer_guides/benchmarking.md)).
-
-We also provide options to render out the scene with a custom trajectory and save the output to a video.
+#### Rendering videos
+We also provide options to render out the scene of a trained model with a custom trajectory and save the output to a video.
 
 ```bash
-<<<<<<< HEAD
 ns-render --load-config={PATH_TO_CONFIG} --traj=spiral --output-path=output.mp4
 ```
 
-:::{admonition} See Also
+While we provide pre-specified trajectory options, `--traj={spiral, interp, filename}` we can also specify a custom trajectory if we specify `--traj=filename  --camera-path-filename {PATH}`. 
+
+:::{admonition} Tip
 :class: info
-This quickstart allows you to preform everything in a headless manner. We also provide a web-based viewer that allows you to easily monitor training or render out trajectories. See our [viewer docs](viewer_quickstart.md) for more.
+After running the training, the config path is logged to the terminal under "[base_config.py:263] Saving config to:"
   :::
 
-## FAQ
+:::{admonition} See Also
+:class: seealso
+This quickstart allows you to preform everything in a headless manner. 
+We also provide a web-based viewer that allows you to easily monitor training or render out custom trajectories. 
+See our [viewer docs](viewer_quickstart.md) for more.
+  :::
 
-- [TinyCUDA installation errors out with cuda mismatch](tiny-cuda-error)
-- [Installation errors, File "setup.py" not found](pip-install-error)
-- [Runtime errors, "len(sources) > 0".](cuda-sources-error)
-
-(tiny-cuda-error)=
-
-#### TinyCUDA installation errors out with cuda mismatch
-
-While installing tiny-cuda, you run into: `The detected CUDA version mismatches the version that was used to compile PyTorch (10.2). Please make sure to use the same CUDA versions.`
-
-**Solution**:
-
-```
-pip install torch==1.12.1+cu113 torchvision==0.13.1+cu113 -f https://download.pytorch.org/whl/torch_stable.html
+## Evaluating Runs
+Calculate the psnr of your trained model and save to a json file.
+```bash
+ns-eval --load-config={PATH_TO_CONFIG} --output-path=output.json
 ```
 
-(pip-install-error)=
-
-#### Installation errors, File "setup.py" not found
-
-When installing dependencies and nerfstudio with `pip install -e .`, you run into: `ERROR: File "setup.py" not found. Directory cannot be installed in editable mode`
-
-**Solution**:
-This can be fixed by upgrading pip to the latest version:
-
-```
-python -m pip install --upgrade pip
-```
-
-
-(cuda-sources-error)=
-
-#### Runtime errors: "len(sources) > 0", "ctype = \_C.ContractionType(type.value) ; TypeError: 'NoneType' object is not callable".
-
-When running `train.py `, an error occurs when installing cuda files in the backend code.
-
-**Solution**:
-This is a problem with not being able to detect the correct CUDA version, and can be fixed by updating the CUDA path environment variables:
-
-```
-export CUDA_HOME=/usr/local/cuda
-export LD_LIBRARY_PATH=$LD_LIBRARY_PATH:/usr/local/cuda/lib64:/usr/local/cuda/extras/CUPTI/lib64
-export PATH=$PATH:$CUDA_HOME/bin
-```
-=======
-ns-render --load-config=outputs/blender_lego/instant_ngp/2022-07-07_230905/config.yml --traj=spiral --output-path=output.mp4
-```
-
-Please note, this quickstart allows you to preform everything in a headless manner. We also provide a web-based viewer that allows you to easily monitor training or render out trajectories. See our [viewer docs](viewer_quickstart.md) for more.
->>>>>>> 49f4f76e
+We also provide a train and evaluation script that allows you to do benchmarking on the classical Blender dataset (see our [benchmarking workflow](../developer_guides/benchmarking.md)).