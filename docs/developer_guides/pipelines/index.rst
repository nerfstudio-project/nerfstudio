--- conflicted
+++ resolved
@@ -3,12 +3,8 @@
 
 Here we describe what a Pipeline is and how it works. You can see an overview figure with the major Pipeline components below.
 
-<<<<<<< HEAD
 .. image:: imgs/pipeline_overview-light.png
   :width: 600
-=======
-.. image:: imgs/pipelines_overview.png
->>>>>>> 7ba68dde
   :align: center
   :alt: pipeline figure
   :class: only-light
