--- conflicted
+++ resolved
@@ -62,13 +62,8 @@
         self.viewer_button = ViewerButton(name="Dummy Button",cb_hook=button_cb)
 ```
 
-<<<<<<< HEAD
-## Double-click Callbacks
-We forward *double* clicks inside the viewer to the ViewerControl object, which you can use to interact with the scene. To do this, register a callback using `register_click_cb()`. The click is defined to be a ray that starts at the camera origin and passes through the click point on the screen, in world coordinates.
-=======
 ## Scene Click Callbacks
 We forward *single* clicks inside the viewer to the ViewerControl object, which you can use to interact with the scene. To do this, register a callback using `register_click_cb()`. The click is defined to be a ray that starts at the camera origin and passes through the click point on the screen, in world coordinates. 
->>>>>>> 5ca2be0c
 
 ```python
 from nerfstudio.viewer.viewer_elements import ViewerControl,ViewerClick
