---
myst:
  substitutions:
    luma: |
      ```{image} _static/imgs/luma_light.png
      :alt: Luma AI
      :width: 300px
      :class: only-light
      :target: https://lumalabs.ai/
      ```

      ```{image} _static/imgs/luma_dark.png
      :alt: Luma AI
      :width: 300px
      :class: only-dark
      :target: https://lumalabs.ai/
      ```
    bair: |
      ```{image} _static/imgs/bair_light.png
      :alt: BAIR
      :width: 300px
      :class: only-light
      :target: https://bcommons.berkeley.edu/home
      ```

      ```{image} _static/imgs/bair_dark.png
      :alt: BAIR
      :width: 300px
      :class: only-dark
      :target: https://bcommons.berkeley.edu/home
      ```
---

```{eval-rst}
:og:description: Nerfstudio Documentation
:og:image: https://assets.nerf.studio/opg.png
```

<br/>

```{image} _static/imgs/logo.png
:width: 400
:align: center
:alt: nerfstudio
:class: only-light
```

```{image} _static/imgs/logo-dark.png
:width: 400
:align: center
:alt: nerfstudio
:class: only-dark
```

<br/>

<img src="https://user-images.githubusercontent.com/3310961/194017985-ade69503-9d68-46a2-b518-2db1a012f090.gif" width="52%"/> <img src="https://user-images.githubusercontent.com/3310961/194020648-7e5f380c-15ca-461d-8c1c-20beb586defe.gif" width="46%"/>

<br/>

Nerfstudio provides a simple API that allows for a simplified end-to-end process of creating, training, and testing NeRFs.
The library supports a **more interpretable implementation of NeRFs by modularizing each component.**
With more modular NeRFs, we hope to create a more user-friendly experience in exploring the technology.

This is a contributor-friendly repo with the goal of building a community where users can more easily build upon each other's contributions.
Nerfstudio initially launched as an opensource project by Berkeley students in [KAIR lab](https://people.eecs.berkeley.edu/~kanazawa/index.html#kair) at [Berkeley AI Research (BAIR)](https://bair.berkeley.edu/) in October 2022 as a part of a research project ([paper](https://arxiv.org/abs/2302.04264)). It is currently developed by Berkeley students and community contributors.

We are committed to providing learning resources to help you understand the basics of (if you're just getting started), and keep up-to-date with (if you're a seasoned veteran) all things NeRF. As researchers, we know just how hard it is to get onboarded with this next-gen technology. So we're here to help with tutorials, documentation, and more!

Have feature requests? Want to add your brand-spankin'-new NeRF model? Have a new dataset? **We welcome [contributions](reference/contributing)!**
Please do not hesitate to reach out to the nerfstudio team with any questions via [Discord](https://discord.gg/uMbNqcraFc).

Have feedback? We'd love for you to fill out our [Nerfstudio Feedback Form](https://forms.gle/sqN5phJN7LfQVwnP9) if you want to let us know who you are, why you are interested in Nerfstudio, or provide any feedback!

We hope nerfstudio enables you to build faster 🔨 learn together 📚 and contribute to our NeRF community 💖.

## Contents

```{toctree}
:hidden:
:caption: Getting Started

quickstart/installation
quickstart/first_nerf
quickstart/existing_dataset
quickstart/custom_dataset
quickstart/viewer_quickstart
quickstart/export_geometry
quickstart/data_conventions
Contributing<reference/contributing>
```

```{toctree}
:hidden:
:caption: Extensions
extensions/blender_addon
extensions/unreal_engine
extensions/sdfstudio
```

```{toctree}
:hidden:
:caption: NeRFology

nerfology/methods/index
nerfology/model_components/index
```

```{toctree}
:hidden:
:caption: Developer Guides

developer_guides/new_methods
developer_guides/pipelines/index
developer_guides/viewer/index
developer_guides/config
developer_guides/debugging_tools/index
```

```{toctree}
:hidden:
:caption: Reference

reference/cli/index
reference/api/index
```

This documentation is organized into 3 parts:

- **🏃‍♀️ Getting Started**: a great place to start if you are new to nerfstudio. Contains a quick tour, installation, and an overview of the core structures that will allow you to get up and running with nerfstudio.
- **🧪 Nerfology**: want to learn more about the tech itself? We're here to help with our educational guides. We've provided some interactive notebooks that walk you through what each component is all about.
- **🤓 Developer Guides**: describe all of the components and additional support we provide to help you construct, train, and debug your NeRFs. Learn how to set up a model pipeline, use the viewer, create a custom config, and more.
- **📚 Reference**: describes each class and function. Develop a better understanding of the core of our technology and terminology. This section includes descriptions of each module and component in the codebase.

## Supported Methods

### Included Methods

- [**Nerfacto**](nerfology/methods/nerfacto.md): Recommended method, integrates multiple methods into one.
- [Instant-NGP](nerfology/methods/instant_ngp.md): Instant Neural Graphics Primitives with a Multiresolution Hash Encoding
- [NeRF](nerfology/methods/nerf.md): OG Neural Radiance Fields
- [Mip-NeRF](nerfology/methods/mipnerf.md): A Multiscale Representation for Anti-Aliasing Neural Radiance Fields
- [TensoRF](nerfology/methods/tensorf.md): Tensorial Radiance Fields
- [Splatfacto](nerfology/methods/splat.md): Nerfstudio's Gaussian Splatting implementation

(third_party_methods)=

### Third-party Methods

- [BioNeRF](nerfology/methods/bionerf.md): Biologically Plausible Neural Radiance Fields for View Synthesis
- [Instruct-NeRF2NeRF](nerfology/methods/in2n.md): Editing 3D Scenes with Instructions
- [Instruct-GS2GS](nerfology/methods/igs2gs.md): Editing 3DGS Scenes with Instructions
- [SIGNeRF](nerfology/methods/signerf.md): Controlled Generative Editing of NeRF Scenes
- [K-Planes](nerfology/methods/kplanes.md): Unified 3D and 4D Radiance Fields
- [LERF](nerfology/methods/lerf.md): Language Embedded Radiance Fields
- [Nerfbusters](nerfology/methods/nerfbusters.md): Removing Ghostly Artifacts from Casually Captured NeRFs
- [NeRFPlayer](nerfology/methods/nerfplayer.md): 4D Radiance Fields by Streaming Feature Channels
- [Tetra-NeRF](nerfology/methods/tetranerf.md): Representing Neural Radiance Fields Using Tetrahedra
- [PyNeRF](nerfology/methods/pynerf.md): Pyramidal Neural Radiance Fields
- [SeaThru-NeRF](nerfology/methods/seathru_nerf.md): Neural Radiance Field for subsea scenes
- [Zip-NeRF](nerfology/methods/zipnerf.md): Anti-Aliased Grid-Based Neural Radiance Fields
<<<<<<< HEAD
- [NeRFtoGSandBack](nerfology/methods/nerf2gs2nerf.md): Converting back and forth between NeRF and GS to get the best of both approaches.
=======
- [OpenNeRF](nerfology/methods/opennerf.md): OpenSet 3D Neural Scene Segmentation
>>>>>>> 456930c2

**Eager to contribute a method?** We'd love to see you use nerfstudio in implementing new (or even existing) methods! Please view our {ref}`guide<own_method_docs>` for more details about how to add to this list!

## Quicklinks

|                                                            |                             |
| ---------------------------------------------------------- | --------------------------- |
| [Github](https://github.com/nerfstudio-project/nerfstudio) | Official Github Repo        |
| [Discord](https://discord.gg/RyVk6w5WWP)                   | Join Discord Community      |
| [Feedback Form](https://forms.gle/sqN5phJN7LfQVwnP9)       | Provide Nerfstudio Feedback |

## Sponsors

Sponsors of this work includes [Luma AI](https://lumalabs.ai/) and the [BAIR commons](https://bcommons.berkeley.edu/home).

|          |          |
| -------- | -------- |
| {{luma}} | {{bair}} |

## Built On

```{image} https://brentyi.github.io/tyro/_static/logo-light.svg
:width: 150
:alt: tyro
:class: only-light
:target: https://github.com/brentyi/tyro
```

```{image} https://brentyi.github.io/tyro/_static/logo-dark.svg
:width: 150
:alt: tyro
:class: only-dark
:target: https://github.com/brentyi/tyro
```

- Easy to use config system
- Developed by [Brent Yi](https://brentyi.com/)

```{image} https://user-images.githubusercontent.com/3310961/199084143-0d63eb40-3f35-48d2-a9d5-78d1d60b7d66.png
:width: 250
:alt: tyro
:class: only-light
:target: https://github.com/KAIR-BAIR/nerfacc
```

```{image} https://user-images.githubusercontent.com/3310961/199083722-881a2372-62c1-4255-8521-31a95a721851.png
:width: 250
:alt: tyro
:class: only-dark
:target: https://github.com/KAIR-BAIR/nerfacc
```

- Library for accelerating NeRF renders
- Developed by [Ruilong Li](https://www.liruilong.cn/)

## Citation

You can find a paper writeup of the framework on [arXiv](https://arxiv.org/abs/2302.04264).

If you use this library or find the documentation useful for your research, please consider citing:

```none
@inproceedings{nerfstudio,
	title        = {Nerfstudio: A Modular Framework for Neural Radiance Field Development},
	author       = {
		Tancik, Matthew and Weber, Ethan and Ng, Evonne and Li, Ruilong and Yi, Brent
		and Kerr, Justin and Wang, Terrance and Kristoffersen, Alexander and Austin,
		Jake and Salahi, Kamyar and Ahuja, Abhik and McAllister, David and Kanazawa,
		Angjoo
	},
	year         = 2023,
	booktitle    = {ACM SIGGRAPH 2023 Conference Proceedings},
	series       = {SIGGRAPH '23}
}
```

## Contributors

<a href="https://github.com/nerfstudio-project/nerfstudio/graphs/contributors">
  <img src="https://contrib.rocks/image?repo=nerfstudio-project/nerfstudio" />
</a>

## Maintainers

|                                                 | Nerfstudio Discord | Affiliation                          |
| ----------------------------------------------- | ------------------ | ------------------------------------ |
| [Justin Kerr](https://kerrj.github.io/)         | justin.kerr        | UC Berkeley                          |
| [Jonáš Kulhánek](https://jkulhanek.com/)        | jkulhanek          | Czech Technical University in Prague |
| [Matt Tancik](https://www.matthewtancik.com)    | tancik             | Luma AI                              |
| [Matias Turkulainen](https://maturk.github.io/) | maturk             | ETH Zurich                           |
| [Ethan Weber](https://ethanweber.me/)           | ethanweber         | UC Berkeley                          |
| [Brent Yi](https://github.com/brentyi)          | brent              | UC Berkeley                          |<|MERGE_RESOLUTION|>--- conflicted
+++ resolved
@@ -159,11 +159,8 @@
 - [PyNeRF](nerfology/methods/pynerf.md): Pyramidal Neural Radiance Fields
 - [SeaThru-NeRF](nerfology/methods/seathru_nerf.md): Neural Radiance Field for subsea scenes
 - [Zip-NeRF](nerfology/methods/zipnerf.md): Anti-Aliased Grid-Based Neural Radiance Fields
-<<<<<<< HEAD
 - [NeRFtoGSandBack](nerfology/methods/nerf2gs2nerf.md): Converting back and forth between NeRF and GS to get the best of both approaches.
-=======
 - [OpenNeRF](nerfology/methods/opennerf.md): OpenSet 3D Neural Scene Segmentation
->>>>>>> 456930c2
 
 **Eager to contribute a method?** We'd love to see you use nerfstudio in implementing new (or even existing) methods! Please view our {ref}`guide<own_method_docs>` for more details about how to add to this list!
 
