defaults:
  - graph_default
  - _self_

method_name: instant_ngp
data:
  dataloader_train:
    pixel_sampler:
      num_rays_per_batch: 8192 # for training
  dataloader_eval:
    num_rays_per_chunk: 8192 # for evaluation

viewer:
  enable: true
  num_rays_per_chunk: 16384

graph:
  _target_: pyrad.graphs.instant_ngp.NGPGraph
  collider_config:
    _target_: pyrad.graphs.modules.scene_colliders.AABBBoxCollider
  field_implementation: tcnn # torch, tcnn, ...
  loss_coefficients: # loss coefficients
    rgb_loss: 1.0

# optimizer options for network
optimizers:
  fields:
    optimizer:
<<<<<<< HEAD
      lr: 1e-2
      eps: 1e-7 # need to investigate further for float16 stability
    scheduler: null

trainer:
  mixed_precision: true # Stabilizes training when using tcnn
=======
      # lr: 1e-2
      # eps: 1e-4 # need to investigate further for float16 stability
      _target_: apex.optimizers.FusedAdam
      lr: 3e-3
      eps: 1e-15
    scheduler: null
>>>>>>> d01c2972
<|MERGE_RESOLUTION|>--- conflicted
+++ resolved
@@ -26,18 +26,12 @@
 optimizers:
   fields:
     optimizer:
-<<<<<<< HEAD
-      lr: 1e-2
-      eps: 1e-7 # need to investigate further for float16 stability
-    scheduler: null
-
-trainer:
-  mixed_precision: true # Stabilizes training when using tcnn
-=======
       # lr: 1e-2
       # eps: 1e-4 # need to investigate further for float16 stability
       _target_: apex.optimizers.FusedAdam
       lr: 3e-3
       eps: 1e-15
     scheduler: null
->>>>>>> d01c2972
+
+trainer:
+  mixed_precision: true # Stabilizes training when using tcnn