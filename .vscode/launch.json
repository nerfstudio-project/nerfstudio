--- conflicted
+++ resolved
@@ -1,91 +1,16 @@
 {
-<<<<<<< HEAD
-    // Use IntelliSense to learn about possible attributes.
-    // Hover to view descriptions of existing attributes.
-    // For more information, visit: https://go.microsoft.com/fwlink/?linkid=830387
-    "version": "0.2.0",
-    "configurations": [
-        {
-            "name": "Launch Chrome against localhost",
-            "request": "launch",
-            "type": "chrome",
-            "url": "http://localhost:4000",
-            "webRoot": "${workspaceFolder}/nerfactory/viewer/app"
-        },
-        {
-            "name": "Python: Current File",
-            "type": "python",
-            "request": "launch",
-            "program": "${file}",
-            "console": "integratedTerminal",
-            "justMyCode": true
-        },
-        {
-            "name": "Python: run_train (gpu)",
-            "type": "python",
-            "request": "launch",
-            "program": "scripts/run_train.py",
-            "console": "integratedTerminal"
-        },
-        {
-            "name": "Python: run_train (cpu)",
-            "type": "python",
-            "request": "launch",
-            "program": "scripts/run_train.py",
-            "console": "integratedTerminal",
-            "args": [
-                "machine.num_gpus=0"
-            ]
-        },
-        {
-            "name": "Python: run_train ngp (gpu)",
-            "type": "python",
-            "request": "launch",
-            "program": "scripts/run_train.py",
-            "console": "integratedTerminal",
-            "args": [
-                "--config-name=graph_instant_ngp.yaml"
-            ]
-        },
-        {
-            "name": "Python: run_train mipnerf 360 (gpu)",
-            "type": "python",
-            "request": "launch",
-            "program": "scripts/run_train.py",
-            "console": "integratedTerminal",
-            "args": [
-                "--config-name=graph_mipnerf_360.yaml"
-            ]
-        },
-        {
-            "name": "Python: run_train nerfw (gpu)",
-            "type": "python",
-            "request": "launch",
-            "program": "scripts/run_train.py",
-            "console": "integratedTerminal",
-            "args": [
-                "--config-name=graph_nerfw.yaml",
-                // "++data.dataset.use_cache=true"
-            ]
-        },
-        {
-            "name": "Python: run_train semantic_nerf (gpu)",
-            "type": "python",
-            "request": "launch",
-            "program": "scripts/run_train.py",
-            "console": "integratedTerminal",
-            "args": [
-                "--config-name=graph_semantic_nerf.yaml",
-                "++data.dataset.use_cache=true"
-            ]
-        },
-    ]
-=======
   // Use IntelliSense to learn about possible attributes.
   // Hover to view descriptions of existing attributes.
   // For more information, visit: https://go.microsoft.com/fwlink/?linkid=830387
   "version": "0.2.0",
   "configurations": [
+    {
+      "name": "Launch Chrome against localhost",
+      "request": "launch",
+      "type": "chrome",
+      "url": "http://localhost:4000",
+      "webRoot": "${workspaceFolder}/nerfactory/viewer/app"
+    },
     {
       "name": "Python: Current File",
       "type": "python",
@@ -107,7 +32,9 @@
       "request": "launch",
       "program": "scripts/run_train.py",
       "console": "integratedTerminal",
-      "args": ["machine.num_gpus=0"]
+      "args": [
+        "machine.num_gpus=0"
+      ]
     },
     {
       "name": "Python: run_train ngp (gpu)",
@@ -115,7 +42,9 @@
       "request": "launch",
       "program": "scripts/run_train.py",
       "console": "integratedTerminal",
-      "args": ["--config-name=graph_instant_ngp.yaml"]
+      "args": [
+        "--config-name=graph_instant_ngp.yaml"
+      ]
     },
     {
       "name": "Python: run_train mipnerf 360 (gpu)",
@@ -123,7 +52,9 @@
       "request": "launch",
       "program": "scripts/run_train.py",
       "console": "integratedTerminal",
-      "args": ["--config-name=graph_mipnerf_360.yaml"]
+      "args": [
+        "--config-name=graph_mipnerf_360.yaml"
+      ]
     },
     {
       "name": "Python: run_train nerfw (gpu)",
@@ -148,5 +79,4 @@
       ]
     }
   ]
->>>>>>> e35781fe
 }