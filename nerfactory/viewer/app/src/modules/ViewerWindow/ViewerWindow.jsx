--- conflicted
+++ resolved
@@ -199,13 +199,8 @@
   }, [websocket]);
 
   const render = () => {
-<<<<<<< HEAD
-    const fps = 24
-    const interval = 1000 / fps
-=======
     const fps = 24;
     const interval = 1000 / fps;
->>>>>>> b338d3e1
     handleResize();
     sceneTree.metadata.camera.updateProjectionMatrix();
     sceneTree.metadata.moveCamera();
