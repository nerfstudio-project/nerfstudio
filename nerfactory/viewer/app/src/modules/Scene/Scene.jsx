--- conflicted
+++ resolved
@@ -64,19 +64,12 @@
   // Camera Controls
   CameraControls.install( { THREE } );
 
-<<<<<<< HEAD
   const camera_controls = new CameraControls( main_camera, renderer.domElement);
-  camera_controls.azimuthRotateSpeed = 0.3; // negative value to invert rotation direction
-  camera_controls.polarRotateSpeed = 0.3; // 
-=======
-  const camera_controls = new CameraControls(main_camera, renderer.domElement);
-  camera_controls.azimuthRotateSpeed = 0.3; // negative value to invert rotation direction
-  camera_controls.polarRotateSpeed = 0.3; //
->>>>>>> 9b7075e4
+  camera_controls.azimuthRotateSpeed = 0.3; 
+  camera_controls.polarRotateSpeed = 0.3;  
   camera_controls.minDistance = 0.3;
   camera_controls.maxDistance = 100;
   
-  // camera_controls.dollyToCursor = true;
   camera_controls.dollySpeed = 0.3;
   camera_controls.saveState();
   
@@ -84,7 +77,6 @@
   const moveSpeed = .05;
 
   function moveCamera() {
-<<<<<<< HEAD
     if (keyMap.ArrowLeft === true) { camera_controls.rotate(-.03, 0, true); }
     if (keyMap.ArrowRight === true) { camera_controls.rotate(.03, 0, true); }
     if (keyMap.ArrowUp === true) { camera_controls.rotate(0, -.02, true); }
@@ -96,40 +88,6 @@
     if (keyMap.KeyQ === true) { camera_controls.truck(0, -moveSpeed, true); }
     if (keyMap.KeyE === true) { camera_controls.truck(0, moveSpeed, true); }
   };
-=======
-    const scaling = Math.max(1, 0.3 * camera_controls.distance);
-    if (keyMap.ArrowLeft === true) {
-      camera_controls.rotate(-0.03, 0, true);
-    }
-    if (keyMap.ArrowRight === true) {
-      camera_controls.rotate(0.03, 0, true);
-    }
-    if (keyMap.ArrowUp === true) {
-      camera_controls.rotate(0, -0.01, true);
-    }
-    if (keyMap.ArrowDown === true) {
-      camera_controls.rotate(0, 0.01, true);
-    }
-    if (keyMap.KeyD === true) {
-      camera_controls.truck(0.02 * scaling, 0, true);
-    }
-    if (keyMap.KeyA === true) {
-      camera_controls.truck(-0.02 * scaling, 0, true);
-    }
-    if (keyMap.KeyW === true) {
-      camera_controls.forward(0.02 * scaling, true);
-    }
-    if (keyMap.KeyS === true) {
-      camera_controls.forward(-0.02 * scaling, true);
-    }
-    if (keyMap.KeyQ === true) {
-      camera_controls.dolly(0.1 * scaling, true);
-    }
-    if (keyMap.KeyE === true) {
-      camera_controls.dolly(-0.1 * scaling, true);
-    }
-  }
->>>>>>> 9b7075e4
 
   function onKeyUp(event) {
     const keyCode = event.code;
