# Copyright 2022 The Plenoptix Team. All rights reserved.
#
# Licensed under the Apache License, Version 2.0 (the "License");
# you may not use this file except in compliance with the License.
# You may obtain a copy of the License at
#
#     http://www.apache.org/licenses/LICENSE-2.0
#
# Unless required by applicable law or agreed to in writing, software
# distributed under the License is distributed on an "AS IS" BASIS,
# WITHOUT WARRANTIES OR CONDITIONS OF ANY KIND, either express or implied.
# See the License for the specific language governing permissions and
# limitations under the License.

"""Code to interface with the `vis/` (the JS visualizer).
"""

import enum
import logging
import sys
import threading
import time
from typing import Any, Dict

import numpy as np
import torch
from rich import print  # pylint: disable=redefined-builtin

from nerfactory.cameras.cameras import Cameras
from nerfactory.cameras.rays import RayBundle
from nerfactory.configs import base as cfg
from nerfactory.datamanagers.datasets import InputDataset
from nerfactory.models.base import Model
from nerfactory.utils import profiler, visualization
from nerfactory.utils.decorators import check_visualizer_enabled, decorate_all
from nerfactory.utils.writer import GLOBAL_BUFFER, EventName
from nerfactory.viewer.server.subprocess import run_viewer_bridge_server_as_subprocess
from nerfactory.viewer.server.utils import get_intrinsics_matrix_and_camera_to_world_h
from nerfactory.viewer.server.visualizer import Viewer


class OutputTypes(str, enum.Enum):
    """Noncomprehsnive list of output render types"""

    INIT = "init"
    RGB = "rgb"
    RGB_FINE = "rgb_fine"


class ColormapTypes(str, enum.Enum):
    """Noncomprehsnive list of colormap render types"""

    INIT = "init"
    DEFAULT = "default"
    TURBO = "turbo"
    DEPTH = "depth"
    SEMANTIC = "semantic"
    BOOLEAN = "boolean"


class IOChangeException(Exception):
    """Basic camera exception to interrupt visualizer"""


class SetTrace:
    """Basic trace function"""

    def __init__(self, func):
        self.func = func

    def __enter__(self):
        sys.settrace(self.func)
        return self

    def __exit__(self, ext_type, exc_value, traceback):
        sys.settrace(None)


class RenderThread(threading.Thread):
    """Thread that does all the rendering calls while listening for interrupts

    Args:
        state: current visualizer state object
        graph: current checkpoint of model
        camera_ray_bundle: input rays to pass through the graph to render out
    """

    def __init__(self, state: "VisualizerState", graph: Model, camera_ray_bundle: RayBundle):
        threading.Thread.__init__(self)
        self.state = state
        self.graph = graph
        self.camera_ray_bundle = camera_ray_bundle
        self.exc = None
        self.vis_outputs = None

    def run(self):
        """run function that renders out images given the current graph and ray bundles.
        Interlaced with a trace function that checks to see if any I/O changes were registered.
        Exits and continues program if IOChangeException thrown.
        """
        outputs = None
        try:
            with SetTrace(self.state.check_interrupt):
                outputs = self.graph.get_outputs_for_camera_ray_bundle(self.camera_ray_bundle)
        except IOChangeException as e:
            self.exc = e

        if outputs:
            self.vis_outputs = outputs

        self.state.check_done_render = True
        self.state.check_interrupt_vis = False

    def join(self, timeout=None):
        threading.Thread.join(self)
        if self.exc:
            raise self.exc


class CheckThread(threading.Thread):
    """Thread the constantly checks for io changes and sets a flag indicating interrupt

    Args:
        state: current visualizer state object
    """

    def __init__(self, state):
        threading.Thread.__init__(self)
        self.state = state

    def run(self):
        """Run function that checks to see if any of the existing state has changed
        (e.g. camera pose/output type/resolutions).
        Sets the visualizer state flag to true to signal
        to render thread that an interrupt was registered.
        """
        self.state.check_done_render = False
        while not self.state.check_done_render:
            # check camera
            data = self.state.vis["renderingState/camera"].read()
            if data is not None:
                camera_object = data["object"]
                if self.state.prev_camera_matrix is None or not np.allclose(
                    camera_object["matrix"], self.state.prev_camera_matrix
                ):
                    self.state.check_interrupt_vis = True
                    return

            # check output type
            output_type = self.state.vis["renderingState/output_choice"].read()
            if output_type is None:
                output_type = OutputTypes.INIT
            if self.state.prev_output_type != output_type:
                self.state.check_interrupt_vis = True
                return

            # check colormap type
            colormap_type = self.state.vis["renderingState/colormap_choice"].read()
            if colormap_type is None:
                colormap_type = ColormapTypes.INIT
            if self.state.prev_colormap_type != colormap_type:
                self.state.check_interrupt_vis = True
                return

            # check max render
            max_resolution = self.state.vis["renderingState/maxResolution"].read()
            if max_resolution is not None:
                if self.state.max_resolution != max_resolution:
                    self.state.check_interrupt_vis = True
                    return

            # check min render
            min_resolution = self.state.vis["renderingState/minResolution"].read()
            if min_resolution is not None:
                if self.state.min_resolution != min_resolution:
                    self.state.check_interrupt_vis = True
                    return


@decorate_all([check_visualizer_enabled])
class VisualizerState:
    """Class to hold state for visualizer variables

    Args:
        config: viewer setup configuration
    """

    def __init__(self, config: cfg.ViewerConfig):
        self.config = config

        self.vis = None
        self.viewer_url = None
        if self.config.enable:
            if self.config.launch_bridge_server:
                # start the viewer bridge server
                zmq_port = int(self.config.zmq_url.split(":")[-1])
                websocket_port = self.config.websocket_port
<<<<<<< HEAD

                self.config.log_filename.parent.mkdir(exist_ok=True)
                run_viewer_bridge_server_as_subprocess(
                    zmq_port, websocket_port, log_filename=str(self.config.log_filename)
                )
                # TODO(ethan): move this into the writer such that it's at the bottom
                # of the logging stack and easy to see and click
=======
                run_viewer_bridge_server_as_subprocess(zmq_port, websocket_port)
>>>>>>> 42711497
                # TODO(ethan): log the output of the viewer bridge server in a file where the training logs go
                print("\n")
                self.viewer_url = (
                    f"https://viewer.nerfactory.com/branch/master/?websocket_url=localhost:{websocket_port}"
                )
                viewer_url_local = f"http://localhost:4000/?websocket_url=localhost:{websocket_port}"
                pub_open_viewer_instructions_string = f"[Public] Open the viewer at {self.viewer_url}"
                dev_open_viewer_instructions_string = f"[Local] Open the viewer at {viewer_url_local}"
                print("-" * len(pub_open_viewer_instructions_string))
                print(pub_open_viewer_instructions_string)
                print(dev_open_viewer_instructions_string)
                print("-" * len(pub_open_viewer_instructions_string))
                print("\n")
            self.vis = Viewer(zmq_url=self.config.zmq_url)
        else:
            logging.info("Continuing without viewer.")

        # visualizer specific variables
        self.prev_camera_matrix = None
        self.prev_output_type = OutputTypes.INIT
        self.prev_colormap_type = ColormapTypes.INIT
        self.output_type_changed = True
        self.min_resolution = 50
        self.max_resolution = 1000
        self.res_upscale_factor = 1
        self.check_interrupt_vis = False
        self.check_done_render = True
        self.last_render_time = time.time()
        self.min_wait_time = 0.5  # 1.0 is on high side and will cause lag

        self.outputs_set = False

    def init_scene(self, dataset: InputDataset) -> None:
        """Draw some images and the scene aabb in the viewer.

        Args:
            dataset: dataset to render in the scene
        """

        # clear the current scene
        self.vis["sceneState/sceneBounds"].delete()
        self.vis["sceneState/cameras"].delete()

        # draw the training cameras and images
        image_indices = range(len(dataset))
        for idx in image_indices:
            image = dataset[idx]["image"]
            bgr = image[..., [2, 1, 0]]
            camera_json = dataset.inputs.cameras.to_json(camera_idx=idx, image=bgr, resize_shape=(100, 100))
            self.vis[f"sceneState/cameras/{idx:06d}"].write(camera_json)

        # draw the scene bounds (i.e., the bounding box)
        json_ = dataset.inputs.scene_bounds.to_json()
        self.vis["sceneState/sceneBounds"].write(json_)

        # set the properties of the camera
        # self.vis["renderingState/camera"].write(json_)

        # set the main camera intrinsics to one from the dataset
        # K = camera.get_intrinsics_matrix()
        # set_persp_intrinsics_matrix(self.vis, K.double().numpy())

    def update_scene(self, step: int, graph: Model) -> None:
        """updates the scene based on the graph weights

        Args:
            step: iteration step of training
            graph: the current checkpoint of the model
        """

        is_training = self.vis["renderingState/isTraining"].read()

        if is_training is None or is_training:
            # in training mode, render every few steps
            if self._is_render_step(step):
                self._render_image_in_viewer(graph)
        else:
            # in pause training mode, enter render loop with set graph
            local_step = step
            run_loop = not is_training
            while run_loop:
                if self._is_render_step(local_step):
                    self._render_image_in_viewer(graph)
                is_training = self.vis["renderingState/isTraining"].read()
                run_loop = not is_training
                local_step += 1

    def check_interrupt(self, frame, event, arg):  # pylint: disable=unused-argument
        """Raises interrupt when flag has been set and not already on lowest resolution.
        Used in conjunction with SetTrace.
        """
        if event == "line":
            if self.check_interrupt_vis and self.res_upscale_factor > 1:
                self.res_upscale_factor = 1
                raise IOChangeException
        return self.check_interrupt

    def _is_render_step(self, step: int, default_steps: int = 2, max_steps: int = 10) -> bool:
        """dynamically calculate when to render grapic based on resolution of image"""
        if step != 0:
            if self.res_upscale_factor == 1:
                return True
            steps_per_render_image = min(default_steps * self.res_upscale_factor, max_steps)
            steps_condition = step % steps_per_render_image == 0
            if steps_condition:
                if self.res_upscale_factor > 3:
                    if time.time() - self.last_render_time >= self.min_wait_time:
                        self.last_render_time = time.time()
                        return True  # if higher res, and minimum wait time achieved
                    return False  # if higher res, and minimum wait time NOT achieved
                self.last_render_time = time.time()
                return True  # if not higher res, but steps met
        return False  # if init

    def _apply_colormap(self, outputs: Dict[str, Any], stuff_colors: torch.Tensor = None, eps=1e-6):
        """Determines which colormap to use based on set colormap type

        Args:
            outputs: the output tensors for which to apply colormaps on
            stuff_colors: is only set if colormap is for semantics. Defaults to None.
        """
        # default for rgb images
        if self.prev_colormap_type == ColormapTypes.DEFAULT and outputs[self.prev_output_type].shape[-1] == 3:
            return outputs[self.prev_output_type]

        # rendering depth outputs
        if self.prev_colormap_type == ColormapTypes.DEPTH or (
            self.prev_colormap_type == ColormapTypes.DEFAULT
            and outputs[self.prev_output_type].dtype == torch.float
            and (torch.max(outputs[self.prev_output_type]) - 1.0) > eps  # handle floating point arithmetic
        ):
            return visualization.apply_depth_colormap(
                outputs[self.prev_output_type], accumulation=outputs["accumulation"]
            )

        # rendering accumulation outputs
        if self.prev_colormap_type == ColormapTypes.TURBO or (
            self.prev_colormap_type == ColormapTypes.DEFAULT and outputs[self.prev_output_type].dtype == torch.float
        ):
            return visualization.apply_colormap(outputs[self.prev_output_type])

        # rendering semantic outputs
        if self.prev_colormap_type == ColormapTypes.SEMANTIC or (
            self.prev_colormap_type == ColormapTypes.DEFAULT and outputs[self.prev_output_type].dtype == torch.int
        ):
            logits = outputs[self.prev_output_type]
            labels = torch.argmax(torch.nn.functional.softmax(logits, dim=-1), dim=-1)  # type: ignore
            assert stuff_colors is not None
            return stuff_colors[labels]

        # rendering boolean outputs
        if self.prev_colormap_type == ColormapTypes.BOOLEAN or (
            self.prev_colormap_type == ColormapTypes.DEFAULT and outputs[self.prev_output_type].dtype == torch.bool
        ):
            return visualization.apply_boolean_colormap(outputs[self.prev_output_type])

        raise NotImplementedError

    def _send_output_to_viewer(self, outputs: Dict[str, Any], stuff_colors: torch.Tensor = None, eps=1e-6):
        """Chooses the correct output and sends it to the viewer

        Args:
            outputs: the dictionary of outputs to choose from, from the graph
            stuff_colors: is only set if colormap is for semantics. Defaults to None.
        """
        if not self.outputs_set:
            self.vis["renderingState/output_options"].write(list(outputs.keys()))
            self.outputs_set = True
        # gross hack to get the image key, depending on which keys the graph uses
        if self.prev_output_type == OutputTypes.INIT:
            self.prev_output_type = OutputTypes.RGB if OutputTypes.RGB in outputs else OutputTypes.RGB_FINE
        # re-register colormaps and send to viewer
        if self.output_type_changed or self.prev_colormap_type == ColormapTypes.INIT:
            self.prev_colormap_type = ColormapTypes.DEFAULT
            colormap_options = [ColormapTypes.DEFAULT]
            if (
                outputs[self.prev_output_type].shape[-1] != 3
                and outputs[self.prev_output_type].dtype == torch.float
                and (torch.max(outputs[self.prev_output_type]) - 1.0) <= eps  # handle floating point arithmetic
            ):
                # accumulation can also include depth
                colormap_options.extend(["depth"])
            self.output_type_changed = False
            self.vis["renderingState/colormap_choice"].write(self.prev_colormap_type)
            self.vis["renderingState/colormap_options"].write(colormap_options)
        selected_output = self._apply_colormap(outputs, stuff_colors).cpu().numpy()
        image_output = selected_output * 255
        image = (image_output).astype("uint8")
        self.vis.set_image(image)

    def _update_viewer_stats(self, render_time: float, image_height: int) -> None:
        """Function that calculates and populates all the rendering statistics accordingly

        Args:
            render_time: total time spent rendering current view
            image_height: resolution of the current view
        """
        is_training = self.vis["renderingState/isTraining"].read()
        if is_training is None or is_training:
            # process the  current rendering fps
            eval_fps = f"{1 / render_time:.2f} fps at {image_height} res"
            self.vis["renderingState/eval_fps"].write(eval_fps)
            # process remaining training ETA
            self.vis["renderingState/train_eta"].write(GLOBAL_BUFFER["events"].get(EventName.ETA.value, "Starting"))
            # process ratio time spent on vis vs train
            if EventName.ITER_VIS_TIME.value in GLOBAL_BUFFER["events"]:
                vis_time = GLOBAL_BUFFER["events"][EventName.ITER_VIS_TIME.value]["avg"]
                train_time = GLOBAL_BUFFER["events"][EventName.ITER_TRAIN_TIME.value]["avg"]
                vis_train_ratio = f"{int(vis_time / train_time * 100)}% spent on viewer"
                self.vis["renderingState/vis_train_ratio"].write(vis_train_ratio)
            else:
                self.vis["renderingState/vis_train_ratio"] = "Starting"
        else:
            self.vis["renderingState/eval_fps"].write("Paused")
            self.vis["renderingState/train_eta"].write("Paused")
            self.vis["renderingState/vis_train_ratio"].write("100% spent on viewer")

    @profiler.time_function
    def _render_image_in_viewer(self, graph: Model) -> None:
        """
        Draw an image using the current camera pose from the viewer.
        The image is sent of a TCP connection and then uses WebRTC to send it to the viewer.
        """
        # check and perform camera updates
        data = self.vis["renderingState/camera"].read()
        if data is None:
            return
        camera_object = data["object"]
        # hacky way to prevent overflow check to see if < 100; TODO(make less hacky)
        if self.prev_camera_matrix is not None and np.allclose(camera_object["matrix"], self.prev_camera_matrix):
            self.res_upscale_factor = min(self.res_upscale_factor * 2, 100)
        else:
            self.prev_camera_matrix = camera_object["matrix"]
            self.res_upscale_factor = 1

        # check and perform output type updates
        output_type = self.vis["renderingState/output_choice"].read()
        output_type = OutputTypes.INIT if output_type is None else output_type
        self.output_type_changed = self.prev_output_type != output_type
        self.prev_output_type = output_type

        # check and perform colormap type updates
        colormap_type = self.vis["renderingState/colormap_choice"].read()
        colormap_type = ColormapTypes.INIT if colormap_type is None else colormap_type
        self.prev_colormap_type = colormap_type

        # check and perform min/max update
        max_resolution = self.vis["renderingState/maxResolution"].read()
        if max_resolution:
            self.max_resolution = max_resolution

        min_resolution = self.vis["renderingState/minResolution"].read()
        if min_resolution:
            self.min_resolution = min_resolution

        damped_upsacale_factor = 1 if self.res_upscale_factor < 8 else self.res_upscale_factor
        image_height = min(
            self.min_resolution * damped_upsacale_factor,
            self.max_resolution,
        )
        intrinsics_matrix, camera_to_world_h = get_intrinsics_matrix_and_camera_to_world_h(
            camera_object, image_height=image_height
        )

        camera_to_world = camera_to_world_h[:3, :]
        camera_to_world = torch.stack(
            [
                camera_to_world[0, :],
                camera_to_world[2, :],
                camera_to_world[1, :],
            ],
            dim=0,
        )

        camera = Cameras(
            fx=intrinsics_matrix[0, 0],
            fy=intrinsics_matrix[1, 1],
            cx=intrinsics_matrix[0, 2],
            cy=intrinsics_matrix[1, 2],
            camera_to_worlds=camera_to_world[None, ...],
        )
        camera = camera.to(graph.device)

        camera_ray_bundle = camera.generate_rays(camera_indices=0)
        camera_ray_bundle.num_rays_per_chunk = self.config.num_rays_per_chunk

        graph.eval()

        check_thread = CheckThread(state=self)
        render_thread = RenderThread(state=self, graph=graph, camera_ray_bundle=camera_ray_bundle)
        start_time = time.time()
        check_thread.start()
        render_thread.start()
        try:
            render_thread.join()
            check_thread.join()
        except Exception:  # pylint: disable=broad-except
            pass
        render_duration = time.time() - start_time

        graph.train()

        outputs = render_thread.vis_outputs
        if outputs is not None:
            stuff_colors = graph.stuff_colors if hasattr(graph, "stuff_colors") else None
            self._send_output_to_viewer(outputs, stuff_colors=stuff_colors)
            self._update_viewer_stats(render_duration, image_height)<|MERGE_RESOLUTION|>--- conflicted
+++ resolved
@@ -195,17 +195,12 @@
                 # start the viewer bridge server
                 zmq_port = int(self.config.zmq_url.split(":")[-1])
                 websocket_port = self.config.websocket_port
-<<<<<<< HEAD
-
                 self.config.log_filename.parent.mkdir(exist_ok=True)
                 run_viewer_bridge_server_as_subprocess(
                     zmq_port, websocket_port, log_filename=str(self.config.log_filename)
                 )
                 # TODO(ethan): move this into the writer such that it's at the bottom
                 # of the logging stack and easy to see and click
-=======
-                run_viewer_bridge_server_as_subprocess(zmq_port, websocket_port)
->>>>>>> 42711497
                 # TODO(ethan): log the output of the viewer bridge server in a file where the training logs go
                 print("\n")
                 self.viewer_url = (
