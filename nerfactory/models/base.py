# Copyright 2022 The Plenoptix Team. All rights reserved.
#
# Licensed under the Apache License, Version 2.0 (the "License");
# you may not use this file except in compliance with the License.
# You may obtain a copy of the License at
#
#     http://www.apache.org/licenses/LICENSE-2.0
#
# Unless required by applicable law or agreed to in writing, software
# distributed under the License is distributed on an "AS IS" BASIS,
# WITHOUT WARRANTIES OR CONDITIONS OF ANY KIND, either express or implied.
# See the License for the specific language governing permissions and
# limitations under the License.

"""
Base Model implementation which takes in RayBundles
"""

from __future__ import annotations

from abc import abstractmethod
from collections import defaultdict
from typing import Any, Dict, List, Optional, Tuple, Union, overload

import torch
from torch import nn
from torch.nn import Parameter

from nerfactory.cameras.cameras import Camera
from nerfactory.cameras.rays import RayBundle
from nerfactory.configs import base_config as cfg
from nerfactory.dataloaders.structs import SceneBounds
from nerfactory.utils.callbacks import Callback
from nerfactory.utils.misc import get_masked_dict, is_not_none


class Model(nn.Module):
    """Model class
    Where everything (Fields, Optimizers, Samplers, Visualization, etc) is linked together. This should be
    subclassed for custom NeRF model.

    TODO:

    Args:
        scene_bounds: Bounds of target scene.
        loss_coefficients: Loss specific weights.
        enable_collider: Whether to create a scene collider to filter rays.
        collider_config: Configuration of scene collider.
        enable_density_field: Whether to create a density field to filter samples.
        density_field_config: Configuration of density field.
    """

    config: cfg.ModelConfig

    def __init__(
        self,
        config: cfg.ModelConfig,
        scene_bounds: SceneBounds,
        **kwargs,
    ) -> None:
        super().__init__()
        self.config = config
        self.scene_bounds = scene_bounds
        self.density_field = None
        self.kwargs = kwargs
        self.collider = None
        self.populate_density_field()
        self.populate_collider()
        self.populate_fields()
        self.populate_misc_modules()  # populate the modules
        self.callbacks = None
        # to keep track of which device the nn.Module is on
        self.device_indicator_param = nn.Parameter(torch.empty(0))

    @property
    def device(self):
        """Returns the device that the model is on."""
        return self.device_indicator_param.device

    def get_training_callbacks(self) -> List[Callback]:  # pylint:disable=no-self-use
        """Returns a list of callbacks that run functions at the specified training iterations."""
        return []

    def populate_density_field(self):
        """Set the scene density field to use."""
        if self.config.enable_density_field:
            self.density_field = self.config.density_field_config.setup()

    def populate_collider(self):
        """Set the scene bounds collider to use."""
        if self.config.enable_collider:
            self.collider = self.config.collider_config.setup(scene_bounds=self.scene_bounds)

    @abstractmethod
    def populate_fields(self):
        """Set the fields."""

    @abstractmethod
    def populate_misc_modules(self):
        """Initializes any additional modules that are part of the network."""

    @abstractmethod
    def get_param_groups(self) -> Dict[str, List[Parameter]]:
        """Obtain the parameter groups for the optimizers

        Returns:
            Mapping of different parameter groups
        """

    @abstractmethod
    def get_outputs(self, ray_bundle: RayBundle) -> Dict[str, torch.Tensor]:
        """Takes in a Ray Bundle and returns a dictionary of outputs.

        Args:
            ray_bundle: Input bundle of rays. This raybundle should have all the
            needed information to compute the outputs.

        Returns:
            Outputs of model. (ie. rendered colors)
        """

    @overload
    def forward(self, ray_bundle: RayBundle, batch: None = None) -> Dict[str, torch.Tensor]:
        ...

    @overload
    def forward(
        self, ray_bundle: RayBundle, batch: Dict[str, torch.Tensor]
    ) -> Tuple[Dict[str, torch.Tensor], Dict[str, torch.Tensor], Dict[str, torch.Tensor]]:
        ...

    def forward(
        self, ray_bundle: RayBundle, batch: Optional[Dict[str, torch.Tensor]] = None
    ) -> Union[
        Dict[str, torch.Tensor], Tuple[Dict[str, torch.Tensor], Dict[str, torch.Tensor], Dict[str, torch.Tensor]]
    ]:
        """Run forward starting with a ray bundle.

        This takes in raybundles (containing all the information needed to render that ray...
        latents included) and the batch (containing all the auxilury things needed to train
        like masks and ground truth pixels).

        This outputs different things depending on the configuration of the model and whether or not
        the batch is provided (whether or not we are training basically)."""
        if self.collider is not None:
            intersected_ray_bundle = self.collider(ray_bundle)
            valid_mask = intersected_ray_bundle.valid_mask[..., 0]
        else:
            # NOTE(ruilongli): we don't need collider for ngp
            intersected_ray_bundle = ray_bundle
            valid_mask = None

        if batch is None:
            # during inference, keep all rays
            outputs = self.get_outputs(intersected_ray_bundle)
            return outputs

        if valid_mask is not None:
            intersected_ray_bundle = intersected_ray_bundle[valid_mask]
            # during training, keep only the rays that intersect the scene. discard the rest
            batch = get_masked_dict(batch, valid_mask)  # NOTE(ethan): this is really slow if on CPU!

        outputs = self.get_outputs(intersected_ray_bundle)
        metrics_dict = self.get_metrics_dict(outputs=outputs, batch=batch)
        loss_dict = self.get_loss_dict(
            outputs=outputs, batch=batch, metrics_dict=metrics_dict, loss_coefficients=self.config.loss_coefficients
        )

<<<<<<< HEAD
        # scaling losses by coefficients.
        for loss_name in loss_dict.keys():
            if loss_name in self.config.loss_coefficients:
                loss_dict[loss_name] *= self.config.loss_coefficients[loss_name]
=======
>>>>>>> 68f43701
        return outputs, loss_dict, metrics_dict

    def get_metrics_dict(self, outputs, batch) -> Dict[str, torch.Tensor]:
        """Compute and returns metrics."""
        # pylint: disable=unused-argument
        # pylint: disable=no-self-use
        return {}

    @abstractmethod
    def get_loss_dict(self, outputs, batch, metrics_dict, loss_coefficients) -> Dict[str, torch.Tensor]:
        """Computes and returns the losses dict."""

    @torch.no_grad()
    def get_outputs_for_camera_ray_bundle(self, camera_ray_bundle: RayBundle) -> Dict[str, torch.Tensor]:
        """Takes in camera parameters and computes the output of the model."""
        assert is_not_none(camera_ray_bundle.num_rays_per_chunk)
        image_height, image_width = camera_ray_bundle.origins.shape[:2]
        num_rays = len(camera_ray_bundle)
        outputs = {}
        outputs_lists = defaultdict(list)
        for i in range(0, num_rays, camera_ray_bundle.num_rays_per_chunk):
            start_idx = i
            end_idx = i + camera_ray_bundle.num_rays_per_chunk
            ray_bundle = camera_ray_bundle.get_row_major_sliced_ray_bundle(start_idx, end_idx)
            outputs = self.forward(ray_bundle=ray_bundle)
            for output_name, output in outputs.items():  # type: ignore
                outputs_lists[output_name].append(output)
        for output_name, outputs_list in outputs_lists.items():
            outputs[output_name] = torch.cat(outputs_list).view(image_height, image_width, -1)  # type: ignore
        return outputs

    def get_outputs_for_camera(self, camera: Camera):
        """Get the model outputs for a Camera."""
        camera_ray_bundle = camera.get_camera_ray_bundle(device=self.device)
        return self.get_outputs_for_camera_ray_bundle(camera_ray_bundle)

    @abstractmethod
    def log_test_image_outputs(self, image_idx, step, batch, outputs) -> float:
        """Writes the test image outputs.
        TODO: This shouldn't return a loss

        Args:
            image_idx: Index of the image.
            step: Current step.
            batch: Batch of data.
            outputs: Outputs of the model.

        Returns:
            The psnr.
        """

    def load_model(self, loaded_state: Dict[str, Any]) -> None:
        """Load the checkpoint from the given path"""
        state = {key.replace("module.", ""): value for key, value in loaded_state["model"].items()}
        self.load_state_dict(state)  # type: ignore<|MERGE_RESOLUTION|>--- conflicted
+++ resolved
@@ -165,14 +165,6 @@
         loss_dict = self.get_loss_dict(
             outputs=outputs, batch=batch, metrics_dict=metrics_dict, loss_coefficients=self.config.loss_coefficients
         )
-
-<<<<<<< HEAD
-        # scaling losses by coefficients.
-        for loss_name in loss_dict.keys():
-            if loss_name in self.config.loss_coefficients:
-                loss_dict[loss_name] *= self.config.loss_coefficients[loss_name]
-=======
->>>>>>> 68f43701
         return outputs, loss_dict, metrics_dict
 
     def get_metrics_dict(self, outputs, batch) -> Dict[str, torch.Tensor]:
