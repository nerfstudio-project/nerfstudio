# Copyright 2022 The Plenoptix Team. All rights reserved.
#
# Licensed under the Apache License, Version 2.0 (the "License");
# you may not use this file except in compliance with the License.
# You may obtain a copy of the License at
#
#     http://www.apache.org/licenses/LICENSE-2.0
#
# Unless required by applicable law or agreed to in writing, software
# distributed under the License is distributed on an "AS IS" BASIS,
# WITHOUT WARRANTIES OR CONDITIONS OF ANY KIND, either express or implied.
# See the License for the specific language governing permissions and
# limitations under the License.

"""
Base Model implementation which takes in RayBundles
"""

from __future__ import annotations

from abc import abstractmethod
from collections import defaultdict
from typing import Any, Dict, List, Optional, Tuple, Union, overload

import torch
from torch import nn
from torch.nn import Parameter

from nerfactory.cameras.cameras import Camera
from nerfactory.cameras.rays import RayBundle
from nerfactory.configs import base as cfg
from nerfactory.dataloaders.structs import SceneBounds
<<<<<<< HEAD
from nerfactory.utils import profiler
from nerfactory.utils.callbacks import TrainingCallback, TrainingCallbackAttributes
from nerfactory.utils.config import ModelConfig
from nerfactory.utils.misc import (
    get_masked_dict,
    instantiate_from_dict_config,
    is_not_none,
)
=======
from nerfactory.fields.density_fields.density_grid import DensityGrid
from nerfactory.utils.callbacks import Callback
from nerfactory.utils.misc import get_masked_dict, is_not_none
>>>>>>> 7e9a56fa


class Model(nn.Module):
    """Model class
    Where everything (Fields, Optimizers, Samplers, Visualization, etc) is linked together. This should be
    subclassed for custom NeRF model.

    TODO:

    Args:
        scene_bounds: Bounds of target scene.
        loss_coefficients: Loss specific weights.
        enable_collider: Whether to create a scene collider to filter rays.
        collider_config: Configuration of scene collider.
        enable_density_field: Whether to create a density field to filter samples.
        density_field_config: Configuration of density field.
    """

    config: cfg.ModelConfig

    def __init__(
        self,
        config: cfg.ModelConfig,
        scene_bounds: SceneBounds,
        **kwargs,
    ) -> None:
        super().__init__()
        self.config = config
        self.scene_bounds = scene_bounds
        self.density_field = None
        self.kwargs = kwargs
        self.collider = None
        self.populate_density_field()
        self.populate_fields()
        self.populate_misc_modules()  # populate the modules
        self.callbacks = None
        # to keep track of which device the nn.Module is on
        self.device_indicator_param = nn.Parameter(torch.empty(0))

    @property
    def device(self):
        """Returns the device that the model is on."""
        return self.device_indicator_param.device

    def get_training_callbacks(
        self, training_callback_attributes: TrainingCallbackAttributes
    ) -> List[TrainingCallback]:  # pylint:disable=no-self-use
        """Returns a list of callbacks that run functions at the specified training iterations."""
        return []

    def populate_density_field(self):
        """Set the scene density field to use."""
        if self.config.enable_density_field:

            self.density_field = DensityGrid(
                center=self.config.density_field_params["center"],
                base_scale=self.config.density_field_params["base_scale"],
                num_cascades=self.config.density_field_params["num_cascades"],
                resolution=self.config.density_field_params["resolution"],
                update_every_num_iters=self.config.density_field_params["update_every_num_iters"],
            )

    def populate_fields(self):
        """Set the fields."""

    @abstractmethod
    def populate_misc_modules(self):
        """Initializes any additional modules that are part of the network."""

    @abstractmethod
    def get_param_groups(self) -> Dict[str, List[Parameter]]:
        """Obtain the parameter groups for the optimizers

        Returns:
            Mapping of different parameter groups
        """

    @abstractmethod
    def get_outputs(self, ray_bundle: RayBundle) -> Dict[str, torch.Tensor]:
        """Takes in a Ray Bundle and returns a dictionary of outputs.

        Args:
            ray_bundle: Input bundle of rays. This raybundle should have all the
            needed information to compute the outputs.

        Returns:
            Outputs of model. (ie. rendered colors)
        """

    @overload
    def forward(self, ray_bundle: RayBundle, batch: None = None) -> Dict[str, torch.Tensor]:
        ...

    @overload
    def forward(
        self, ray_bundle: RayBundle, batch: Dict[str, torch.Tensor]
    ) -> Tuple[Dict[str, torch.Tensor], Dict[str, torch.Tensor], Dict[str, torch.Tensor]]:
        ...

    def forward(
        self, ray_bundle: RayBundle, batch: Optional[Dict[str, torch.Tensor]] = None
    ) -> Union[
        Dict[str, torch.Tensor], Tuple[Dict[str, torch.Tensor], Dict[str, torch.Tensor], Dict[str, torch.Tensor]]
    ]:
        """Run forward starting with a ray bundle.

        This takes in raybundles (containing all the information needed to render that ray...
        latents included) and the batch (containing all the auxilury things needed to train
        like masks and ground truth pixels).

        This outputs different things depending on the configuration of the model and whether or not
        the batch is provided (whether or not we are training basically)."""
        if self.collider is not None:
            intersected_ray_bundle = self.collider(ray_bundle)  # pylint: disable=not-callable
            valid_mask = intersected_ray_bundle.valid_mask[..., 0]
        else:
            # NOTE(ruilongli): we don't need collider for ngp
            intersected_ray_bundle = ray_bundle
            valid_mask = None

        if batch is None:
            # during inference, keep all rays
            outputs = self.get_outputs(intersected_ray_bundle)
            return outputs

        if valid_mask is not None:
            intersected_ray_bundle = intersected_ray_bundle[valid_mask]
            # during training, keep only the rays that intersect the scene. discard the rest
            batch = get_masked_dict(batch, valid_mask)  # NOTE(ethan): this is really slow if on CPU!

        outputs = self.get_outputs(intersected_ray_bundle)
        metrics_dict = self.get_metrics_dict(outputs=outputs, batch=batch)
        loss_dict = self.get_loss_dict(
            outputs=outputs, batch=batch, metrics_dict=metrics_dict, loss_coefficients=self.config.loss_coefficients
        )
        return outputs, loss_dict, metrics_dict

    def get_metrics_dict(self, outputs, batch) -> Dict[str, torch.Tensor]:
        """Compute and returns metrics."""
        # pylint: disable=unused-argument
        # pylint: disable=no-self-use
        return {}

    @abstractmethod
    def get_loss_dict(self, outputs, batch, metrics_dict, loss_coefficients) -> Dict[str, torch.Tensor]:
        """Computes and returns the losses dict."""

    @torch.no_grad()
    def get_outputs_for_camera_ray_bundle(self, camera_ray_bundle: RayBundle) -> Dict[str, torch.Tensor]:
        """Takes in camera parameters and computes the output of the model."""
        assert is_not_none(camera_ray_bundle.num_rays_per_chunk)
        image_height, image_width = camera_ray_bundle.origins.shape[:2]
        num_rays = len(camera_ray_bundle)
        outputs = {}
        outputs_lists = defaultdict(list)
        for i in range(0, num_rays, camera_ray_bundle.num_rays_per_chunk):
            start_idx = i
            end_idx = i + camera_ray_bundle.num_rays_per_chunk
            ray_bundle = camera_ray_bundle.get_row_major_sliced_ray_bundle(start_idx, end_idx)
            outputs = self.forward(ray_bundle=ray_bundle)
            for output_name, output in outputs.items():  # type: ignore
                outputs_lists[output_name].append(output)
        for output_name, outputs_list in outputs_lists.items():
            outputs[output_name] = torch.cat(outputs_list).view(image_height, image_width, -1)  # type: ignore
        return outputs

    def get_outputs_for_camera(self, camera: Camera):
        """Get the model outputs for a Camera."""
        camera_ray_bundle = camera.get_camera_ray_bundle(device=self.device)
        return self.get_outputs_for_camera_ray_bundle(camera_ray_bundle)

    @abstractmethod
    def log_test_image_outputs(self, image_idx, step, batch, outputs) -> float:
        """Writes the test image outputs.
        TODO: This shouldn't return a loss

        Args:
            image_idx: Index of the image.
            step: Current step.
            batch: Batch of data.
            outputs: Outputs of the model.

        Returns:
            The psnr.
        """

    def load_model(self, loaded_state: Dict[str, Any]) -> None:
        """Load the checkpoint from the given path"""
        state = {key.replace("module.", ""): value for key, value in loaded_state["model"].items()}
        self.load_state_dict(state)  # type: ignore<|MERGE_RESOLUTION|>--- conflicted
+++ resolved
@@ -30,20 +30,9 @@
 from nerfactory.cameras.rays import RayBundle
 from nerfactory.configs import base as cfg
 from nerfactory.dataloaders.structs import SceneBounds
-<<<<<<< HEAD
-from nerfactory.utils import profiler
-from nerfactory.utils.callbacks import TrainingCallback, TrainingCallbackAttributes
-from nerfactory.utils.config import ModelConfig
-from nerfactory.utils.misc import (
-    get_masked_dict,
-    instantiate_from_dict_config,
-    is_not_none,
-)
-=======
 from nerfactory.fields.density_fields.density_grid import DensityGrid
 from nerfactory.utils.callbacks import Callback
 from nerfactory.utils.misc import get_masked_dict, is_not_none
->>>>>>> 7e9a56fa
 
 
 class Model(nn.Module):
