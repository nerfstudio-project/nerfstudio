# Copyright 2022 The Plenoptix Team. All rights reserved.
#
# Licensed under the Apache License, Version 2.0 (the "License");
# you may not use this file except in compliance with the License.
# You may obtain a copy of the License at
#
#     http://www.apache.org/licenses/LICENSE-2.0
#
# Unless required by applicable law or agreed to in writing, software
# distributed under the License is distributed on an "AS IS" BASIS,
# WITHOUT WARRANTIES OR CONDITIONS OF ANY KIND, either express or implied.
# See the License for the specific language governing permissions and
# limitations under the License.

"""
Collection of sampling strategies
"""

import math
from abc import abstractmethod
from typing import Callable, Optional, Tuple

import nerfacc  # pylint: disable=import-error
import torch
from torch import nn
from torchtyping import TensorType

import nerfactory.cuda as nerfactory_cuda
from nerfactory.cameras.rays import Frustums, RayBundle, RaySamples
from nerfactory.fields.density_fields.density_grid import DensityGrid


class Sampler(nn.Module):
    """Generate Samples

    Args:
        num_samples: number of samples to take
        density_field: density grid specifying weighting of
    """

    def __init__(
        self, num_samples: int, density_field: Optional[DensityGrid] = None, weight_threshold: float = 0.01
    ) -> None:
        super().__init__()
        self.num_samples = num_samples
        self.density_field = density_field
        self.weight_threshold = weight_threshold

    @abstractmethod
    def generate_ray_samples(self) -> RaySamples:
        """Generate Ray Samples"""

    def forward(self, *args, **kwargs) -> RaySamples:
        """Generate ray samples with optional density filtering"""
        ray_samples = self.generate_ray_samples(*args, **kwargs)
        if self.density_field is not None:
            densities = self.density_field.get_densities(ray_samples)
            deltas = torch.clamp(ray_samples.frustums.ends - ray_samples.frustums.starts, min=1e-10)
            density_threshold = torch.clamp(self.weight_threshold / deltas, max=self.density_field.mean_density)
            valid_mask = densities > density_threshold
            ray_samples.set_valid_mask(valid_mask & ray_samples.valid_mask)
        return ray_samples


class SpacedSampler(Sampler):
    """Sample points according to a function.

    Args:
        num_samples: Number of samples per ray
        spacing_fn: Function that dictates sample spacing (ie `lambda x : x` is uniform).
        spacing_fn_inv: The inverse of spacing_fn.
        train_stratified: Use stratified sampling during training. Defults to True
        density_field: Density grid. If provides, samples below weight_threshold as set as invalid.
        weight_threshold: Removes samples below threshold weight. Only used if density field is provided.
    """

    def __init__(
        self,
        num_samples: int,
        spacing_fn: Callable,
        spacing_fn_inv: Callable,
        train_stratified=True,
        density_field: Optional[DensityGrid] = None,
        weight_threshold: float = 1e-2,
    ) -> None:
        super().__init__(num_samples=num_samples, density_field=density_field, weight_threshold=weight_threshold)
        self.train_stratified = train_stratified
        self.spacing_fn = spacing_fn
        self.spacing_fn_inv = spacing_fn_inv

    @torch.no_grad()
    def generate_ray_samples(
        self,
        ray_bundle: Optional[RayBundle] = None,
        num_samples: Optional[int] = None,
    ) -> RaySamples:
        """Generates position samples accoring to spacing function.

        Args:
            ray_bundle: Rays to generate samples for
            num_samples: Number of samples per ray

        Returns:
            Positions and deltas for samples along a ray
        """
        assert ray_bundle is not None
        assert ray_bundle.nears is not None
        assert ray_bundle.fars is not None

        num_samples = num_samples or self.num_samples
        num_rays = ray_bundle.origins.shape[0]

        bins = torch.linspace(0.0, 1.0, num_samples + 1).to(ray_bundle.origins.device)[None, ...]  # [1, num_samples+1]

        s_near, s_far = (self.spacing_fn(x) for x in (ray_bundle.nears, ray_bundle.fars))
        bins = self.spacing_fn_inv(bins * s_far + (1 - bins) * s_near)  # [num_rays, num_samples+1]

        if self.train_stratified and self.training:
            t_rand = torch.rand((num_rays, num_samples + 1), dtype=bins.dtype, device=bins.device)
            bin_centers = (bins[..., 1:] + bins[..., :-1]) / 2.0
            bin_upper = torch.cat([bin_centers, bins[..., -1:]], -1)
            bin_lower = torch.cat([bins[..., :1], bin_centers], -1)
            bins = bin_lower + (bin_upper - bin_lower) * t_rand

        ray_samples = ray_bundle.get_ray_samples(bin_starts=bins[..., :-1, None], bin_ends=bins[..., 1:, None])

        return ray_samples


class UniformSampler(SpacedSampler):
    """Sample uniformly along a ray

    Args:
        num_samples: Number of samples per ray
        train_stratified: Use stratified sampling during training. Defults to True
        density_field: Density grid. If provides, samples below weight_threshold as set as invalid.
        weight_threshold: Removes samples below threshold weight. Only used if density field is provided.
    """

    def __init__(
        self,
        num_samples: int,
        train_stratified=True,
        density_field: Optional[DensityGrid] = None,
        weight_threshold: float = 1e-2,
    ) -> None:
        super().__init__(
            num_samples=num_samples,
            spacing_fn=lambda x: x,
            spacing_fn_inv=lambda x: x,
            train_stratified=train_stratified,
            density_field=density_field,
            weight_threshold=weight_threshold,
        )


class LinearDisparitySampler(SpacedSampler):
    """Sample linearly in disparity along a ray

    Args:
        num_samples: Number of samples per ray
        train_stratified: Use stratified sampling during training. Defults to True
        density_field: Density grid. If provides, samples below weight_threshold as set as invalid.
        weight_threshold: Removes samples below threshold weight. Only used if density field is provided.
    """

    def __init__(
        self,
        num_samples: int,
        train_stratified=True,
        density_field: Optional[DensityGrid] = None,
        weight_threshold: float = 1e-2,
    ) -> None:
        super().__init__(
            num_samples=num_samples,
            spacing_fn=lambda x: 1 / x,
            spacing_fn_inv=lambda x: 1 / x,
            train_stratified=train_stratified,
            density_field=density_field,
            weight_threshold=weight_threshold,
        )


class SqrtSampler(SpacedSampler):
    """Square root sampler along a ray

    Args:
        num_samples: Number of samples per ray
        train_stratified: Use stratified sampling during training. Defults to True
        density_field: Density grid. If provides, samples below weight_threshold as set as invalid.
        weight_threshold: Removes samples below threshold weight. Only used if density field is provided.
    """

    def __init__(
        self,
        num_samples: int,
        train_stratified=True,
        density_field: Optional[DensityGrid] = None,
        weight_threshold: float = 1e-2,
    ) -> None:
        super().__init__(
            num_samples=num_samples,
            spacing_fn=torch.sqrt,
            spacing_fn_inv=lambda x: x**2,
            train_stratified=train_stratified,
            density_field=density_field,
            weight_threshold=weight_threshold,
        )


class LogSampler(SpacedSampler):
    """Log sampler along a ray

    Args:
        num_samples: Number of samples per ray
        train_stratified: Use stratified sampling during training. Defults to True
        density_field: Density grid. If provides, samples below weight_threshold as set as invalid.
        weight_threshold: Removes samples below threshold weight. Only used if density field is provided.
    """

    def __init__(
        self,
        num_samples: int,
        train_stratified=True,
        density_field: Optional[DensityGrid] = None,
        weight_threshold: float = 1e-2,
    ) -> None:
        super().__init__(
            num_samples=num_samples,
            spacing_fn=torch.log,
            spacing_fn_inv=torch.exp,
            train_stratified=train_stratified,
            density_field=density_field,
            weight_threshold=weight_threshold,
        )


class PDFSampler(Sampler):
    """Sample based on probability distribution

    Args:
        num_samples: Number of samples per ray
        train_stratified: Randomize location within each bin during training. Defaults to True
        include_original: Add original samples to ray. Defaults to True
        density_field: Density grid. If provides, samples below weight_threshold as set as invalid.
        weight_threshold: Removes samples below threshold weight. Only used if density field is provided.
        histogram_padding: Amount to weights prior to computing PDF. Defaults to 0.01.
    """

    def __init__(
        self,
        num_samples: int,
        train_stratified: bool = True,
        include_original: bool = True,
        density_field: Optional[DensityGrid] = None,
        weight_threshold: float = 1e-2,
        histogram_padding: float = 0.01,
    ) -> None:
        super().__init__(num_samples=num_samples, density_field=density_field, weight_threshold=weight_threshold)
        self.train_stratified = train_stratified
        self.include_original = include_original
        self.histogram_padding = histogram_padding

    @torch.no_grad()
    def generate_ray_samples(
        self,
        ray_bundle: Optional[RayBundle] = None,
        ray_samples: Optional[RaySamples] = None,
        weights: TensorType[..., "num_samples", 1] = None,
        num_samples: Optional[int] = None,
        eps: float = 1e-5,
    ) -> RaySamples:
        """Generates position samples given a distribution.

        Args:
            ray_bundle: Rays to generate samples for
            ray_samples: Existing ray samples
            weights: Weights for each bin
            num_samples: Number of samples per ray
            eps: Small value to prevent numerical issues. Defaults to 1e-5

        Returns:
            Positions and deltas for samples along a ray
        """

        if ray_samples is None or ray_bundle is None:
            raise ValueError("ray_samples and ray_bundle must be provided")

        num_samples = num_samples or self.num_samples
        num_bins = num_samples + 1

        weights = weights[..., 0] + self.histogram_padding

        # Add small offset to rays with zero weight to prevent NaNs
        weights_sum = torch.sum(weights, dim=-1, keepdim=True)
        padding = torch.relu(eps - weights_sum)
        weights = weights + padding / weights.shape[-1]
        weights_sum += padding

        pdf = weights / weights_sum
        cdf = torch.min(torch.ones_like(pdf), torch.cumsum(pdf, dim=-1))
        cdf = torch.cat([torch.zeros_like(cdf[..., :1]), cdf], dim=-1)

        if self.train_stratified and self.training:
            # Stratified samples between 0 and 1
            u = torch.linspace(0.0, 1.0 - (1.0 / num_bins), steps=num_bins, device=cdf.device)
            u = u.expand(size=(*cdf.shape[:-1], num_bins))
            u = u + torch.rand(size=(*cdf.shape[:-1], num_bins), device=cdf.device) / num_bins
        else:
            # Uniform samples between 0 and 1
            u = torch.linspace(0.0, 1.0, steps=num_bins, device=cdf.device)
            u = u.expand(size=(*cdf.shape[:-1], num_bins))
        u = u.contiguous()

        # Force bins to not have a gap between them. Kinda hacky, should reconsider.
        existing_bins = torch.cat(
            [
                ray_samples.frustums.starts[..., :1, 0],
                (ray_samples.frustums.starts[..., 1:, 0] + ray_samples.frustums.ends[..., :-1, 0]) / 2.0,
                ray_samples.frustums.ends[..., -1:, 0],
            ],
            dim=-1,
        )

        inds = torch.searchsorted(cdf, u, side="right")
        below = torch.clamp(inds - 1, 0, existing_bins.shape[-1] - 1)
        above = torch.clamp(inds, 0, existing_bins.shape[-1] - 1)
        cdf_g0 = torch.gather(cdf, -1, below)
        bins_g0 = torch.gather(existing_bins, -1, below)
        cdf_g1 = torch.gather(cdf, -1, above)
        bins_g1 = torch.gather(existing_bins, -1, above)

        t = torch.clip(torch.nan_to_num((u - cdf_g0) / (cdf_g1 - cdf_g0), 0), 0, 1)
        bins = bins_g0 + t * (bins_g1 - bins_g0)

        if self.include_original:
            bins, _ = torch.sort(torch.cat([existing_bins, bins], -1), -1)

        # Stop gradients
        bins = bins.detach()

        ray_samples = ray_bundle.get_ray_samples(bin_starts=bins[..., :-1, None], bin_ends=bins[..., 1:, None])

        return ray_samples


class NGPSpacedSampler(Sampler):
    """Sampler that matches Instant-NGP paper.

    This sampler does ray-box AABB test, ray samples generation and density check, all together.

    TODO(ruilongli): check whether fuse AABB test together with `raymarching` can speed things up.
    Otherwise we can seperate it out and use collision detecoter that already exists in the repo.
    """

    def generate_ray_samples(self) -> RaySamples:
        raise RuntimeError("For NGP we fused ray samples and density check together. Please call forward() directly.")

    # pylint: disable=arguments-differ
    def forward(
        self,
        ray_bundle: RayBundle,
        aabb: TensorType[2, 3],
        num_samples: Optional[int] = None,
        cone_angle: float = 0.0,
        marching_steps: Optional[int] = 128,
        near_plane: float = 0.0,
    ) -> Tuple[RaySamples, TensorType["total_samples", 2], TensorType["total_samples"], TensorType["total_samples"]]:
        """Generate ray samples in a bounding box.

        TODO(ruilongli): write a Packed[Ray_samples] class to ray_samples with packed_info.
        TODO(ruilongli): maybe move aabb test to the collision detector?

        Args:
            ray_bundle: Rays to generate samples for
            aabb: Bounding box of the scene.
            num_samples: Number of samples per ray
            cone_angle: 0.0 for nerf-synthetic and 1.0/256 for real scenes
            marching_steps: Number of marching steps (Note: not currently used)
            near_plane: Near plane for raymarching

        Returns:
            First return is ray samples in a packed way where only the valid samples are kept.
            Second return contains all the information to recover packed samples into unpacked mode for rendering.
            The last two returns are t_min and t_max from ray-aabb test.
        """

        if self.density_field is None:
            raise ValueError("density_field must be set to use NGPSpacedSampler")

        num_samples = num_samples or self.num_samples

        aabb = aabb.flatten().contiguous()
        rays_o = ray_bundle.origins.contiguous()
        rays_d = ray_bundle.directions.contiguous()
        scene_scale = (aabb[3:6] - aabb[0:3]).max()

        t_min, t_max = nerfactory_cuda.ray_aabb_intersect(rays_o, rays_d, aabb)
        t_min = torch.max(t_min, torch.ones_like(t_min) * near_plane)

        marching_steps = -1  # disable marching mode for now
        # TODO(ruilongli): * 16 is for original impl for training. Need to run
        # some profiling test with this choice.
        max_samples_per_batch = len(rays_o) * num_samples

        # marching
        packed_info, origins, dirs, starts, ends = nerfactory_cuda.raymarching(
            # rays
            rays_o,
            rays_d,
            t_min,
            t_max,
            # density grid
            self.density_field.center,
            self.density_field.base_scale,
            self.density_field.num_cascades,
            self.density_field.resolution,
            self.density_field.density_bitfield,
            # sampling args
            marching_steps,
            max_samples_per_batch,
            num_samples,
            cone_angle,
            scene_scale,
        )

        # squeeze valid samples
        total_samples = max(packed_info[:, -1].sum(), 1)
        origins = origins[:total_samples]
        dirs = dirs[:total_samples]
        starts = starts[:total_samples]
        ends = ends[:total_samples]

        assert ray_bundle.camera_indices is not None
        indices = torch.zeros_like(origins[:, :1], dtype=torch.long)

        ray_bundle.camera_indices = ray_bundle.camera_indices.to(torch.long).to(packed_info.device)

        indices = nerfactory_cuda.get_camera_indices(packed_info, ray_bundle.camera_indices, indices)

        zeros = torch.zeros_like(origins[:, :1])
        ray_samples = RaySamples(
            frustums=Frustums(origins=origins, directions=dirs, starts=starts, ends=ends, pixel_area=zeros),
            camera_indices=indices,
        )
        return ray_samples, packed_info, t_min, t_max


class VolumetricSampler(Sampler):
    """Sampler inspired by the one proposed in the Instant-NGP paper.

    This sampler does ray-box AABB test, ray samples generation and density check, all together.
    """

    def __init__(
        self,
        aabb: TensorType[6],
        density_fn: Callable[[TensorType["N", 3]], TensorType["N"]],
        grid_resolution: int = 128,
        num_samples: int = 1024,
    ) -> None:
        """Init.

        Args:
            aabb: Bounding box of the scene with values [min_x, min_y, min_z, max_x, max_y, max_z]
            density_fn: Function that takes a tensor of points and returns a tensor of densities.
            grid_resolution: Resolution of the density grid.
            num_samples: Number of samples per ray.
        """
        super().__init__(num_samples=num_samples)
        self.aabb = aabb
        self.density_fn = density_fn

        self.render_step_size = ((self.aabb[3:] - self.aabb[:3]).max() * math.sqrt(3) / num_samples).item()

        self.render_step_size = ((self.aabb[3:] - self.aabb[:3]).max() * math.sqrt(3) / num_samples).item()

        # setup occupancy field with eval function
        def occ_eval_fn(x: torch.Tensor) -> torch.Tensor:
            """Evaluate occupancy given positions.

            Args:
                x: positions with shape (N, 3).
            Returns:
                occupancy values with shape (N, 1).
            """
            density_after_activation = density_fn(x)
            # those two are similar when density is small.
            # occupancy = 1.0 - torch.exp(-density_after_activation * render_step_size)
            occupancy = density_after_activation * self.render_step_size
            return occupancy

        self.occ_field = nerfacc.OccupancyField(occ_eval_fn=occ_eval_fn, aabb=aabb, resolution=grid_resolution)

    def generate_ray_samples(self) -> RaySamples:
        raise RuntimeError(
            "The VolumetricSampler fuses sample generation and density check together. Please call forward() directly."
        )

    # pylint: disable=arguments-differ
    def forward(
        self,
        ray_bundle: RayBundle,
        num_samples: Optional[int] = None,
        near_plane: float = 0.0,
<<<<<<< HEAD
    ) -> Tuple[RaySamples, TensorType["total_samples", 2]]:
=======
        remove_occluded_samples: bool = True,
    ) -> Tuple[RaySamples, TensorType["total_samples", 3]]:
>>>>>>> 18d32815
        """Generate ray samples in a bounding box.

        Args:
            ray_bundle: Rays to generate samples for
            num_samples: Number of samples per ray
            near_plane: Near plane for raymarching
            remove_occluded_samples: Whether to remove occluded samples. (requires evaluating the density function)

        Returns:
            a tuple of (ray_samples, packed_info)
            The ray_samples are packed, only storing the valid samples.
            The packed_info contains all the information to recover packed samples into unpacked mode for rendering.
        """

        if self.density_field is not None:
            raise ValueError("NGPSpacedSampler does not support a density field")

        if num_samples is not None:
            render_step_size = ((self.aabb[3:] - self.aabb[:3]).max() * math.sqrt(3) / num_samples).item()
        else:
            num_samples = self.num_samples
            render_step_size = self.render_step_size

        rays_o = ray_bundle.origins.contiguous()
        rays_d = ray_bundle.directions.contiguous()

        packed_info, origins, dirs, starts, ends = nerfacc.volumetric_marching(
            rays_o=rays_o,
            rays_d=rays_d,
            aabb=self.aabb,
            scene_resolution=self.occ_field.resolution,
            scene_occ_binary=self.occ_field.occ_grid_binary,
            render_step_size=render_step_size,
            near_plane=near_plane,
            stratified=self.training,
        )

<<<<<<< HEAD
=======
        if remove_occluded_samples:
            with torch.no_grad():
                positions = origins + dirs * (starts + ends) / 2.0
                densities = self.density_fn(positions)
                packed_info, starts, ends, origins, dirs = nerfacc.volumetric_rendering_steps(
                    packed_info,
                    densities,
                    starts,
                    ends,
                    origins,
                    dirs,
                )

>>>>>>> 18d32815
        zeros = torch.zeros_like(origins[:, :1])
        ray_samples = RaySamples(
            frustums=Frustums(
                origins=origins,
                directions=dirs,
                starts=starts,
                ends=ends,
                pixel_area=zeros,
            ),
        )
        return ray_samples, packed_info<|MERGE_RESOLUTION|>--- conflicted
+++ resolved
@@ -473,8 +473,6 @@
 
         self.render_step_size = ((self.aabb[3:] - self.aabb[:3]).max() * math.sqrt(3) / num_samples).item()
 
-        self.render_step_size = ((self.aabb[3:] - self.aabb[:3]).max() * math.sqrt(3) / num_samples).item()
-
         # setup occupancy field with eval function
         def occ_eval_fn(x: torch.Tensor) -> torch.Tensor:
             """Evaluate occupancy given positions.
@@ -503,12 +501,8 @@
         ray_bundle: RayBundle,
         num_samples: Optional[int] = None,
         near_plane: float = 0.0,
-<<<<<<< HEAD
-    ) -> Tuple[RaySamples, TensorType["total_samples", 2]]:
-=======
         remove_occluded_samples: bool = True,
     ) -> Tuple[RaySamples, TensorType["total_samples", 3]]:
->>>>>>> 18d32815
         """Generate ray samples in a bounding box.
 
         Args:
@@ -546,8 +540,6 @@
             stratified=self.training,
         )
 
-<<<<<<< HEAD
-=======
         if remove_occluded_samples:
             with torch.no_grad():
                 positions = origins + dirs * (starts + ends) / 2.0
@@ -561,7 +553,6 @@
                     dirs,
                 )
 
->>>>>>> 18d32815
         zeros = torch.zeros_like(origins[:, :1])
         ray_samples = RaySamples(
             frustums=Frustums(
