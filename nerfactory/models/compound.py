--- conflicted
+++ resolved
@@ -164,16 +164,11 @@
         loss_dict = misc.scale_dict(loss_dict, loss_coefficients)
         return loss_dict
 
-<<<<<<< HEAD
     def get_image_metrics_and_images(
         self, outputs: Dict[str, torch.Tensor], batch: Dict[str, torch.Tensor]
     ) -> Tuple[Dict[str, float], Dict[str, torch.Tensor]]:
-        image = batch["image"]
-=======
-    def log_test_image_outputs(self, image_idx, step, batch, outputs):
         device = self.device
         image = batch["image"].to(device)
->>>>>>> 4c1e443a
         rgb = outputs["rgb"]
         acc = visualization.apply_colormap(outputs["accumulation"])
         depth = visualization.apply_depth_colormap(
