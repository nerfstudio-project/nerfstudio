# Copyright 2022 The Plenoptix Team. All rights reserved.
#
# Licensed under the Apache License, Version 2.0 (the "License");
# you may not use this file except in compliance with the License.
# You may obtain a copy of the License at
#
#     http://www.apache.org/licenses/LICENSE-2.0
#
# Unless required by applicable law or agreed to in writing, software
# distributed under the License is distributed on an "AS IS" BASIS,
# WITHOUT WARRANTIES OR CONDITIONS OF ANY KIND, either express or implied.
# See the License for the specific language governing permissions and
# limitations under the License.

""" Compound model that integrates multiple NeRF Advancements

Features:

    NGP Hash encoding for fast training
    NGP ray sampler for fast training
    Spatial contraction for training on large scenes
    Appearance conditioning

TODO:
    Pose optimization

"""

from __future__ import annotations

from dataclasses import dataclass, field
from typing import Dict, List, Literal, Optional, Tuple, Type

import nerfacc
import torch
from torch.nn import Parameter
from torchmetrics import PeakSignalNoiseRatio
from torchmetrics.functional import structural_similarity_index_measure
from torchmetrics.image.lpip import LearnedPerceptualImagePatchSimilarity

from nerfactory.cameras.rays import RayBundle
from nerfactory.configs import base as cfg
from nerfactory.fields.compound_field import field_implementation_to_class
from nerfactory.fields.modules.field_heads import FieldHeadNames
from nerfactory.models.base import Model
from nerfactory.models.modules.ray_sampler import VolumetricSampler
from nerfactory.optimizers.loss import MSELoss
from nerfactory.renderers.renderers import (
    AccumulationRenderer,
    DepthRenderer,
    RGBRenderer,
)
from nerfactory.utils import colors, visualization
from nerfactory.utils.callbacks import (
    TrainingCallback,
    TrainingCallbackAttributes,
    TrainingCallbackLocation,
)


@dataclass
class CompoundModelConfig(cfg.ModelConfig):
    """Compound Model Config"""

    _target: Type = field(
        default_factory=lambda: CompoundModel
    )  # We can't write `CompoundModel` directly, because `CompoundModel` doesn't exist yet
    """target class to instantiate"""
    enable_collider: bool = False
    """Whether to create a scene collider to filter rays."""
    collider_params: Optional[Dict[str, float]] = None
    """Instant NGP doesn't use a collider."""
    field_implementation: Literal["torch", "tcnn"] = "tcnn"
    """one of "torch" or "tcnn", or other fields in 'field_implementation_to_class'"""
    num_samples: int = 1024
    """Number of max samples per ray"""
    grid_resolution: int = 128
    """Resolution of the grid used for the field."""
    cone_angle: float = 0.0
    """Should be set to 0.0 for blender scenes but 1./256 for real scenes."""
    near_plane: float = 0.05
    """How far along ray to start sampling."""
    randomize_background: bool = False
    """Whether to randomize the background color."""


class CompoundModel(Model):
    """Compound model

    Args:
        config: Compound model configuration to instantiate model
    """

    config: CompoundModelConfig

    def __init__(self, config: CompoundModelConfig, **kwargs) -> None:
        assert config.field_implementation in field_implementation_to_class
        self.field = None
        super().__init__(config=config, **kwargs)

    def populate_modules(self):
        """Set the fields and modules."""
        super().populate_modules()
        # torch or tiny-cuda-nn version
        self.field = field_implementation_to_class[self.config.field_implementation](
            aabb=self.scene_bounds.aabb, num_images=self.num_train_data
        )

        self.scene_aabb = Parameter(self.scene_bounds.aabb.flatten(), requires_grad=False)

        # Sampler
        self.sampler = VolumetricSampler(
            aabb=self.scene_aabb,
            density_fn=self.field.density_fn,
            grid_resolution=self.config.grid_resolution,
            num_samples=self.config.num_samples,
        )

        # renderers
        background_color = None if self.config.randomize_background else colors.WHITE
        self.renderer_rgb = RGBRenderer(background_color=background_color)
        self.renderer_accumulation = AccumulationRenderer()
        self.renderer_depth = DepthRenderer()

        # losses
        self.rgb_loss = MSELoss()

        # metrics
        self.psnr = PeakSignalNoiseRatio(data_range=1.0)
        self.ssim = structural_similarity_index_measure
        self.lpips = LearnedPerceptualImagePatchSimilarity()

        # no colliders default

    def get_training_callbacks(
        self, training_callback_attributes: TrainingCallbackAttributes
    ) -> List[TrainingCallback]:
        return [
            TrainingCallback(
                where_to_run=[TrainingCallbackLocation.BEFORE_TRAIN_ITERATION],
                update_every_num_iters=1,
                func=self.sampler.occ_field.every_n_step,
            )
        ]

    def get_param_groups(self) -> Dict[str, List[Parameter]]:
        param_groups = {}
        if self.field is None:
            raise ValueError("populate_fields() must be called before get_param_groups")
        param_groups["fields"] = list(self.field.parameters())
        return param_groups

    def get_outputs(self, ray_bundle: RayBundle):
        assert self.field is not None
        num_rays = len(ray_bundle)

        with torch.no_grad():
            ray_samples, packed_info, ray_indices = self.sampler(
                ray_bundle=ray_bundle,
                near_plane=self.config.near_plane,
            )

        field_outputs = self.field.forward(ray_samples)

        # accumulation
        weights = nerfacc.volumetric_rendering_weights(
            packed_info=packed_info,
            sigmas=field_outputs[FieldHeadNames.DENSITY],
            frustum_starts=ray_samples.frustums.starts,
            frustum_ends=ray_samples.frustums.ends,
        )

        rgb = self.renderer_rgb(
            rgb=field_outputs[FieldHeadNames.RGB],
            weights=weights,
            ray_indices=ray_indices,
            num_rays=num_rays,
        )
        depth = self.renderer_depth(
            weights=weights, ray_samples=ray_samples, ray_indices=ray_indices, num_rays=num_rays
        )
        accumulation = self.renderer_accumulation(weights=weights, ray_indices=ray_indices, num_rays=num_rays)
        alive_ray_mask = accumulation.squeeze(-1) > 0

        outputs = {
            "rgb": rgb,
            "accumulation": accumulation,
            "depth": depth,
            "alive_ray_mask": alive_ray_mask,  # the rays we kept from sampler
        }
        return outputs

<<<<<<< HEAD
    def get_loss_dict(self, outputs, batch):
        device = self.device
        image = batch["image"].to(device)
        if "alive_ray_mask" in outputs:
            mask = outputs["alive_ray_mask"]
            rgb_loss = self.rgb_loss(image[mask], outputs["rgb"][mask])
        else:
            rgb_loss = self.rgb_loss(image, outputs["rgb"])
        loss_dict = {"rgb_loss": rgb_loss}
        loss_dict = misc.scale_dict(loss_dict, self.config.loss_coefficients)
=======
    def get_loss_dict(self, outputs, batch, metrics_dict, loss_coefficients):
        image = batch["image"].to(self.device)
        mask = outputs["alive_ray_mask"]
        rgb_loss = self.rgb_loss(image[mask], outputs["rgb"][mask])
        loss_dict = {"rgb_loss": rgb_loss}
>>>>>>> 2be4625b
        return loss_dict

    def get_image_metrics_and_images(
        self, outputs: Dict[str, torch.Tensor], batch: Dict[str, torch.Tensor]
    ) -> Tuple[Dict[str, float], Dict[str, torch.Tensor]]:

        image = batch["image"].to(self.device)
        rgb = outputs["rgb"]
        acc = visualization.apply_colormap(outputs["accumulation"])
        depth = visualization.apply_depth_colormap(
            outputs["depth"],
            accumulation=outputs["accumulation"],
        )
        alive_ray_mask = visualization.apply_colormap(outputs["alive_ray_mask"])

        combined_rgb = torch.cat([image, rgb], dim=1)
        combined_acc = torch.cat([acc], dim=1)
        combined_depth = torch.cat([depth], dim=1)
        combined_alive_ray_mask = torch.cat([alive_ray_mask], dim=1)

        # Switch images from [H, W, C] to [1, C, H, W] for metrics computations
        image = torch.moveaxis(image, -1, 0)[None, ...]
        rgb = torch.moveaxis(rgb, -1, 0)[None, ...]

        psnr = self.psnr(image, rgb)
        ssim = self.ssim(image, rgb)
        lpips = self.lpips(image, rgb)

        # all of these metrics will be logged as scalars
        metrics_dict = {"psnr": float(psnr.item()), "ssim": float(ssim), "lpips": float(lpips)}  # type: ignore
        # TODO(ethan): return an image dictionary

        images_dict = {
            "img": combined_rgb,
            "accumulation": combined_acc,
            "depth": combined_depth,
            "alive_ray_mask": combined_alive_ray_mask,
        }

        return metrics_dict, images_dict<|MERGE_RESOLUTION|>--- conflicted
+++ resolved
@@ -190,24 +190,11 @@
         }
         return outputs
 
-<<<<<<< HEAD
-    def get_loss_dict(self, outputs, batch):
-        device = self.device
-        image = batch["image"].to(device)
-        if "alive_ray_mask" in outputs:
-            mask = outputs["alive_ray_mask"]
-            rgb_loss = self.rgb_loss(image[mask], outputs["rgb"][mask])
-        else:
-            rgb_loss = self.rgb_loss(image, outputs["rgb"])
-        loss_dict = {"rgb_loss": rgb_loss}
-        loss_dict = misc.scale_dict(loss_dict, self.config.loss_coefficients)
-=======
-    def get_loss_dict(self, outputs, batch, metrics_dict, loss_coefficients):
+    def get_loss_dict(self, outputs, batch, metrics_dict):
         image = batch["image"].to(self.device)
         mask = outputs["alive_ray_mask"]
         rgb_loss = self.rgb_loss(image[mask], outputs["rgb"][mask])
         loss_dict = {"rgb_loss": rgb_loss}
->>>>>>> 2be4625b
         return loss_dict
 
     def get_image_metrics_and_images(
