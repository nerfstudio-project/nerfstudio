# Copyright 2022 The Plenoptix Team. All rights reserved.
#
# Licensed under the Apache License, Version 2.0 (the "License");
# you may not use this file except in compliance with the License.
# You may obtain a copy of the License at
#
#     http://www.apache.org/licenses/LICENSE-2.0
#
# Unless required by applicable law or agreed to in writing, software
# distributed under the License is distributed on an "AS IS" BASIS,
# WITHOUT WARRANTIES OR CONDITIONS OF ANY KIND, either express or implied.
# See the License for the specific language governing permissions and
# limitations under the License.

"""
TensorRF implementation.
"""

from typing import Dict, List, Tuple

import numpy as np
import torch
from torch.nn import Parameter
from torchmetrics import PeakSignalNoiseRatio
from torchmetrics.functional import structural_similarity_index_measure
from torchmetrics.image.lpip import LearnedPerceptualImagePatchSimilarity

from nerfactory.cameras.rays import RayBundle
from nerfactory.fields.modules.encoding import TensorVMEncoding
from nerfactory.fields.modules.field_heads import FieldHeadNames
from nerfactory.fields.nerf_field import NeRFField
<<<<<<< HEAD
from nerfactory.graphs.base import Graph
from nerfactory.graphs.modules.ray_sampler import PDFSampler, UniformSampler
from nerfactory.optimizers.loss import MSELoss
=======
from nerfactory.models.base import Model
from nerfactory.models.modules.ray_sampler import PDFSampler, UniformSampler
from nerfactory.optimizers.loss import MSELoss
from nerfactory.optimizers.optimizers import Optimizers
>>>>>>> b96d45f9
from nerfactory.renderers.renderers import (
    AccumulationRenderer,
    DepthRenderer,
    RGBRenderer,
)
from nerfactory.utils import colors, misc, visualization, writer
<<<<<<< HEAD
from nerfactory.utils.callbacks import Callback


class TensoRFGraph(Graph):
    """
    TensoRF Graph
=======
from nerfactory.utils.callbacks import (
    TrainingCallback,
    TrainingCallbackAttributes,
    TrainingCallbackLocation,
)


class TensoRFModel(Model):
    """
    TensoRF Model
>>>>>>> b96d45f9
    """

    def __init__(
        self,
<<<<<<< HEAD
        intrinsics: torch.Tensor = None,
        camera_to_world: torch.Tensor = None,
=======
>>>>>>> b96d45f9
        near_plane: float = 2.0,
        far_plane: float = 6.0,
        num_coarse_samples: int = 64,
        num_importance_samples: int = 128,
<<<<<<< HEAD
        enable_density_field: bool = False,
=======
>>>>>>> b96d45f9
        init_resolution: int = 128,
        final_resolution: int = 200,
        upsampling_iters: Tuple[int, ...] = (2000, 3000, 4000, 5500, 7000),
        **kwargs,
    ) -> None:
        self.near_plane = near_plane
        self.far_plane = far_plane
<<<<<<< HEAD
        self.field = None
=======
>>>>>>> b96d45f9
        self.num_coarse_samples = num_coarse_samples
        self.num_importance_samples = num_importance_samples
        self.init_resolution = init_resolution
        self.final_resolution = final_resolution
        self.upsampling_iters = upsampling_iters
        self.upsampling_steps = (
<<<<<<< HEAD
            torch.round(
                torch.exp(torch.linspace(np.log(init_resolution), np.log(final_resolution), len(upsampling_iters)))
            ).long()[1:]
        ).tolist()

        super().__init__(
            intrinsics=intrinsics, camera_to_world=camera_to_world, enable_density_field=enable_density_field, **kwargs
        )

    def get_training_callbacks(self) -> List[Callback]:
        if self.field is None:
            raise ValueError("populate_fields() must be called before get_training_callbacks")
        callbacks = [
            Callback(
                iters=self.upsampling_iters,
                func=self.field.position_encoding.upsample_grid,  # type: ignore
                reinit=True,
                upsampling_steps=self.upsampling_steps,
            ),
            Callback(
                iters=self.upsampling_iters,
                func=self.field.direction_encoding.upsample_grid,  # type: ignore
                reinit=True,
                upsampling_steps=self.upsampling_steps,
            ),
        ]

        return callbacks  # type: ignore

    def populate_fields(self):
        """Set the fields."""

=======
            np.round(np.exp(np.linspace(np.log(init_resolution), np.log(final_resolution), len(upsampling_iters))))
            .astype("int")
            .tolist()[1:]
        )
        super().__init__(**kwargs)

    def get_training_callbacks(
        self, training_callback_attributes: TrainingCallbackAttributes
    ) -> List[TrainingCallback]:

        # the callback that we want to run every X iterations after the training iteration
        def reinitialize_optimizer(self, training_callback_attributes: TrainingCallbackAttributes, step: int):
            resolution = self.upsampling_steps.pop(0)

            # upsample the position and direction grids
            # TODO(ethan): ask Brent how to get typing to work on this... the Encoding base class type
            # in NeRFField is causing the issue
            self.field.position_encoding.upsample_grid(resolution)
            self.field.direction_encoding.upsample_grid(resolution)

            # reinitialize the optimizer
            optimizers_config = training_callback_attributes.optimizers.config
            training_callback_attributes.optimizers = Optimizers(
                optimizers_config, training_callback_attributes.pipeline.get_param_groups()
            )
            # TODO(ethan): do something with the learning rate
            # we don't want to reinitialize the learning rate each time

        callbacks = [
            TrainingCallback(
                where_to_run=[TrainingCallbackLocation.AFTER_TRAIN_ITERATION],
                iters=self.upsampling_iters,
                func=reinitialize_optimizer,
                args=[self, training_callback_attributes],
            )
        ]
        return callbacks

    def populate_misc_modules(self):
        # fields
>>>>>>> b96d45f9
        position_encoding = TensorVMEncoding(
            resolution=self.init_resolution,
            num_components=24,
        )
        direction_encoding = TensorVMEncoding(
            resolution=self.init_resolution,
            num_components=24,
        )

        self.field = NeRFField(
            position_encoding=position_encoding,
            direction_encoding=direction_encoding,
            base_mlp_num_layers=2,
            base_mlp_layer_width=128,
        )

<<<<<<< HEAD
    def populate_misc_modules(self):
=======
        position_encoding.upsample_grid(self.final_resolution)

>>>>>>> b96d45f9
        # samplers
        self.sampler_uniform = UniformSampler(num_samples=self.num_coarse_samples, density_field=self.density_field)
        self.sampler_pdf = PDFSampler(num_samples=self.num_importance_samples, density_field=self.density_field)

        # renderers
        self.renderer_rgb = RGBRenderer(background_color=colors.WHITE)
        self.renderer_accumulation = AccumulationRenderer()
        self.renderer_depth = DepthRenderer()

        # losses
        self.rgb_loss = MSELoss()

        # metrics
        self.psnr = PeakSignalNoiseRatio(data_range=1.0)
        self.ssim = structural_similarity_index_measure
        self.lpips = LearnedPerceptualImagePatchSimilarity()

    def get_param_groups(self) -> Dict[str, List[Parameter]]:
        param_groups = {}
<<<<<<< HEAD
        if self.field is None:
            raise ValueError("populate_fields() must be called before get_param_groups")
=======
>>>>>>> b96d45f9
        param_groups["fields"] = list(self.field.parameters())
        param_groups["position_encoding"] = list(self.field.position_encoding.parameters())
        param_groups["direction_encoding"] = list(self.field.direction_encoding.parameters())
        return param_groups

    def get_outputs(self, ray_bundle: RayBundle):

<<<<<<< HEAD
        if self.field is None:
            raise ValueError("populate_fields() must be called before get_outputs")

=======
>>>>>>> b96d45f9
        # uniform sampling
        ray_samples_uniform = self.sampler_uniform(ray_bundle)

        # coarse field:
        field_outputs_coarse = self.field.forward(ray_samples_uniform)
        weights = ray_samples_uniform.get_weights(field_outputs_coarse[FieldHeadNames.DENSITY])
        rgb = self.renderer_rgb(
            rgb=field_outputs_coarse[FieldHeadNames.RGB],
            weights=weights,
        )
        accumulation = self.renderer_accumulation(weights)
        depth = self.renderer_depth(weights, ray_samples_uniform)

        outputs = {"rgb": rgb, "accumulation": accumulation, "depth": depth}
        return outputs

    def get_loss_dict(self, outputs, batch, metrics_dict, loss_coefficients) -> Dict[str, torch.Tensor]:
        # Scaling metrics by coefficients to create the losses.
        device = outputs["rgb"].device
        image = batch["image"].to(device)

        rgb_loss = self.rgb_loss(image, outputs["rgb"])

        loss_dict = {"rgb_loss": rgb_loss}
        loss_dict = misc.scale_dict(loss_dict, loss_coefficients)
        return loss_dict

    def log_test_image_outputs(self, image_idx, step, batch, outputs):
        image = batch["image"]
        rgb = outputs["rgb"]
        acc = visualization.apply_colormap(outputs["accumulation"])
        depth = visualization.apply_depth_colormap(
            outputs["depth"],
            accumulation=outputs["accumulation"],
            near_plane=self.near_plane,
            far_plane=self.far_plane,
        )

        combined_rgb = torch.cat([image, rgb], dim=1)

        writer.put_image(name=f"img/image_idx_{image_idx}", image=combined_rgb, step=step)
        writer.put_image(name=f"accumulation/image_idx_{image_idx}", image=acc, step=step)
        writer.put_image(name=f"depth/image_idx_{image_idx}", image=depth, step=step)

        # Switch images from [H, W, C] to [1, C, H, W] for metrics computations
        image = torch.moveaxis(image, -1, 0)[None, ...]
        rgb = torch.moveaxis(rgb, -1, 0)[None, ...]

        psnr = self.psnr(image, rgb)
        ssim = self.ssim(image, rgb)
        lpips = self.lpips(image, rgb)

        writer.put_scalar(name=f"psnr/val_{image_idx}", scalar=float(psnr), step=step)
        writer.put_scalar(name=f"ssim/val_{image_idx}", scalar=float(ssim), step=step)  # type: ignore
        writer.put_scalar(name=f"lpips/val_{image_idx}", scalar=float(lpips), step=step)

        writer.put_scalar(name=writer.EventName.CURR_TEST_PSNR, scalar=float(psnr), step=step)

        return psnr.item()<|MERGE_RESOLUTION|>--- conflicted
+++ resolved
@@ -29,30 +29,16 @@
 from nerfactory.fields.modules.encoding import TensorVMEncoding
 from nerfactory.fields.modules.field_heads import FieldHeadNames
 from nerfactory.fields.nerf_field import NeRFField
-<<<<<<< HEAD
-from nerfactory.graphs.base import Graph
-from nerfactory.graphs.modules.ray_sampler import PDFSampler, UniformSampler
-from nerfactory.optimizers.loss import MSELoss
-=======
 from nerfactory.models.base import Model
 from nerfactory.models.modules.ray_sampler import PDFSampler, UniformSampler
 from nerfactory.optimizers.loss import MSELoss
 from nerfactory.optimizers.optimizers import Optimizers
->>>>>>> b96d45f9
 from nerfactory.renderers.renderers import (
     AccumulationRenderer,
     DepthRenderer,
     RGBRenderer,
 )
 from nerfactory.utils import colors, misc, visualization, writer
-<<<<<<< HEAD
-from nerfactory.utils.callbacks import Callback
-
-
-class TensoRFGraph(Graph):
-    """
-    TensoRF Graph
-=======
 from nerfactory.utils.callbacks import (
     TrainingCallback,
     TrainingCallbackAttributes,
@@ -63,24 +49,14 @@
 class TensoRFModel(Model):
     """
     TensoRF Model
->>>>>>> b96d45f9
     """
 
     def __init__(
         self,
-<<<<<<< HEAD
-        intrinsics: torch.Tensor = None,
-        camera_to_world: torch.Tensor = None,
-=======
->>>>>>> b96d45f9
         near_plane: float = 2.0,
         far_plane: float = 6.0,
         num_coarse_samples: int = 64,
         num_importance_samples: int = 128,
-<<<<<<< HEAD
-        enable_density_field: bool = False,
-=======
->>>>>>> b96d45f9
         init_resolution: int = 128,
         final_resolution: int = 200,
         upsampling_iters: Tuple[int, ...] = (2000, 3000, 4000, 5500, 7000),
@@ -88,50 +64,12 @@
     ) -> None:
         self.near_plane = near_plane
         self.far_plane = far_plane
-<<<<<<< HEAD
-        self.field = None
-=======
->>>>>>> b96d45f9
         self.num_coarse_samples = num_coarse_samples
         self.num_importance_samples = num_importance_samples
         self.init_resolution = init_resolution
         self.final_resolution = final_resolution
         self.upsampling_iters = upsampling_iters
         self.upsampling_steps = (
-<<<<<<< HEAD
-            torch.round(
-                torch.exp(torch.linspace(np.log(init_resolution), np.log(final_resolution), len(upsampling_iters)))
-            ).long()[1:]
-        ).tolist()
-
-        super().__init__(
-            intrinsics=intrinsics, camera_to_world=camera_to_world, enable_density_field=enable_density_field, **kwargs
-        )
-
-    def get_training_callbacks(self) -> List[Callback]:
-        if self.field is None:
-            raise ValueError("populate_fields() must be called before get_training_callbacks")
-        callbacks = [
-            Callback(
-                iters=self.upsampling_iters,
-                func=self.field.position_encoding.upsample_grid,  # type: ignore
-                reinit=True,
-                upsampling_steps=self.upsampling_steps,
-            ),
-            Callback(
-                iters=self.upsampling_iters,
-                func=self.field.direction_encoding.upsample_grid,  # type: ignore
-                reinit=True,
-                upsampling_steps=self.upsampling_steps,
-            ),
-        ]
-
-        return callbacks  # type: ignore
-
-    def populate_fields(self):
-        """Set the fields."""
-
-=======
             np.round(np.exp(np.linspace(np.log(init_resolution), np.log(final_resolution), len(upsampling_iters))))
             .astype("int")
             .tolist()[1:]
@@ -172,7 +110,6 @@
 
     def populate_misc_modules(self):
         # fields
->>>>>>> b96d45f9
         position_encoding = TensorVMEncoding(
             resolution=self.init_resolution,
             num_components=24,
@@ -189,12 +126,8 @@
             base_mlp_layer_width=128,
         )
 
-<<<<<<< HEAD
-    def populate_misc_modules(self):
-=======
         position_encoding.upsample_grid(self.final_resolution)
 
->>>>>>> b96d45f9
         # samplers
         self.sampler_uniform = UniformSampler(num_samples=self.num_coarse_samples, density_field=self.density_field)
         self.sampler_pdf = PDFSampler(num_samples=self.num_importance_samples, density_field=self.density_field)
@@ -214,11 +147,6 @@
 
     def get_param_groups(self) -> Dict[str, List[Parameter]]:
         param_groups = {}
-<<<<<<< HEAD
-        if self.field is None:
-            raise ValueError("populate_fields() must be called before get_param_groups")
-=======
->>>>>>> b96d45f9
         param_groups["fields"] = list(self.field.parameters())
         param_groups["position_encoding"] = list(self.field.position_encoding.parameters())
         param_groups["direction_encoding"] = list(self.field.direction_encoding.parameters())
@@ -226,12 +154,6 @@
 
     def get_outputs(self, ray_bundle: RayBundle):
 
-<<<<<<< HEAD
-        if self.field is None:
-            raise ValueError("populate_fields() must be called before get_outputs")
-
-=======
->>>>>>> b96d45f9
         # uniform sampling
         ray_samples_uniform = self.sampler_uniform(ray_bundle)
 
