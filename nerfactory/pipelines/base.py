# Copyright 2022 The Plenoptix Team. All rights reserved.
#
# Licensed under the Apache License, Version 2.0 (the "License");
# you may not use this file except in compliance with the License.
# You may obtain a copy of the License at
#
#     http://www.apache.org/licenses/LICENSE-2.0
#
# Unless required by applicable law or agreed to in writing, software
# distributed under the License is distributed on an "AS IS" BASIS,
# WITHOUT WARRANTIES OR CONDITIONS OF ANY KIND, either express or implied.
# See the License for the specific language governing permissions and
# limitations under the License.

"""
Abstracts for the Pipeline class.
"""
from __future__ import annotations

import typing
from abc import abstractmethod
from time import time
from typing import Any, Dict, List, Optional, Union, cast

import torch
import torch.distributed as dist
from rich.progress import (
    BarColumn,
    MofNCompleteColumn,
    Progress,
    TextColumn,
    TimeElapsedColumn,
)
from torch import nn
from torch.nn import Parameter
from torch.nn.parallel import DistributedDataParallel as DDP

from nerfactory.configs import base as cfg
from nerfactory.datamanagers.base import DataManager, VanillaDataManager
from nerfactory.models.base import Model
from nerfactory.utils import profiler
from nerfactory.utils.callbacks import TrainingCallback, TrainingCallbackAttributes


def module_wrapper(ddp_or_model: Union[DDP, Model]) -> Model:
    """
    If DDP, then return the .module. Otherwise, return the model.
    """
    if isinstance(ddp_or_model, DDP):
        return cast(Model, ddp_or_model.module)
    return ddp_or_model


class Pipeline(nn.Module):
    """The intent of this class is to provide a higher level interface for the Model
    that will be easy to use for our Trainer class.

    This class will contain high level functions for the model like getting the loss
    dictionaries and visualization code. It should have ways to get the next iterations
    training loss, evaluation loss, and generate whole images for visualization. Each model
    class should be 1:1 with a pipeline that can act as a standardized interface and hide
    differences in how each model takes in and outputs data.

    This class's function is to hide the data manager and model classes from the trainer,
    worrying about:
    1) Fetching data with the data manager
    2) Feeding the model the data and fetching the loss
    Hopefully this provides a higher level interface for the trainer to use, and
    simplifying the model classes, which each may have different forward() methods
    and so on.

    Args:
        config: configuration to instantiate pipeline
        device: location to place model and data
        test_mode: if True, loads test datset. if False, loads train/eval datasets
        world_size: total number of machines available
        local_rank: rank of current machine

    Attributes:
        self.datamanager: The data manager that will be used
        self.model: The model that will be used
    """

    datamanager: DataManager
    model: Model

    @property
    def device(self):
        """Returns the device that the model is on."""
        return module_wrapper(self.model).device

    @profiler.time_function
    def get_train_loss_dict(self, step: int):
        """This function gets your training loss dict. This will be responsible for
        getting the next batch of data from the DataManager and interfacing with the
        Model class, feeding the data to the model's forward function.

        Args:
            step: current iteration step to update sampler if using DDP (distributed)
        """
        if self.world_size > 1 and step:
            assert self.datamanager.train_sampler is not None
            self.datamanager.train_sampler.set_epoch(step)
        ray_bundle, batch = self.datamanager.next_train(step)
        model_outputs = self.model(ray_bundle, batch)
        metrics_dict = self.model.get_metrics_dict(model_outputs, batch)
        loss_dict = self.model.get_loss_dict(model_outputs, batch, metrics_dict)

        return model_outputs, loss_dict, metrics_dict

    @profiler.time_function
    def get_eval_loss_dict(self, step: int):
        """This function gets your evaluation loss dict. It needs to get the data
        from the DataManager and feed it to the model's forward function

        Args:
            step: current iteration step
        """
        self.eval()
        if self.world_size > 1:
            assert self.datamanager.eval_sampler is not None
            self.datamanager.eval_sampler.set_epoch(step)
        ray_bundle, batch = self.datamanager.next_eval(step)
        model_outputs = self.model(ray_bundle, batch)
        loss_dict = self.model.get_loss_dict(model_outputs, batch)
        metrics_dict = self.model.get_metrics_dict(model_outputs, batch)
        self.train()
        return model_outputs, loss_dict, metrics_dict

    @abstractmethod
    @profiler.time_function
    def get_eval_image_metrics_and_images(self, step: int):
        """This function gets your evaluation loss dict. It needs to get the data
        from the DataManager and feed it to the model's forward function

        Args:
            step: current iteration step
        """

    @abstractmethod
    @profiler.time_function
    def get_average_eval_image_metrics(self, step: Optional[int] = None):
        """Iterate over all the images in the eval dataset and get the average."""

    @abstractmethod
    def log_test_image_outputs(self) -> None:
        """Log the test image outputs"""

    def load_pipeline(self, loaded_state: Dict[str, Any]) -> None:
        """Load the checkpoint from the given path

        Args:
            loaded_state: pre-trained model state dict
        """

    def get_training_callbacks(
        self, training_callback_attributes: TrainingCallbackAttributes
    ) -> List[TrainingCallback]:
        """Returns the training callbacks from both the Dataloader and the Model."""

    def get_param_groups(self) -> Dict[str, List[Parameter]]:
        """Get the param groups for the pipeline.

        Returns:
            A list of dictionaries containing the pipeline's param groups.
        """


class VanillaPipeline(Pipeline):
    """The pipeline class for the vanilla nerf setup of multiple cameras for one or a few scenes.

        config: configuration to instantiate pipeline
        device: location to place model and data
        test_mode: if True, loads test datset. if False, loads train/eval datasets
        world_size: total number of machines available
        local_rank: rank of current machine

    Attributes:
        self.datamanager: The data manager that will be used
        self.model: The model that will be used
    """

    config: cfg.PipelineConfig
    datamanger: DataManager
    model: Model

    def __init__(
        self,
        config: cfg.VanillaPipelineConfig,
        device: str,
        test_mode: bool = False,
        world_size: int = 1,
        local_rank: int = 0,
    ):
        super().__init__()
<<<<<<< HEAD
        self.config = config
        self.datamanager = config.datamanager.setup(
=======
        self.datamanager: VanillaDataManager = config.datamanager.setup(
>>>>>>> 7cf97348
            device=device, test_mode=test_mode, world_size=world_size, local_rank=local_rank
        )
        self.datamanager.to(device)
        # TODO(ethan): get rid of scene_bounds from the model
        assert self.datamanager.train_input_dataset is not None, "Missing input dataset"
        self.model = config.model.setup(
            scene_bounds=self.datamanager.train_input_dataset.dataset_inputs.scene_bounds,
            num_train_data=len(self.datamanager.train_input_dataset),
        )
        self.model.to(device)

        self.world_size = world_size
        if world_size > 1:
            self.model = typing.cast(
                Model, typing.cast(Model, DDP(self.model, device_ids=[local_rank], find_unused_parameters=True))
            )
            dist.barrier(device_ids=[local_rank])

    @property
    def device(self):
        """Returns the device that the model is on."""
        return module_wrapper(self.model).device

    @abstractmethod
    @profiler.time_function
    def get_train_loss_dict(self, step: int):
        """This function gets your training loss dict. This will be responsible for
        getting the next batch of data from the DataManager and interfacing with the
        Model class, feeding the data to the model's forward function.

        Args:
            step: current iteration step to update sampler if using DDP (distributed)
        """
        ray_bundle, batch = self.datamanager.next_train(step)
        model_outputs = self.model(ray_bundle, batch)
        metrics_dict = self.model.get_metrics_dict(model_outputs, batch)
        loss_dict = self.model.get_loss_dict(model_outputs, batch, metrics_dict)

        return model_outputs, loss_dict, metrics_dict

    @abstractmethod
    @profiler.time_function
    def get_eval_loss_dict(self, step: int):
        """This function gets your evaluation loss dict. It needs to get the data
        from the DataManager and feed it to the model's forward function

        Args:
            step: current iteration step
        """
        self.eval()
        ray_bundle, batch = self.datamanager.next_eval(step)
        model_outputs = self.model(ray_bundle, batch)
        loss_dict = self.model.get_loss_dict(model_outputs, batch)
        metrics_dict = self.model.get_metrics_dict(model_outputs, batch)
        self.train()
        return model_outputs, loss_dict, metrics_dict

    @abstractmethod
    @profiler.time_function
    def get_eval_image_metrics_and_images(self, step: int):
        """This function gets your evaluation loss dict. It needs to get the data
        from the DataManager and feed it to the model's forward function

        Args:
            step: current iteration step
        """
        self.eval()
        image_idx, camera_ray_bundle, batch = self.datamanager.next_eval_image(step)
        outputs = module_wrapper(self.model).get_outputs_for_camera_ray_bundle(camera_ray_bundle)
        metrics_dict, images_dict = module_wrapper(self.model).get_image_metrics_and_images(outputs, batch)
        assert "image_idx" not in metrics_dict
        metrics_dict["image_idx"] = image_idx
        assert "num_rays" not in metrics_dict
        metrics_dict["num_rays"] = len(camera_ray_bundle)
        self.train()
        return metrics_dict, images_dict

    @abstractmethod
    @profiler.time_function
    def get_average_eval_image_metrics(self, step: Optional[int] = None):
        """Iterate over all the images in the eval dataset and get the average.

        Returns:
            metrics_dict: dictionary of metrics
        """
        self.eval()
        metrics_dict_list = []
        num_images = len(self.datamanager.fixed_indices_eval_dataloader)
        with Progress(
            TextColumn("[progress.description]{task.description}"),
            BarColumn(),
            TimeElapsedColumn(),
            MofNCompleteColumn(),
            transient=True,
        ) as progress:
            task = progress.add_task("[green]Evaluating all eval images...", total=num_images)
            for camera_ray_bundle, batch in self.datamanager.fixed_indices_eval_dataloader:
                # time this the following line
                inner_start = time()
                height, width = camera_ray_bundle.shape
                num_rays = height * width
                outputs = module_wrapper(self.model).get_outputs_for_camera_ray_bundle(camera_ray_bundle)
                metrics_dict, _ = module_wrapper(self.model).get_image_metrics_and_images(outputs, batch)
                assert "num_rays_per_sec" not in metrics_dict
                metrics_dict["num_rays_per_sec"] = num_rays / (time() - inner_start)
                fps_str = f"fps_at_{height}x{width}"
                assert fps_str not in metrics_dict
                metrics_dict[fps_str] = metrics_dict["num_rays_per_sec"] / (height * width)
                metrics_dict_list.append(metrics_dict)
                progress.advance(task)
        # average the metrics list
        metrics_dict = {}
        for key in metrics_dict_list[0].keys():
            metrics_dict[key] = float(
                torch.mean(torch.tensor([metrics_dict[key] for metrics_dict in metrics_dict_list]))
            )
        self.train()
        return metrics_dict

    def load_pipeline(self, loaded_state: Dict[str, Any]) -> None:
        """Load the checkpoint from the given path

        Args:
            loaded_state: pre-trained model state dict
        """
        state = {key.replace("module.", ""): value for key, value in loaded_state.items()}
        self.load_state_dict(state)  # type: ignore

    def get_training_callbacks(
        self, training_callback_attributes: TrainingCallbackAttributes
    ) -> List[TrainingCallback]:
        """Returns the training callbacks from both the Dataloader and the Model."""
        datamanager_callbacks = self.datamanager.get_training_callbacks(training_callback_attributes)
        model_callbacks = module_wrapper(self.model).get_training_callbacks(training_callback_attributes)
        callbacks = datamanager_callbacks + model_callbacks
        return callbacks

    def get_param_groups(self) -> Dict[str, List[Parameter]]:
        """Get the param groups for the pipeline.

        Returns:
            A list of dictionaries containing the pipeline's param groups.
        """
        datamanager_params = self.datamanager.get_param_groups()
        model_params = module_wrapper(self.model).get_param_groups()
        # TODO(ethan): assert that key names don't overlap
        return {**datamanager_params, **model_params}<|MERGE_RESOLUTION|>--- conflicted
+++ resolved
@@ -19,8 +19,9 @@
 
 import typing
 from abc import abstractmethod
+from dataclasses import dataclass, field
 from time import time
-from typing import Any, Dict, List, Optional, Union, cast
+from typing import Any, Dict, List, Optional, Type, Union, cast
 
 import torch
 import torch.distributed as dist
@@ -35,9 +36,14 @@
 from torch.nn import Parameter
 from torch.nn.parallel import DistributedDataParallel as DDP
 
+# from nerfactory.configs.base import InstantiateConfig
 from nerfactory.configs import base as cfg
-from nerfactory.datamanagers.base import DataManager, VanillaDataManager
-from nerfactory.models.base import Model
+from nerfactory.datamanagers.base import (
+    DataManager,
+    VanillaDataManager,
+    VanillaDataManagerConfig,
+)
+from nerfactory.models.base import Model, ModelConfig
 from nerfactory.utils import profiler
 from nerfactory.utils.callbacks import TrainingCallback, TrainingCallbackAttributes
 
@@ -81,7 +87,9 @@
         self.model: The model that will be used
     """
 
-    datamanager: DataManager
+    # pylint: disable=abstract-method
+
+    datamanger: DataManager
     model: Model
 
     @property
@@ -142,10 +150,6 @@
     def get_average_eval_image_metrics(self, step: Optional[int] = None):
         """Iterate over all the images in the eval dataset and get the average."""
 
-    @abstractmethod
-    def log_test_image_outputs(self) -> None:
-        """Log the test image outputs"""
-
     def load_pipeline(self, loaded_state: Dict[str, Any]) -> None:
         """Load the checkpoint from the given path
 
@@ -164,6 +168,18 @@
         Returns:
             A list of dictionaries containing the pipeline's param groups.
         """
+
+
+@dataclass
+class VanillaPipelineConfig(cfg.InstantiateConfig):
+    """Configuration for pipeline instantiation"""
+
+    _target: Type = field(default_factory=lambda: VanillaPipeline)
+    """target class to instantiate"""
+    datamanager: VanillaDataManagerConfig = VanillaDataManagerConfig()
+    """specifies the datamanager config"""
+    model: ModelConfig = ModelConfig()
+    """specifies the model config"""
 
 
 class VanillaPipeline(Pipeline):
@@ -180,25 +196,17 @@
         self.model: The model that will be used
     """
 
-    config: cfg.PipelineConfig
-    datamanger: DataManager
-    model: Model
-
     def __init__(
         self,
-        config: cfg.VanillaPipelineConfig,
+        config: VanillaPipelineConfig,
         device: str,
         test_mode: bool = False,
         world_size: int = 1,
         local_rank: int = 0,
     ):
         super().__init__()
-<<<<<<< HEAD
         self.config = config
-        self.datamanager = config.datamanager.setup(
-=======
         self.datamanager: VanillaDataManager = config.datamanager.setup(
->>>>>>> 7cf97348
             device=device, test_mode=test_mode, world_size=world_size, local_rank=local_rank
         )
         self.datamanager.to(device)
@@ -222,7 +230,6 @@
         """Returns the device that the model is on."""
         return module_wrapper(self.model).device
 
-    @abstractmethod
     @profiler.time_function
     def get_train_loss_dict(self, step: int):
         """This function gets your training loss dict. This will be responsible for
@@ -239,7 +246,13 @@
 
         return model_outputs, loss_dict, metrics_dict
 
-    @abstractmethod
+    def forward(self):
+        """Blank forward method
+
+        This is an nn.Module, and so requires a forward() method normally, although in our case
+        we do not need a forward() method"""
+        raise NotImplementedError
+
     @profiler.time_function
     def get_eval_loss_dict(self, step: int):
         """This function gets your evaluation loss dict. It needs to get the data
@@ -256,7 +269,6 @@
         self.train()
         return model_outputs, loss_dict, metrics_dict
 
-    @abstractmethod
     @profiler.time_function
     def get_eval_image_metrics_and_images(self, step: int):
         """This function gets your evaluation loss dict. It needs to get the data
@@ -276,7 +288,6 @@
         self.train()
         return metrics_dict, images_dict
 
-    @abstractmethod
     @profiler.time_function
     def get_average_eval_image_metrics(self, step: Optional[int] = None):
         """Iterate over all the images in the eval dataset and get the average.
