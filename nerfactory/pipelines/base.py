# Copyright 2022 The Plenoptix Team. All rights reserved.
#
# Licensed under the Apache License, Version 2.0 (the "License");
# you may not use this file except in compliance with the License.
# You may obtain a copy of the License at
#
#     http://www.apache.org/licenses/LICENSE-2.0
#
# Unless required by applicable law or agreed to in writing, software
# distributed under the License is distributed on an "AS IS" BASIS,
# WITHOUT WARRANTIES OR CONDITIONS OF ANY KIND, either express or implied.
# See the License for the specific language governing permissions and
# limitations under the License.

"""
Abstracts for the Pipeline class.
"""
from __future__ import annotations

import typing
from abc import abstractmethod
from typing import Any, Dict, List, Optional

import torch
import torch.distributed as dist
from torch import nn
from torch.nn import Parameter
from torch.nn.parallel import DistributedDataParallel as DDP

from nerfactory.configs import base as cfg
from nerfactory.datamanagers.base import DataManager
from nerfactory.models.base import Model
from nerfactory.utils import profiler, writer
from nerfactory.utils.callbacks import TrainingCallback, TrainingCallbackAttributes
from nerfactory.utils.writer import EventName, TimeWriter


def module_wrapper(module: nn.Module) -> nn.Module:
    """
    If DDP, then return the .module. Otherwise, return the model.
    """
    if isinstance(module, DDP):
        return module.module
    return module


class Pipeline(nn.Module):
    """The intent of this class is to provide a higher level interface for the Model
    that will be easy to use for our Trainer class.

    This class will contain high level functions for the model like getting the loss
    dictionaries and visualization code. It should have ways to get the next iterations
    training loss, evaluation loss, and generate whole images for visualization. Each model
    class should be 1:1 with a pipeline that can act as a standardized interface and hide
    differences in how each model takes in and outputs data.

    This class's function is to hide the data manager and model classes from the trainer,
    worrying about:
    1) Fetching data with the data manager
    2) Feeding the model the data and fetching the loss
    Hopefully this provides a higher level interface for the trainer to use, and
    simplifying the model classes, which each may have different forward() methods
    and so on.


    TODO: For viewer functionality to be added down the line, we should make sure
    that we are still abstracting away the Model from the end user. The viewer function
    should probably be done by adding a new iterator on the base data manager that will
    talk to the actual viewer. This is probably ideal to have the viewer be
    primarily located in the data manager (first because it makes sense as the
    viewers main job in this context is to feed in data for the model to load)
    so that we can have an easier time ensuring that the viewer is always
    returning the same formatted data as for in train / eval. All this is pending changes to
    be done in the future... but just bear in mind that if learned parameters are in the data manager,
    the viewer may have to use those parameters as well.


    Args:
        config: configuration to instantiate pipeline
        device: location to place model and data
        test_mode: if True, loads test datset. if False, loads train/eval datasets
        world_size: total number of machines available
        local_rank: rank of current machine

    Attributes:
        self.datamanager: The data manager that will be used
        self.model: The model that will be used
    """

    def __init__(
        self, config: cfg.PipelineConfig, device: str, test_mode: bool = False, world_size: int = 1, local_rank: int = 0
    ):
        super().__init__()
        self.datamanager: DataManager = config.datamanager.setup(
            device=device, test_mode=test_mode, world_size=world_size, local_rank=local_rank
        )
        self.datamanager.to(device)
        # TODO(ethan): get rid of scene_bounds from the model
        assert self.datamanager.train_input_dataset is not None, "Missing input dataset"
        self.model: Model = config.model.setup(
            scene_bounds=self.datamanager.train_input_dataset.dataset_inputs.scene_bounds,
            num_train_data=len(self.datamanager.train_input_dataset),
        )
        self.model.to(device)

        self.world_size = world_size
        if world_size > 1:
            self.model = typing.cast(
                Model, typing.cast(Model, DDP(self.model, device_ids=[local_rank], find_unused_parameters=True))
            )
            dist.barrier(device_ids=[local_rank])

    @property
    def device(self):
        """Returns the device that the model is on."""
        return module_wrapper(self.model).device

    @abstractmethod
    @profiler.time_function
    def get_train_loss_dict(self, step: Optional[int] = None):
        """This function gets your training loss dict. This will be responsible for
        getting the next batch of data from the DataManager and interfacing with the
        Model class, feeding the data to the model's forward function.

        Args:
            step: current iteration step to update sampler if using DDP (distributed)
        """
        if self.world_size > 1:
<<<<<<< HEAD
            self.datamanager.sampler.set_epoch(step)
        ray_bundle, batch = self.datamanager.next_train()
        model_outputs = self.model(ray_bundle, batch)
        loss_dict = self.model.get_loss_dict(model_outputs, batch)
        metrics_dict = self.model.get_metrics_dict(model_outputs, batch)
=======
            self.datamanager.train_image_dataloader.sampler.set_epoch(step)
        ray_bundle, batch = self.datamanager.next_train(step)
        model_outputs, loss_dict, metrics_dict = self.model(ray_bundle, batch)
>>>>>>> 2be4625b
        return model_outputs, loss_dict, metrics_dict

    @abstractmethod
    @profiler.time_function
    def get_eval_loss_dict(self, step: Optional[int] = None):
        """This function gets your evaluation loss dict. It needs to get the data
        from the DataManager and feed it to the model's forward function

        Args:
            step: current iteration step
        """
        self.eval()
        if self.world_size > 1:
            self.datamanager.eval_image_dataloader.sampler.set_epoch(step)
        ray_bundle, batch = self.datamanager.next_eval(step)
        model_outputs, loss_dict, metrics_dict = self.model(ray_bundle, batch)
        self.train()
        return model_outputs, loss_dict, metrics_dict

    @abstractmethod
    @profiler.time_function
    def get_eval_image_metrics_and_images(self, step: Optional[int] = None):
        """This function gets your evaluation loss dict. It needs to get the data
        from the DataManager and feed it to the model's forward function

        Args:
            step: current iteration step
        """
        self.eval()
        image_idx, camera_ray_bundle, batch = self.datamanager.next_eval_image(step)
        with TimeWriter(None, None, write=False) as test_t:
            outputs = module_wrapper(self.model).get_outputs_for_camera_ray_bundle(camera_ray_bundle)
            metrics_dict, images_dict = module_wrapper(self.model).get_image_metrics_and_images(outputs, batch)
        writer.put_time(
            name=EventName.TEST_RAYS_PER_SEC,
            duration=len(camera_ray_bundle) / test_t.duration,
            step=step,
            avg_over_steps=True,
        )
        metrics_dict["image_idx"] = image_idx
        self.train()
        return metrics_dict, images_dict

    @abstractmethod
    @profiler.time_function
    def get_average_eval_image_metrics(self, step: Optional[int] = None):
        """Iterate over all the images in the eval dataset and get the average."""
        self.eval()
        metrics_dict_list = []
        # TODO: add something like tqdm but so that it doesn't interfere with logging
        for camera_ray_bundle, batch in self.datamanager.fixed_indices_eval_dataloader:
            outputs = module_wrapper(self.model).get_outputs_for_camera_ray_bundle(camera_ray_bundle)
            metrics_dict, _ = module_wrapper(self.model).get_image_metrics_and_images(outputs, batch)
            metrics_dict_list.append(metrics_dict)
        # average the metrics list
        metrics_dict = {}
        for key in metrics_dict_list[0].keys():
            metrics_dict[key] = float(
                torch.mean(torch.tensor([metrics_dict[key] for metrics_dict in metrics_dict_list]))
            )
        self.train()
        return metrics_dict

    @abstractmethod
    def log_test_image_outputs(self) -> None:
        """Log the test image outputs"""

    def load_pipeline(self, loaded_state: Dict[str, Any]) -> None:
        """Load the checkpoint from the given path

        Args:
            loaded_state: pre-trained model state dict
        """
        state = {key.replace("module.", ""): value for key, value in loaded_state.items()}
        self.load_state_dict(state)  # type: ignore

    def get_training_callbacks(
        self, training_callback_attributes: TrainingCallbackAttributes
    ) -> List[TrainingCallback]:
        """Returns the training callbacks from both the Dataloader and the Model."""
        datamanager_callbacks = self.datamanager.get_training_callbacks(training_callback_attributes)
        model_callbacks = module_wrapper(self.model).get_training_callbacks(training_callback_attributes)
        callbacks = datamanager_callbacks + model_callbacks
        return callbacks

    def get_param_groups(self) -> Dict[str, List[Parameter]]:
        """Get the param groups for the pipeline.

        Returns:
            A list of dictionaries containing the pipeline's param groups.
        """
        datamanager_params = self.datamanager.get_param_groups()
        model_params = module_wrapper(self.model).get_param_groups()
        # TODO(ethan): assert that key names don't overlap
        return {**datamanager_params, **model_params}<|MERGE_RESOLUTION|>--- conflicted
+++ resolved
@@ -126,17 +126,12 @@
             step: current iteration step to update sampler if using DDP (distributed)
         """
         if self.world_size > 1:
-<<<<<<< HEAD
-            self.datamanager.sampler.set_epoch(step)
-        ray_bundle, batch = self.datamanager.next_train()
+            self.datamanager.train_image_dataloader.sampler.set_epoch(step)
+        ray_bundle, batch = self.datamanager.next_train(step)
         model_outputs = self.model(ray_bundle, batch)
         loss_dict = self.model.get_loss_dict(model_outputs, batch)
         metrics_dict = self.model.get_metrics_dict(model_outputs, batch)
-=======
-            self.datamanager.train_image_dataloader.sampler.set_epoch(step)
-        ray_bundle, batch = self.datamanager.next_train(step)
-        model_outputs, loss_dict, metrics_dict = self.model(ray_bundle, batch)
->>>>>>> 2be4625b
+
         return model_outputs, loss_dict, metrics_dict
 
     @abstractmethod
@@ -152,7 +147,9 @@
         if self.world_size > 1:
             self.datamanager.eval_image_dataloader.sampler.set_epoch(step)
         ray_bundle, batch = self.datamanager.next_eval(step)
-        model_outputs, loss_dict, metrics_dict = self.model(ray_bundle, batch)
+        model_outputs = self.model(ray_bundle, batch)
+        loss_dict = self.model.get_loss_dict(model_outputs, batch)
+        metrics_dict = self.model.get_metrics_dict(model_outputs, batch)
         self.train()
         return model_outputs, loss_dict, metrics_dict
 
