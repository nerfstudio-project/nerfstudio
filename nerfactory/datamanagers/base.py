# Copyright 2022 The Plenoptix Team. All rights reserved.
#
# Licensed under the Apache License, Version 2.0 (the "License");
# you may not use this file except in compliance with the License.
# You may obtain a copy of the License at
#
#     http://www.apache.org/licenses/LICENSE-2.0
#
# Unless required by applicable law or agreed to in writing, software
# distributed under the License is distributed on an "AS IS" BASIS,
# WITHOUT WARRANTIES OR CONDITIONS OF ANY KIND, either express or implied.
# See the License for the specific language governing permissions and
# limitations under the License.

"""
Data loader.
"""
from __future__ import annotations

import logging
from abc import abstractmethod
from typing import Dict, List, Optional, Tuple, Union

import torch
from torch import nn
from torch.nn import Parameter
from torch.utils.data.distributed import DistributedSampler

from nerfactory.cameras.rays import RayBundle
from nerfactory.configs import base as cfg
from nerfactory.datamanagers.dataloaders import (
    CacheImageDataloader,
    FixedIndicesEvalDataloader,
    RandIndicesEvalDataloader,
)
from nerfactory.datamanagers.datasets import InputDataset
from nerfactory.datamanagers.pixel_sampler import PixelSampler
from nerfactory.models.modules.ray_generator import RayGenerator
from nerfactory.utils.callbacks import TrainingCallback, TrainingCallbackAttributes
from nerfactory.utils.misc import IterableWrapper


class DataManager(nn.Module):
    """Generic data manager's abstract class

    This version of the data manager is designed be a monolithic way to load data and latents,
    especially since this may contain learnable parameters which need to be shared across the train
    and test data managers. The idea is that we have setup methods for train and eval separately and
    this can be a combined train/eval if you want.

    Usage:
    To get data, use the next_train and next_eval functions.
    This data manager's next_train and next_eval methods will return 2 things:
        1. A Raybundle: This will contain the rays we are sampling, with latents and
            conditionals attached (everything needed at inference)
        2. A "batch" of auxilury information: This will contain the mask, the ground truth
            pixels, etc needed to actually train, score, etc the model

    Rationale:
    Because of this abstraction we've added, we can support more NeRF paradigms beyond the
    vanilla nerf paradigm of single-scene, fixed-images, no-learnt-latents.
    We can now support variable scenes, variable number of images, and arbitrary latents.


    Train Methods:
        setup_train: sets up for being used as train
        iter_train: will be called on __iter__() for the train iterator
        next_train: will be called on __next__() for the training iterator
        get_train_iterable: utility that gets a clean pythonic iterator for your training data

    Eval Methods:
        setup_eval: sets up for being used as eval
        iter_eval: will be called on __iter__() for the eval iterator
        next_eval: will be called on __next__() for the eval iterator
        get_eval_iterable: utility that gets a clean pythonic iterator for your eval data


    Attributes:
        train_count (int): the step number of our train iteration, needs to be incremented manually
        eval_count (int): the step number of our eval iteration, needs to be incremented manually
        train_input_dataset (InputDataset): the input dataset for the train dataset
        eval_input_dataset (InputDataset): the input dataset for the eval dataset

        Additional attributes specific to each subclass are defined in the setup_train and setup_eval
        functions.

    """

    train_input_dataset: Optional[InputDataset] = None
    eval_input_dataset: Optional[InputDataset] = None
    train_sampler: Optional[DistributedSampler] = None
    eval_sampler: Optional[DistributedSampler] = None

    def __init__(self):
        """Constructor for the DataManager class.

        Subclassed DataManagers will likely need to override this constructor.

        If you aren't manually calling the setup_train and setup_eval functions from an overriden
        constructor, that you call super().__init__() BEFORE you initialize any
        nn.Modules or nn.Parameters, but AFTER you've already set all the attributes you need
        for the setup functions."""
        super().__init__()
        self.train_count = 0
        self.eval_count = 0
        if self.train_input_dataset and self.train_input_dataset.dataset_inputs:
            self.setup_train()
        if self.eval_input_dataset and self.eval_input_dataset.dataset_inputs:
            self.setup_eval()

    def forward(self):
        """Blank forward method

        This is an nn.Module, and so requires a forward() method normally, although in our case
        we do not need a forward() method"""
        raise NotImplementedError

    def iter_train(self):
        """The __iter__ function for the train iterator.

        This only exists to assist the get_train_iterable function, since we need to pass
        in an __iter__ function for our trivial iterable that we are making."""
        self.train_count = 0

    def iter_eval(self):
        """The __iter__ function for the eval iterator.

        This only exists to assist the get_eval_iterable function, since we need to pass
        in an __iter__ function for our trivial iterable that we are making."""
        self.eval_count = 0

    def get_train_iterable(self, length=-1) -> IterableWrapper:
        """Gets a trivial pythonic iterator that will use the iter_train and next_train functions
        as __iter__ and __next__ methods respectivley.

        This basically is just a little utility if you want to do something like:
        |    for ray_bundle, batch in datamanager.get_train_iterable():
        |        <eval code here>
        since the returned IterableWrapper is just an iterator with the __iter__ and __next__
        methods (methods bound to our DataManager instance in this case) specified in the constructor.
        """
        return IterableWrapper(self.iter_train, self.next_train, length)

    def get_eval_iterable(self, length=-1) -> IterableWrapper:
        """Gets a trivial pythonic iterator that will use the iter_eval and next_eval functions
        as __iter__ and __next__ methods respectivley.

        This basically is just a little utility if you want to do something like:
        |    for ray_bundle, batch in datamanager.get_eval_iterable():
        |        <eval code here>
        since the returned IterableWrapper is just an iterator with the __iter__ and __next__
        methods (methods bound to our DataManager instance in this case) specified in the constructor.
        """
        return IterableWrapper(self.iter_eval, self.next_eval, length)

    @abstractmethod
    def setup_train(self):
        """Sets up the data manager for training.

        Here you will define any subclass specific object attributes from the attribute"""
        raise NotImplementedError

    @abstractmethod
    def setup_eval(self):
        """Sets up the data manager for evaluation"""
        raise NotImplementedError

    @abstractmethod
    def next_train(self, step: int) -> Tuple:
        """Returns the next batch of data from the train data manager.

        This will be a tuple of all the information that this data manager outputs.
        """
        raise NotImplementedError

    @abstractmethod
    def next_eval(self, step: int) -> Tuple:
        """Returns the next batch of data from the eval data manager.

        This will be a tuple of all the information that this data manager outputs.
        """
        raise NotImplementedError

    @abstractmethod
    def next_eval_image(self, step: int) -> Tuple:
        """Returns the next eval image."""
        raise NotImplementedError

    def get_training_callbacks(  # pylint:disable=no-self-use
        self, training_callback_attributes: TrainingCallbackAttributes  # pylint: disable=unused-argument
    ) -> List[TrainingCallback]:
        """Returns a list of callbacks to be used during training."""
        return []

    @abstractmethod
    def get_param_groups(self) -> Dict[str, List[Parameter]]:  # pylint: disable=no-self-use
        """Get the param groups for the data manager.

        Returns:
            A list of dictionaries containing the data manager's param groups.
        """
        return {}


class VanillaDataManager(DataManager):  # pylint: disable=abstract-method
    """Basic stored data manager implementation.

    This is pretty much a port over from our old dataloading utilities, and is a little jank
    under the hood. We may clean this up a little bit under the hood with more standard dataloading
    components that can be strung together, but it can be just used as a black box for now since
    only the constructor is likely to change in the future, or maybe passing in step number to the
    next_train and next_eval functions.

    Args:
        config: the DataManagerConfig used to instantiate class
    """

    config: cfg.VanillaDataManagerConfig

    def __init__(
        self,
        config: cfg.VanillaDataManagerConfig,
        device: Union[torch.device, str] = "cpu",
        test_mode: bool = False,
        world_size: int = 1,
        local_rank: int = 0,
        **kwargs,  # pylint: disable=unused-argument
    ):
        self.config = config
        self.device = device
        self.world_size = world_size
        self.local_rank = local_rank
        self.sampler = None

        if config.eval_dataparser is None:
            logging.info("No eval dataset specified so using train dataset for eval.")
            config.eval_dataparser = config.train_dataparser

        self.train_input_dataset = InputDataset(config.train_dataparser.setup().get_dataset_inputs(split="train"))
        self.eval_input_dataset = InputDataset(
            config.eval_dataparser.setup().get_dataset_inputs(split="val" if not test_mode else "test")
        )
        super().__init__()

    def setup_train(self):
        """Sets up the data loaders for training"""
        assert self.train_input_dataset is not None
        if self.world_size > 1:
            sampler = DistributedSampler(
                self.train_input_dataset, num_replicas=self.world_size, rank=self.local_rank, shuffle=True, seed=42
            )
            self.train_image_dataloader = CacheImageDataloader(
                self.train_input_dataset,
                num_images_to_sample_from=self.config.train_num_images_to_sample_from,
                device=self.device,
                num_workers=self.world_size * 4,
                pin_memory=True,
                sampler=sampler,
            )  # TODO(ethan): pass this in
        else:
            self.train_image_dataloader = CacheImageDataloader(
                self.train_input_dataset,
                num_images_to_sample_from=self.config.train_num_images_to_sample_from,
                device=self.device,
                num_workers=self.world_size * 4,
                pin_memory=True,
            )
        self.iter_train_image_dataloader = iter(self.train_image_dataloader)
        self.train_pixel_sampler = PixelSampler(self.config.train_num_rays_per_batch)
        self.train_camera_optimizer = self.config.train_camera_optimizer.setup(
            num_cameras=self.train_input_dataset.dataset_inputs.cameras.size, device=self.device
        )
        self.train_ray_generator = RayGenerator(
            self.train_input_dataset.dataset_inputs.cameras.to(self.device),
            self.train_camera_optimizer,
        )

    def setup_eval(self):
        """Sets up the data loader for evaluation"""
        assert self.eval_input_dataset is not None
        if self.world_size > 1:
            sampler = DistributedSampler(
                self.eval_input_dataset, num_replicas=self.world_size, rank=self.local_rank, shuffle=True, seed=42
            )
            self.eval_image_dataloader = CacheImageDataloader(
                self.eval_input_dataset,
                num_images_to_sample_from=self.config.eval_num_images_to_sample_from,
                device=self.device,
                num_workers=self.world_size * 4,
                pin_memory=True,
                sampler=sampler,
            )  # TODO(ethan): pass this in
        else:
            self.eval_image_dataloader = CacheImageDataloader(
                self.eval_input_dataset,
                num_images_to_sample_from=self.config.eval_num_images_to_sample_from,
                device=self.device,
                num_workers=self.world_size * 4,
                pin_memory=True,
            )
        self.iter_eval_image_dataloader = iter(self.eval_image_dataloader)
        self.eval_pixel_sampler = PixelSampler(self.config.eval_num_rays_per_batch)
        self.eval_ray_generator = RayGenerator(self.eval_input_dataset.dataset_inputs.cameras.to(self.device))
        # for loading full images
        self.fixed_indices_eval_dataloader = FixedIndicesEvalDataloader(
            input_dataset=self.eval_input_dataset,
            device=self.device,
            num_workers=0 if self.world_size == 1 else self.world_size * 4,
        )
        self.eval_dataloader = RandIndicesEvalDataloader(
            input_dataset=self.eval_input_dataset,
            image_indices=self.config.eval_image_indices,
            device=self.device,
            num_workers=0 if self.world_size == 1 else self.world_size * 4,
        )

        # TODO: eval dataloader should be separate from train
        self.iter_eval_dataloader = iter(self.eval_image_dataloader)

    def next_train(self, step: int) -> Tuple[RayBundle, Dict]:
        """Returns the next batch of data from the train dataloader."""
        self.train_count += 1
        image_batch = next(self.iter_train_image_dataloader)
        batch = self.train_pixel_sampler.sample(image_batch)
        ray_indices = batch["indices"]
        ray_bundle = self.train_ray_generator(ray_indices)
        return ray_bundle, batch

    def next_eval(self, step: int) -> Tuple[RayBundle, Dict]:
        """Returns the next batch of data from the eval dataloader."""
        self.eval_count += 1
        image_batch = next(self.iter_eval_image_dataloader)
        batch = self.eval_pixel_sampler.sample(image_batch)
        ray_indices = batch["indices"]
        ray_bundle = self.eval_ray_generator(ray_indices)
        return ray_bundle, batch

    def next_eval_image(self, step: int) -> Tuple[int, RayBundle, Dict]:
        for camera_ray_bundle, batch in self.eval_dataloader:
            assert camera_ray_bundle.camera_indices is not None
            image_idx = int(camera_ray_bundle.camera_indices[0, 0])
            return image_idx, camera_ray_bundle, batch
<<<<<<< HEAD

    def get_param_groups(self) -> Dict[str, List[Parameter]]:  # pylint: disable=no-self-use
        """Get the param groups for the data manager.

        Returns:
            A list of dictionaries containing the data manager's param groups.
        """
        param_groups = {}

        camera_opt_params = list(self.train_camera_optimizer.parameters())
        if len(camera_opt_params) > 0:
            param_groups["camera_opt"] = list(camera_opt_params)
        return param_groups
=======
        raise ValueError("No more eval images")
>>>>>>> 211515c6
<|MERGE_RESOLUTION|>--- conflicted
+++ resolved
@@ -300,7 +300,10 @@
             )
         self.iter_eval_image_dataloader = iter(self.eval_image_dataloader)
         self.eval_pixel_sampler = PixelSampler(self.config.eval_num_rays_per_batch)
-        self.eval_ray_generator = RayGenerator(self.eval_input_dataset.dataset_inputs.cameras.to(self.device))
+        self.eval_ray_generator = RayGenerator(
+            self.eval_input_dataset.dataset_inputs.cameras.to(self.device),
+            self.train_camera_optimizer,  # should be shared between train and eval.
+        )
         # for loading full images
         self.fixed_indices_eval_dataloader = FixedIndicesEvalDataloader(
             input_dataset=self.eval_input_dataset,
@@ -340,7 +343,7 @@
             assert camera_ray_bundle.camera_indices is not None
             image_idx = int(camera_ray_bundle.camera_indices[0, 0])
             return image_idx, camera_ray_bundle, batch
-<<<<<<< HEAD
+        raise ValueError("No more eval images")
 
     def get_param_groups(self) -> Dict[str, List[Parameter]]:  # pylint: disable=no-self-use
         """Get the param groups for the data manager.
@@ -353,7 +356,4 @@
         camera_opt_params = list(self.train_camera_optimizer.parameters())
         if len(camera_opt_params) > 0:
             param_groups["camera_opt"] = list(camera_opt_params)
-        return param_groups
-=======
-        raise ValueError("No more eval images")
->>>>>>> 211515c6
+        return param_groups