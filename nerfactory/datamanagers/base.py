--- conflicted
+++ resolved
@@ -324,25 +324,6 @@
     def next_eval(self, step: int) -> Tuple[RayBundle, Dict]:
         """Returns the next batch of data from the eval dataloader."""
         self.eval_count += 1
-<<<<<<< HEAD
-        assert self.eval_dataloader is not None, "Must setup eval dataloader before calling next_eval"
-        camera_ray_bundle, batch = next(self.eval_dataloader)
-        return camera_ray_bundle, batch
-
-    def get_param_groups(self) -> Dict[str, List[Parameter]]:  # pylint: disable=no-self-use
-        """Get the param groups for the data manager.
-
-        Returns:
-            A list of dictionaries containing the data manager's param groups.
-        """
-        param_groups = {}
-
-        camera_opt_params = list(self.train_camera_optimizer.parameters())
-        if len(camera_opt_params) > 0:
-            param_groups["camera_opt"] = list(camera_opt_params)
-
-        return param_groups
-=======
         image_batch = next(self.iter_eval_image_dataloader)
         batch = self.eval_pixel_sampler.sample(image_batch)
         ray_indices = batch["indices"]
@@ -353,4 +334,16 @@
         for camera_ray_bundle, batch in self.eval_dataloader:
             image_idx = int(camera_ray_bundle.camera_indices[0, 0])
             return image_idx, camera_ray_bundle, batch
->>>>>>> e22eab8c
+
+    def get_param_groups(self) -> Dict[str, List[Parameter]]:  # pylint: disable=no-self-use
+        """Get the param groups for the data manager.
+
+        Returns:
+            A list of dictionaries containing the data manager's param groups.
+        """
+        param_groups = {}
+
+        camera_opt_params = list(self.train_camera_optimizer.parameters())
+        if len(camera_opt_params) > 0:
+            param_groups["camera_opt"] = list(camera_opt_params)
+        return param_groups