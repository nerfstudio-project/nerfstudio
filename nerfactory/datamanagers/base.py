# Copyright 2022 The Plenoptix Team. All rights reserved.
#
# Licensed under the Apache License, Version 2.0 (the "License");
# you may not use this file except in compliance with the License.
# You may obtain a copy of the License at
#
#     http://www.apache.org/licenses/LICENSE-2.0
#
# Unless required by applicable law or agreed to in writing, software
# distributed under the License is distributed on an "AS IS" BASIS,
# WITHOUT WARRANTIES OR CONDITIONS OF ANY KIND, either express or implied.
# See the License for the specific language governing permissions and
# limitations under the License.

"""
Data loader.
"""
from __future__ import annotations

from abc import abstractmethod
from typing import Dict, List, Optional, Tuple, Union

import torch
from torch import nn
from torch.nn import Parameter
from torch.utils.data.distributed import DistributedSampler

from nerfactory.cameras.rays import RayBundle
from nerfactory.configs import base as cfg
from nerfactory.datamanagers.dataloaders import (
    CacheDataloader,
    FixedIndicesEvalDataloader,
    RandIndicesEvalDataloader,
)
from nerfactory.datamanagers.datasets import InputDataset
from nerfactory.datamanagers.pixel_sampler import PixelSampler
from nerfactory.models.modules.ray_generator import RayGenerator
from nerfactory.utils.callbacks import TrainingCallback, TrainingCallbackAttributes
from nerfactory.utils.misc import IterableWrapper


class DataManager(nn.Module):
    """Generic data manager's abstract class

    This version of the data manager is designed be a monolithic way to load data and latents,
    especially since this may contain learnable parameters which need to be shared across the train
    and test data managers. The idea is that we have setup methods for train and eval separately and
    this can be a combined train/eval if you want.

    Usage:
    To get data, use the next_train and next_eval functions.
    This data manager's next_train and next_eval methods will return 2 things:
        1. A Raybundle: This will contain the rays we are sampling, with latents and
            conditionals attached (everything needed at inference)
        2. A "batch" of auxilury information: This will contain the mask, the ground truth
            pixels, etc needed to actually train, score, etc the model

    Rationale:
    Because of this abstraction we've added, we can support more NeRF paradigms beyond the
    vanilla nerf paradigm of single-scene, fixed-images, no-learnt-latents.
    We can now support variable scenes, variable number of images, and arbitrary latents.


    Train Methods:
        setup_train: sets up for being used as train
        iter_train: will be called on __iter__() for the train iterator
        next_train: will be called on __next__() for the training iterator
        get_train_iterable: utility that gets a clean pythonic iterator for your training data

    Eval Methods:
        setup_eval: sets up for being used as eval
        iter_eval: will be called on __iter__() for the eval iterator
        next_eval: will be called on __next__() for the eval iterator
        get_eval_iterable: utility that gets a clean pythonic iterator for your eval data


    Attributes:
        train_count (int): the step number of our train iteration, needs to be incremented manually
        eval_count (int): the step number of our eval iteration, needs to be incremented manually
        train_input_dataset (InputDataset): the input dataset for the train dataset
        eval_input_dataset (InputDataset): the input dataset for the eval dataset

        Additional attributes specific to each subclass are defined in the setup_train and setup_eval
        functions.

    """

    train_input_dataset: Optional[InputDataset] = None
    eval_input_dataset: Optional[InputDataset] = None
    train_sampler: Optional[DistributedSampler] = None
    eval_sampler: Optional[DistributedSampler] = None

    def __init__(self):
        """Constructor for the DataManager class.

        Subclassed DataManagers will likely need to override this constructor.

        If you aren't manually calling the setup_train and setup_eval functions from an overriden
        constructor, that you call super().__init__() BEFORE you initialize any
        nn.Modules or nn.Parameters, but AFTER you've already set all the attributes you need
        for the setup functions."""
        super().__init__()
        self.train_count = 0
        self.eval_count = 0
        if self.train_input_dataset and self.train_input_dataset.dataset_inputs:
            self.setup_train()
        if self.eval_input_dataset and self.eval_input_dataset.dataset_inputs:
            self.setup_eval()

    def forward(self):
        """Blank forward method

        This is an nn.Module, and so requires a forward() method normally, although in our case
        we do not need a forward() method"""
        raise NotImplementedError

    def iter_train(self):
        """The __iter__ function for the train iterator.

        This only exists to assist the get_train_iterable function, since we need to pass
        in an __iter__ function for our trivial iterable that we are making."""
        self.train_count = 0

    def iter_eval(self):
        """The __iter__ function for the eval iterator.

        This only exists to assist the get_eval_iterable function, since we need to pass
        in an __iter__ function for our trivial iterable that we are making."""
        self.eval_count = 0

    def get_train_iterable(self, length=-1) -> IterableWrapper:
        """Gets a trivial pythonic iterator that will use the iter_train and next_train functions
        as __iter__ and __next__ methods respectivley.

        This basically is just a little utility if you want to do something like:
        |    for ray_bundle, batch in datamanager.get_train_iterable():
        |        <eval code here>
        since the returned IterableWrapper is just an iterator with the __iter__ and __next__
        methods (methods bound to our DataManager instance in this case) specified in the constructor.
        """
        return IterableWrapper(self.iter_train, self.next_train, length)

    def get_eval_iterable(self, length=-1) -> IterableWrapper:
        """Gets a trivial pythonic iterator that will use the iter_eval and next_eval functions
        as __iter__ and __next__ methods respectivley.

        This basically is just a little utility if you want to do something like:
        |    for ray_bundle, batch in datamanager.get_eval_iterable():
        |        <eval code here>
        since the returned IterableWrapper is just an iterator with the __iter__ and __next__
        methods (methods bound to our DataManager instance in this case) specified in the constructor.
        """
        return IterableWrapper(self.iter_eval, self.next_eval, length)

    @abstractmethod
    def setup_train(self):
        """Sets up the data manager for training.

        Here you will define any subclass specific object attributes from the attribute"""
        raise NotImplementedError

    @abstractmethod
    def setup_eval(self):
        """Sets up the data manager for evaluation"""
        raise NotImplementedError

    @abstractmethod
    def next_train(self, step: int) -> Tuple:
        """Returns the next batch of data from the train data manager.

        This will be a tuple of all the information that this data manager outputs.
        """
        raise NotImplementedError

    @abstractmethod
    def next_eval(self, step: int) -> Tuple:
        """Returns the next batch of data from the eval data manager.

        This will be a tuple of all the information that this data manager outputs.
        """
        raise NotImplementedError

    @abstractmethod
    def next_eval_image(self, step: int) -> Tuple:
        """Returns the next eval image."""
        raise NotImplementedError

    def get_training_callbacks(  # pylint:disable=no-self-use
        self, training_callback_attributes: TrainingCallbackAttributes  # pylint: disable=unused-argument
    ) -> List[TrainingCallback]:
        """Returns a list of callbacks to be used during training."""
        return []

    @abstractmethod
    def get_param_groups(self) -> Dict[str, List[Parameter]]:  # pylint: disable=no-self-use
        """Get the param groups for the data manager.

        Returns:
            A list of dictionaries containing the data manager's param groups.
        """
        return {}


class VanillaDataManager(DataManager):  # pylint: disable=abstract-method
    """Basic stored data manager implementation.

    This is pretty much a port over from our old dataloading utilities, and is a little jank
    under the hood. We may clean this up a little bit under the hood with more standard dataloading
    components that can be strung together, but it can be just used as a black box for now since
    only the constructor is likely to change in the future, or maybe passing in step number to the
    next_train and next_eval functions.

    Args:
        config: the DataManagerConfig used to instantiate class
    """

    config: cfg.VanillaDataManagerConfig

    def __init__(
        self,
        config: cfg.VanillaDataManagerConfig,
        device: Union[torch.device, str] = "cpu",
        test_mode: bool = False,
        world_size: int = 1,
        local_rank: int = 0,
        **kwargs,  # pylint: disable=unused-argument
    ):
        self.config = config
        self.device = device
        self.world_size = world_size
        self.local_rank = local_rank
        self.sampler = None

        self.train_input_dataset = InputDataset(config.dataparser.setup().get_dataset_inputs(split="train"))
        self.eval_input_dataset = InputDataset(
            config.dataparser.setup().get_dataset_inputs(split="val" if not test_mode else "test")
        )
        super().__init__()

    def setup_train(self):
        """Sets up the data loaders for training"""
        assert self.train_input_dataset is not None
        if self.world_size > 1:
            sampler = DistributedSampler(
                self.train_input_dataset, num_replicas=self.world_size, rank=self.local_rank, shuffle=True, seed=42
            )
<<<<<<< HEAD
            self.train_image_dataloader = CacheDataloader(
                self.train_input_dataset,
                num_images_to_sample_from=self.config.train_num_images_to_sample_from,
                device=self.device,
                num_workers=self.world_size * 4,
                pin_memory=True,
                sampler=sampler,
            )  # TODO(ethan): pass this in
        else:
            self.train_image_dataloader = CacheDataloader(
                self.train_input_dataset,
                num_images_to_sample_from=self.config.train_num_images_to_sample_from,
                device=self.device,
                num_workers=self.world_size * 4,
                pin_memory=True,
            )
=======
        else:
            sampler = None
        self.train_image_dataloader = CacheImageDataloader(
            self.train_input_dataset,
            num_images_to_sample_from=self.config.train_num_images_to_sample_from,
            device=self.device,
            num_workers=self.world_size * 4,
            pin_memory=True,
            sampler=sampler,
        )
>>>>>>> 1d142631
        self.iter_train_image_dataloader = iter(self.train_image_dataloader)
        self.train_pixel_sampler = PixelSampler(self.config.train_num_rays_per_batch)
        self.train_ray_generator = RayGenerator(self.train_input_dataset.dataset_inputs.cameras.to(self.device))

    def setup_eval(self):
        """Sets up the data loader for evaluation"""
        assert self.eval_input_dataset is not None
        if self.world_size > 1:
            sampler = DistributedSampler(
                self.eval_input_dataset, num_replicas=self.world_size, rank=self.local_rank, shuffle=True, seed=42
            )
<<<<<<< HEAD
            self.eval_image_dataloader = CacheDataloader(
                self.eval_input_dataset,
                num_images_to_sample_from=self.config.eval_num_images_to_sample_from,
                device=self.device,
                num_workers=self.world_size * 4,
                pin_memory=True,
                sampler=sampler,
            )  # TODO(ethan): pass this in
        else:
            self.eval_image_dataloader = CacheDataloader(
                self.eval_input_dataset,
                num_images_to_sample_from=self.config.eval_num_images_to_sample_from,
                device=self.device,
                num_workers=self.world_size * 4,
                pin_memory=True,
            )
=======
        else:
            sampler = None
        self.eval_image_dataloader = CacheImageDataloader(
            self.eval_input_dataset,
            num_images_to_sample_from=self.config.eval_num_images_to_sample_from,
            device=self.device,
            num_workers=self.world_size * 4,
            pin_memory=True,
            sampler=sampler,
        )
>>>>>>> 1d142631
        self.iter_eval_image_dataloader = iter(self.eval_image_dataloader)
        self.eval_pixel_sampler = PixelSampler(self.config.eval_num_rays_per_batch)
        self.eval_ray_generator = RayGenerator(self.eval_input_dataset.dataset_inputs.cameras.to(self.device))
        # for loading full images
        self.fixed_indices_eval_dataloader = FixedIndicesEvalDataloader(
            input_dataset=self.eval_input_dataset,
            device=self.device,
            num_workers=self.world_size * 4,
        )
        self.eval_dataloader = RandIndicesEvalDataloader(
            input_dataset=self.eval_input_dataset,
            image_indices=self.config.eval_image_indices,
            device=self.device,
            num_workers=self.world_size * 4,
        )

        # TODO: eval dataloader should be separate from train
        self.iter_eval_dataloader = iter(self.eval_image_dataloader)

    def next_train(self, step: int) -> Tuple[RayBundle, Dict]:
        """Returns the next batch of data from the train dataloader."""
        self.train_count += 1
        image_batch = next(self.iter_train_image_dataloader)
        batch = self.train_pixel_sampler.sample(image_batch)
        ray_indices = batch["indices"]
        ray_bundle = self.train_ray_generator(ray_indices)
        return ray_bundle, batch

    def next_eval(self, step: int) -> Tuple[RayBundle, Dict]:
        """Returns the next batch of data from the eval dataloader."""
        self.eval_count += 1
        image_batch = next(self.iter_eval_image_dataloader)
        batch = self.eval_pixel_sampler.sample(image_batch)
        ray_indices = batch["indices"]
        ray_bundle = self.eval_ray_generator(ray_indices)
        return ray_bundle, batch

    def next_eval_image(self, step: int) -> Tuple[int, RayBundle, Dict]:
        for camera_ray_bundle, batch in self.eval_dataloader:
            assert camera_ray_bundle.camera_indices is not None
            image_idx = int(camera_ray_bundle.camera_indices[0, 0, 0])
            return image_idx, camera_ray_bundle, batch
        raise ValueError("No more eval images")<|MERGE_RESOLUTION|>--- conflicted
+++ resolved
@@ -244,27 +244,9 @@
             sampler = DistributedSampler(
                 self.train_input_dataset, num_replicas=self.world_size, rank=self.local_rank, shuffle=True, seed=42
             )
-<<<<<<< HEAD
-            self.train_image_dataloader = CacheDataloader(
-                self.train_input_dataset,
-                num_images_to_sample_from=self.config.train_num_images_to_sample_from,
-                device=self.device,
-                num_workers=self.world_size * 4,
-                pin_memory=True,
-                sampler=sampler,
-            )  # TODO(ethan): pass this in
-        else:
-            self.train_image_dataloader = CacheDataloader(
-                self.train_input_dataset,
-                num_images_to_sample_from=self.config.train_num_images_to_sample_from,
-                device=self.device,
-                num_workers=self.world_size * 4,
-                pin_memory=True,
-            )
-=======
         else:
             sampler = None
-        self.train_image_dataloader = CacheImageDataloader(
+        self.train_image_dataloader = CacheDataloader(
             self.train_input_dataset,
             num_images_to_sample_from=self.config.train_num_images_to_sample_from,
             device=self.device,
@@ -272,7 +254,6 @@
             pin_memory=True,
             sampler=sampler,
         )
->>>>>>> 1d142631
         self.iter_train_image_dataloader = iter(self.train_image_dataloader)
         self.train_pixel_sampler = PixelSampler(self.config.train_num_rays_per_batch)
         self.train_ray_generator = RayGenerator(self.train_input_dataset.dataset_inputs.cameras.to(self.device))
@@ -284,27 +265,9 @@
             sampler = DistributedSampler(
                 self.eval_input_dataset, num_replicas=self.world_size, rank=self.local_rank, shuffle=True, seed=42
             )
-<<<<<<< HEAD
-            self.eval_image_dataloader = CacheDataloader(
-                self.eval_input_dataset,
-                num_images_to_sample_from=self.config.eval_num_images_to_sample_from,
-                device=self.device,
-                num_workers=self.world_size * 4,
-                pin_memory=True,
-                sampler=sampler,
-            )  # TODO(ethan): pass this in
-        else:
-            self.eval_image_dataloader = CacheDataloader(
-                self.eval_input_dataset,
-                num_images_to_sample_from=self.config.eval_num_images_to_sample_from,
-                device=self.device,
-                num_workers=self.world_size * 4,
-                pin_memory=True,
-            )
-=======
         else:
             sampler = None
-        self.eval_image_dataloader = CacheImageDataloader(
+        self.eval_image_dataloader = CacheDataloader(
             self.eval_input_dataset,
             num_images_to_sample_from=self.config.eval_num_images_to_sample_from,
             device=self.device,
@@ -312,7 +275,6 @@
             pin_memory=True,
             sampler=sampler,
         )
->>>>>>> 1d142631
         self.iter_eval_image_dataloader = iter(self.eval_image_dataloader)
         self.eval_pixel_sampler = PixelSampler(self.config.eval_num_rays_per_batch)
         self.eval_ray_generator = RayGenerator(self.eval_input_dataset.dataset_inputs.cameras.to(self.device))
