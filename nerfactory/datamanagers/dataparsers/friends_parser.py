--- conflicted
+++ resolved
@@ -15,8 +15,9 @@
 """Data parser for friends dataset"""
 from __future__ import annotations
 
-from dataclasses import dataclass, field
+from dataclasses import dataclass, field, field
 from pathlib import Path
+from typing import Type
 from typing import Type
 
 import numpy as np
@@ -53,11 +54,7 @@
 
 
 @dataclass
-<<<<<<< HEAD
 class FriendsDataParserConfig(DataParserConfig):
-=======
-class FriendsDataParserConfig(cfg.DataParserConfig):
->>>>>>> 00c3ae73
     """Friends dataset parser config"""
 
     _target: Type = field(default_factory=lambda: Friends)
