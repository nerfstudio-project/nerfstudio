--- conflicted
+++ resolved
@@ -15,8 +15,9 @@
 """Data parser for blender dataset"""
 from __future__ import annotations
 
-from dataclasses import dataclass, field
+from dataclasses import dataclass, field, field
 from pathlib import Path
+from typing import Type
 from typing import Type
 
 import imageio
@@ -31,11 +32,7 @@
 
 
 @dataclass
-<<<<<<< HEAD
 class BlenderDataParserConfig(DataParserConfig):
-=======
-class BlenderDataParserConfig(cfg.DataParserConfig):
->>>>>>> 00c3ae73
     """Blender dataset parser config"""
 
     _target: Type = field(default_factory=lambda: Blender)
@@ -54,11 +51,7 @@
     Some of this code comes from https://github.com/yenchenlin/nerf-pytorch/blob/master/load_blender.py#L37.
     """
 
-<<<<<<< HEAD
     config: BlenderDataParserConfig
-=======
-    config: cfg.BlenderDataParserConfig
->>>>>>> 00c3ae73
 
     def __init__(self, config: BlenderDataParserConfig):
         super().__init__(config=config)
