--- conflicted
+++ resolved
@@ -12,13 +12,15 @@
 # See the License for the specific language governing permissions and
 # limitations under the License.
 """ Data parser for nerfactory datasets. """
+""" Data parser for nerfactory datasets. """
 
 from __future__ import annotations
 
 import logging
 import math
-from dataclasses import dataclass, field
+from dataclasses import dataclass, field, field
 from pathlib import Path
+from typing import Literal, Type
 from typing import Literal, Type
 
 import numpy as np
@@ -32,11 +34,7 @@
 
 
 @dataclass
-<<<<<<< HEAD
 class NerfactoryDataParserConfig(DataParserConfig):
-=======
-class NerfactoryDataParserConfig(cfg.DataParserConfig):
->>>>>>> 00c3ae73
     """Nerfactory dataset config"""
 
     _target: Type = field(default_factory=lambda: Nerfactory)
