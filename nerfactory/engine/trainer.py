--- conflicted
+++ resolved
@@ -19,29 +19,34 @@
 import logging
 import os
 import typing
-from typing import Dict, List, Optional
+import typing
+from typing import Dict, List, Optional, List, Optional
 
 import torch
 import torch.distributed as dist
-from torch.cuda.amp.grad_scaler import GradScaler
+from torch.cuda.amp.grad_scaler.grad_scaler import GradScaler
 from torch.nn.parallel import DistributedDataParallel as DDP
 from torchtyping import TensorType
 
 from nerfactory.cameras.rays import RayBundle
 from nerfactory.data.dataloader import (
+    (
     EvalDataloader,
     TrainDataloader,
+   
+    TrainDataloader,
     setup_dataset_eval,
+   
     setup_dataset_train,
 )
+from nerfactory.data.structs import DatasetInputs,
+)
 from nerfactory.data.structs import DatasetInputs
-from nerfactory.graphs.base import Graph, setup_graph
-from nerfactory.optimizers.optimizers import Optimizers, setup_optimizers
-<<<<<<< HEAD
+from nerfactory.graphs.base import Graph, Graph, setup_graph
+from nerfactory.optimizers.optimizers import Optimizers, Optimizers, setup_optimizers
 from nerfactory.pipeline.base import Pipeline
-=======
->>>>>>> 543f3e2e
 from nerfactory.utils import profiler, writer
+from nerfactory.utils.callbacks import Callback
 from nerfactory.utils.callbacks import Callback
 from nerfactory.utils.config import Config
 from nerfactory.utils.decorators import check_main_thread
@@ -74,11 +79,7 @@
         self.dataloader_train: TrainDataloader
         self.dataloader_eval: EvalDataloader
         # model variables
-<<<<<<< HEAD
         self.pipeline: Pipeline
-=======
-        self.graph: Graph
->>>>>>> 543f3e2e
         self.optimizers: Optimizers
         self.start_step = 0
         # logging variables
@@ -96,24 +97,16 @@
         Args:
             test_mode (bool, optional): Whether to setup for testing. Defaults to False.
         """
-<<<<<<< HEAD
         # self.dataset_inputs_train, self.dataloader_train = setup_dataset_train(self.config.data, device=self.device)
         # _, self.dataloader_eval = setup_dataset_eval(self.config.data, test_mode=test_mode, device=self.device)
         # self.graph = setup_graph(self.config.graph, self.dataset_inputs_train, device=self.device)
         self.pipeline: Pipeline = setup_pipeline(self.config.pipeline, device=self.device)
-=======
-        self.dataset_inputs_train, self.dataloader_train = setup_dataset_train(self.config.data, device=self.device)
-        _, self.dataloader_eval = setup_dataset_eval(self.config.data, test_mode=test_mode, device=self.device)
-        self.graph = setup_graph(self.config.graph, self.dataset_inputs_train, device=self.device)
-        if not isinstance(self.graph, Graph):
-            raise ValueError("Graph was improperly initialized.")
->>>>>>> 543f3e2e
         self.optimizers = setup_optimizers(self.config.optimizers, self.graph.get_param_groups())
 
         self._load_checkpoint()
 
         if self.world_size > 1:
-            self.graph = typing.cast(Graph, DDP(self.graph, device_ids=[self.local_rank]))
+            self.graph = typing.cast(Graph, typing.cast(Graph, DDP(self.graph, device_ids=[self.local_rank])))
             dist.barrier(device_ids=[self.local_rank])
 
         self.callbacks = self.graph.get_training_callbacks()
@@ -242,7 +235,7 @@
         return loss_dict
 
     @profiler.time_function
-    def test_image(self, camera_ray_bundle: RayBundle, batch: dict, step: Optional[int] = None) -> float:
+    def test_image(self, camera_ray_bundle: RayBundle, batch: dict, step: Optional[Optional[int]] = None) -> float:
         """Test a specific image.
 
         Args:
@@ -254,6 +247,8 @@
             float: PSNR
         """
         self.graph.eval()
+        if camera_ray_bundle.camera_indices is None:
+            raise ValueError("camera_ray_bundle.camera_indices is None during testing")
         if camera_ray_bundle.camera_indices is None:
             raise ValueError("camera_ray_bundle.camera_indices is None during testing")
         image_idx = int(camera_ray_bundle.camera_indices[0, 0])
@@ -262,7 +257,7 @@
         self.graph.train()
         return psnr
 
-    def eval_with_dataloader(self, dataloader: EvalDataloader, step: Optional[int] = None) -> None:
+    def eval_with_dataloader(self, dataloader: EvalDataloader, step: Optional[Optional[int]] = None) -> None:
         """Run evaluation with a given dataloader.
 
         Args:
