--- conflicted
+++ resolved
@@ -29,24 +29,12 @@
 from torch.cuda.amp.grad_scaler import GradScaler
 from torch.nn.parallel import DistributedDataParallel as DDP
 
-<<<<<<< HEAD
-from nerfactory.optimizers.optimizers import Optimizers
-from nerfactory.pipelines.base import Pipeline, setup_pipeline
-from nerfactory.utils import profiler, writer
-from nerfactory.utils.callbacks import (
-    TrainingCallback,
-    TrainingCallbackAttributes,
-    TrainingCallbackLocation,
-)
-from nerfactory.utils.config import Config
-=======
 from nerfactory.configs import base as cfg
 from nerfactory.dataloaders.structs import DatasetInputs
 from nerfactory.optimizers.optimizers import Optimizers, setup_optimizers
 from nerfactory.pipelines.base import Pipeline
 from nerfactory.utils import profiler, writer
 from nerfactory.utils.callbacks import Callback
->>>>>>> 7e9a56fa
 from nerfactory.utils.decorators import check_main_thread
 from nerfactory.utils.writer import EventName, TimeWriter
 from nerfactory.viewer.server import viewer_utils
@@ -108,13 +96,8 @@
         Args:
             test_mode (bool, optional): Whether to setup for testing. Defaults to False.
         """
-<<<<<<< HEAD
-        self.pipeline: Pipeline = setup_pipeline(self.config.pipeline, device=self.device, test_mode=test_mode)
-        self.optimizers = Optimizers(self.config.optimizers, self.pipeline.get_param_groups())
-=======
         self.pipeline: Pipeline = self.config.pipeline.setup(device=self.device, test_mode=test_mode)
         self.optimizers = setup_optimizers(self.config.optimizers, self.pipeline.get_param_groups())
->>>>>>> 7e9a56fa
 
         self._load_checkpoint()
 
@@ -151,17 +134,8 @@
                     with TimeWriter(writer, EventName.ITER_VIS_TIME, step=step) as _:
                         self.visualizer_state.update_scene(step, self.pipeline.model)
 
-<<<<<<< HEAD
-                    # training callbacks after the training iteration
-                    for callback in self.callbacks:
-                        callback.run_callback_at_location(step, location=TrainingCallbackLocation.AFTER_TRAIN_ITERATION)
-
-                train_num_rays_per_batch = self.pipeline.dataloader.train_num_rays_per_batch
-                writer.put_scalar(name=EventName.RAYS_PER_SEC, scalar=train_num_rays_per_batch / t0.duration, step=step)
-=======
                 train_num_rays_per_batch = self.config.pipeline.dataloader.train_num_rays_per_batch
                 writer.put_scalar(name=EventName.RAYS_PER_SEC, scalar=train_num_rays_per_batch / t.duration, step=step)
->>>>>>> 7e9a56fa
 
                 if step != 0 and step % self.config.logging.steps_per_log == 0:
                     writer.put_dict(name="Loss/train-loss_metrics_dict", scalar_dict=loss_metric_dict, step=step)
