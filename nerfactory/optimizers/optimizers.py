--- conflicted
+++ resolved
@@ -26,39 +26,6 @@
 from nerfactory.utils import writer
 
 
-<<<<<<< HEAD
-class ExponentialDecaySchedule(LambdaLR):
-    """Exponential learning rate decay function.
-    See https://github.com/google-research/google-research/blob/
-    fd2cea8cdd86b3ed2c640cbe5561707639e682f3/jaxnerf/nerf/utils.py#L360
-    for details.
-
-    Args:
-        optimizer: The optimizer to update.
-        lr_init: The initial learning rate.
-        lr_final: The final learning rate.
-        max_steps: The maximum number of steps.
-        lr_delay_steps: The number of steps to delay the learning rate. Default is 0.
-        lr_delay_mult: The multiplier for the learning rate after the delay. Default is 1.0.
-    """
-
-    def __init__(self, optimizer, lr_init, lr_final, max_steps, lr_delay_steps=0, lr_delay_mult=1.0) -> None:
-        def func(step):
-            if lr_delay_steps > 0:
-                delay_rate = lr_delay_mult + (1 - lr_delay_mult) * np.sin(
-                    0.5 * np.pi * np.clip(step / lr_delay_steps, 0, 1)
-                )
-            else:
-                delay_rate = 1.0
-            t = np.clip(step / max_steps, 0, 1)
-            log_lerp = np.exp(np.log(lr_init) * (1 - t) + np.log(lr_final) * t)
-            multiplier = (
-                log_lerp / lr_init
-            )  # divided by lr_init because the multiplier is with the initial learning rate
-            return delay_rate * multiplier
-
-        super().__init__(optimizer, lr_lambda=func)
-=======
 def setup_optimizers(
     config: Union[DictConfig, Dict[str, Any]], param_groups: Dict[str, List[Parameter]]
 ) -> "Optimizers":
@@ -72,7 +39,6 @@
         The optimizers object.
     """
     return Optimizers(config, param_groups)
->>>>>>> 7e9a56fa
 
 
 class Optimizers:
