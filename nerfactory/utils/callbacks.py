--- conflicted
+++ resolved
@@ -16,13 +16,9 @@
 Callback code used for training iterations
 """
 
-<<<<<<< HEAD
-from typing import Callable, Optional, Tuple
-=======
 from dataclasses import InitVar, dataclass
 from enum import Enum, auto
 from typing import Callable, Dict, List, Optional, Tuple
->>>>>>> b96d45f9
 
 
 @dataclass
@@ -59,22 +55,6 @@
 
     def __init__(
         self,
-<<<<<<< HEAD
-        func: Callable,
-        update_every_num_iters: Optional[int] = None,
-        iters: Optional[Tuple[int, ...]] = None,
-        reinit: bool = False,
-        *args,
-        **kwargs
-    ):
-        # TODO(ethan): how do we type args and kwargs?
-        self.update_every_num_iters = update_every_num_iters
-        self.iters = iters
-        self.func = func
-        self.reinit = reinit
-        self.args = args
-        self.kwargs = kwargs
-=======
         where_to_run: List[TrainingCallbackLocation],
         func: Callable,
         update_every_num_iters: Optional[int] = None,
@@ -91,7 +71,6 @@
         self.func = func
         self.args = args if args is not None else []
         self.kwargs = kwargs if kwargs is not None else {}
->>>>>>> b96d45f9
 
     def run_callback(self, step: int):
         """Callback to run after training step
@@ -106,19 +85,7 @@
             if step in self.iters:
                 self.func(*self.args, **self.kwargs, step=step)
 
-<<<<<<< HEAD
-        Args:
-            step (int): current iteration step
-        """
-        if self.update_every_num_iters is not None:
-            if step % self.update_every_num_iters == 0:
-                self.func(*self.args, **self.kwargs, step=step)
-        elif self.iters is not None:
-            if step in self.iters:
-                self.func(*self.args, **self.kwargs, step=step)
-=======
     def run_callback_at_location(self, step: int, location: TrainingCallbackLocation):
         """Runs the callback if it's supposed to be run at the given location."""
         if location in self.where_to_run:
-            self.run_callback(step=step)
->>>>>>> b96d45f9
+            self.run_callback(step=step)