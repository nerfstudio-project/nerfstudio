# Copyright 2022 The Plenoptix Team. All rights reserved.
#
# Licensed under the Apache License, Version 2.0 (the "License");
# you may not use this file except in compliance with the License.
# You may obtain a copy of the License at
#
#     http://www.apache.org/licenses/LICENSE-2.0
#
# Unless required by applicable law or agreed to in writing, software
# distributed under the License is distributed on an "AS IS" BASIS,
# WITHOUT WARRANTIES OR CONDITIONS OF ANY KIND, either express or implied.
# See the License for the specific language governing permissions and
# limitations under the License.

"""
Encoding functions
"""

from abc import abstractmethod
from typing import List, Optional

import numpy as np
import torch
import torch.nn.functional as F
from torch import nn
from torchtyping import TensorType

from nerfactory.fields.modules.base import FieldModule
from nerfactory.utils.math import components_from_spherical_harmonics, expected_sin


class Encoding(FieldModule):
    """Encode an input tensor. Intended to be subclassed

    Args:
        in_dim: Input dimension of tensor
    """

    def __init__(self, in_dim: int) -> None:
        if in_dim <= 0:
            raise ValueError("Input dimension should be greater than zero")
        super().__init__(in_dim=in_dim)

    @abstractmethod
    def forward(self, in_tensor: TensorType["bs":..., "input_dim"]) -> TensorType["bs":..., "output_dim"]:
        raise NotImplementedError


class Identity(Encoding):
    """Identity encoding (Does not modify input)"""

    def get_out_dim(self) -> int:
        if self.in_dim is None:
            raise ValueError("Input dimension has not been set")
        return self.in_dim

    def forward(self, in_tensor: TensorType["bs":..., "input_dim"]) -> TensorType["bs":..., "output_dim"]:
        return in_tensor


class ScalingAndOffset(Encoding):
    """Simple scaling and offet to input

    Args:
        in_dim: Input dimension of tensor
        scaling: Scaling applied to tensor. Defaults to 1.0.
        offset: Offset applied to tensor. Defaults to 0.0.
    """

    def __init__(self, in_dim: int, scaling: float = 1.0, offset: float = 0.0) -> None:
        super().__init__(in_dim)

        self.scaling = scaling
        self.offset = offset

    def get_out_dim(self) -> int:
        if self.in_dim is None:
            raise ValueError("Input dimension has not been set")
        return self.in_dim

    def forward(self, in_tensor: TensorType["bs":..., "input_dim"]) -> TensorType["bs":..., "output_dim"]:
        return self.scaling * in_tensor + self.offset


class NeRFEncoding(Encoding):
    """Multi-scale sinousoidal encodings. Support ``integrated positional encodings`` if covariances are provided.
    Each axis is encoded with frequencies ranging from 2^min_freq_exp to 2^max_freq_exp.

    Args:
        in_dim: Input dimension of tensor
        num_frequencies: Number of encoded frequencies per axis
        min_freq_exp: Minimum frequency exponent
        max_freq_exp: Maximum frequency exponent
        include_input: Append the input coordinate to the encoding
    """

    def __init__(
        self, in_dim: int, num_frequencies: int, min_freq_exp: float, max_freq_exp: float, include_input: bool = False
    ) -> None:
        super().__init__(in_dim)

        self.num_frequencies = num_frequencies
        self.min_freq = min_freq_exp
        self.max_freq = max_freq_exp
        self.include_input = include_input

    def get_out_dim(self) -> int:
        if self.in_dim is None:
            raise ValueError("Input dimension has not been set")
        out_dim = self.in_dim * self.num_frequencies * 2
        if self.include_input:
            out_dim += self.in_dim
        return out_dim

    def forward(
        self,
        in_tensor: TensorType["bs":..., "input_dim"],
        covs: Optional[TensorType["bs":..., "input_dim", "input_dim"]] = None,
    ) -> TensorType["bs":..., "output_dim"]:
        """Calculates NeRF encoding. If covariances are provided the encodings will be integrated as proposed
            in mip-NeRF.

        Args:
            in_tensor: For best performance, the input tensor should be between 0 and 1.
            covs: Covariances of input points. Defaults to None.
        Returns:
            Output values will be between -1 and 1
        """
        in_tensor = 2 * torch.pi * in_tensor  # scale to [0, 2pi]
        freqs = 2 ** torch.linspace(self.min_freq, self.max_freq, self.num_frequencies).to(in_tensor.device)
        scaled_inputs = in_tensor[..., None] * freqs  # [..., "input_dim", "num_scales"]
        scaled_inputs = scaled_inputs.view(*scaled_inputs.shape[:-2], -1)  # [..., "input_dim" * "num_scales"]

        if covs is None:
            encoded_inputs = torch.sin(torch.cat([scaled_inputs, scaled_inputs + torch.pi / 2.0], dim=-1))
        else:
            input_var = torch.diagonal(covs, dim1=-2, dim2=-1)[..., :, None] * freqs[None, :] ** 2
            input_var = input_var.reshape((*input_var.shape[:-2], -1))
            encoded_inputs = expected_sin(
                torch.cat([scaled_inputs, scaled_inputs + torch.pi / 2.0], dim=-1), torch.cat(2 * [input_var], dim=-1)
            )

        if self.include_input:
            encoded_inputs = torch.cat([encoded_inputs, in_tensor], dim=-1)
        return encoded_inputs


class RFFEncoding(Encoding):
    """Random Fourier Feature encoding. Supports integrated encodings.

    Args:
        in_dim: Input dimension of tensor
        num_frequencies: Number of encoding frequencies
        scale: Std of Gaussian to sample frequencies. Must be greater than zero
        include_input: Append the input coordinate to the encoding
    """

    def __init__(self, in_dim: int, num_frequencies: int, scale: float, include_input: bool = False) -> None:
        super().__init__(in_dim)

        self.num_frequencies = num_frequencies
        if not scale > 0:
            raise ValueError("RFF encoding scale should be greater than zero")
        self.scale = scale
        if self.in_dim is None:
            raise ValueError("Input dimension has not been set")
        b_matrix = torch.normal(mean=0, std=self.scale, size=(self.in_dim, self.num_frequencies))
        self.register_buffer(name="b_matrix", tensor=b_matrix)
        self.include_input = include_input

    def get_out_dim(self) -> int:
        return self.num_frequencies * 2

    def forward(
        self,
        in_tensor: TensorType["bs":..., "input_dim"],
        covs: Optional[TensorType["bs":..., "input_dim", "input_dim"]] = None,
    ) -> TensorType["bs":..., "output_dim"]:
        """Calculates RFF encoding. If covariances are provided the encodings will be integrated as proposed
            in mip-NeRF.

        Args:
            in_tensor: For best performance, the input tensor should be between 0 and 1.
            covs: Covariances of input points. Defaults to None.

        Returns:
            Output values will be between -1 and 1
        """
        in_tensor = 2 * torch.pi * in_tensor  # scale to [0, 2pi]
        scaled_inputs = in_tensor @ self.b_matrix  # [..., "num_frequencies"]

        if covs is None:
            encoded_inputs = torch.sin(torch.cat([scaled_inputs, scaled_inputs + torch.pi / 2.0], dim=-1))
        else:
            input_var = torch.sum((covs @ self.b_matrix) * self.b_matrix, -2)
            encoded_inputs = expected_sin(
                torch.cat([scaled_inputs, scaled_inputs + torch.pi / 2.0], dim=-1), torch.cat(2 * [input_var], dim=-1)
            )

        if self.include_input:
            encoded_inputs = torch.cat([encoded_inputs, in_tensor], dim=-1)

        return encoded_inputs


class HashEncoding(Encoding):
    """Hash encoding

    Args:
        num_levels: Number of feature grids. Defaults to 16.
        min_res: Resolution of smallest feature grid. Defaults to 16.
        max_res: Resolution of largest feature grid. Defaults to 1024.
        hash_table_size: Size of hash table. Defaults to 2**19.
        features_per_level: Number of features per level. Defaults to 2.
        hash_init_scale: Value to initialize hash grid. Defaults to 0.001.
    """

    def __init__(
        self,
        num_levels: int = 16,
        min_res: int = 16,
        max_res: int = 1024,
        hash_table_size: int = 2**19,
        features_per_level: int = 2,
        hash_init_scale: float = 0.001,
    ) -> None:

        super().__init__(in_dim=3)
        self.num_levels = num_levels
        self.features_per_level = features_per_level
        self.hash_table_size = hash_table_size

        levels = torch.arange(num_levels)
        growth_factor = np.exp((np.log(max_res) - np.log(min_res)) / (num_levels - 1))
        self.scalings = torch.floor(min_res * growth_factor**levels)

        self.hash_offset = levels * hash_table_size
        self.hash_table = torch.rand(size=(hash_table_size * num_levels, features_per_level)) * 2 - 1
        self.hash_table *= hash_init_scale
        self.hash_table = nn.Parameter(self.hash_table)

    def get_out_dim(self) -> int:
        return self.num_levels * self.features_per_level

    def hash_fn(self, in_tensor: TensorType["bs":..., "num_levels", 3]) -> TensorType["bs":..., "num_levels"]:
        """Hash tensor using method described in Instant-NGP

        Args:
            in_tensor: Tensor to be hashed

        Returns:
            Hashed tensor
        """

        # min_val = torch.min(in_tensor)
        # max_val = torch.max(in_tensor)
        # assert min_val >= 0.0
        # assert max_val <= 1.0

        in_tensor = in_tensor * torch.tensor([1, 2654435761, 805459861]).to(in_tensor.device)
        x = torch.bitwise_xor(in_tensor[..., 0], in_tensor[..., 1])
        x = torch.bitwise_xor(x, in_tensor[..., 2])
        x %= self.hash_table_size
        x += self.hash_offset.to(x.device)
        return x

    def forward(self, in_tensor: TensorType["bs":..., "input_dim"]) -> TensorType["bs":..., "output_dim"]:
        assert in_tensor.shape[-1] == 3

        in_tensor = in_tensor[..., None, :]  # [..., 1, 3]
        scaled = in_tensor * self.scalings.view(-1, 1).to(in_tensor.device)  # [..., L, 3]
        scaled_c = torch.ceil(scaled).type(torch.int32)
        scaled_f = torch.floor(scaled).type(torch.int32)

        offset = scaled - scaled_f

        hashed_0 = self.hash_fn(scaled_c)  # [..., num_levels]
        hashed_1 = self.hash_fn(torch.cat([scaled_c[..., 0:1], scaled_f[..., 1:2], scaled_c[..., 2:3]], dim=-1))
        hashed_2 = self.hash_fn(torch.cat([scaled_f[..., 0:1], scaled_f[..., 1:2], scaled_c[..., 2:3]], dim=-1))
        hashed_3 = self.hash_fn(torch.cat([scaled_f[..., 0:1], scaled_c[..., 1:2], scaled_c[..., 2:3]], dim=-1))
        hashed_4 = self.hash_fn(torch.cat([scaled_c[..., 0:1], scaled_c[..., 1:2], scaled_f[..., 2:3]], dim=-1))
        hashed_5 = self.hash_fn(torch.cat([scaled_c[..., 0:1], scaled_f[..., 1:2], scaled_f[..., 2:3]], dim=-1))
        hashed_6 = self.hash_fn(scaled_f)
        hashed_7 = self.hash_fn(torch.cat([scaled_f[..., 0:1], scaled_c[..., 1:2], scaled_f[..., 2:3]], dim=-1))

        f_0 = self.hash_table[hashed_0]  # [..., num_levels, features_per_level]
        f_1 = self.hash_table[hashed_1]
        f_2 = self.hash_table[hashed_2]
        f_3 = self.hash_table[hashed_3]
        f_4 = self.hash_table[hashed_4]
        f_5 = self.hash_table[hashed_5]
        f_6 = self.hash_table[hashed_6]
        f_7 = self.hash_table[hashed_7]

        f_03 = f_0 * offset[..., 0:1] + f_3 * (1 - offset[..., 0:1])
        f_12 = f_1 * offset[..., 0:1] + f_2 * (1 - offset[..., 0:1])
        f_56 = f_5 * offset[..., 0:1] + f_6 * (1 - offset[..., 0:1])
        f_47 = f_4 * offset[..., 0:1] + f_7 * (1 - offset[..., 0:1])

        f0312 = f_03 * offset[..., 1:2] + f_12 * (1 - offset[..., 1:2])
        f4756 = f_47 * offset[..., 1:2] + f_56 * (1 - offset[..., 1:2])

        encoded_value = f0312 * offset[..., 2:3] + f4756 * (
            1 - offset[..., 2:3]
        )  # [..., num_levels, features_per_level]

        return torch.flatten(encoded_value, start_dim=-2, end_dim=-1)  # [..., num_levels * features_per_level]


class TensorCPEncoding(Encoding):
    """Learned CANDECOMP/PARFAC (CP) decomposition encoding used in TensoRF

    Args:
        resolution: Resolution of grid. Defaults to 256.
        num_components: Number of components per dimension. Defaults to 24.
        init_scale: Initialization scale. Defaults to 0.1.
    """

    def __init__(self, resolution: int = 256, num_components: int = 24, init_scale: float = 0.1) -> None:
        super().__init__(in_dim=3)

        self.resolution = resolution
        self.num_components = num_components

        # TODO Learning rates should be different for these
        self.line_coef = nn.Parameter(init_scale * torch.randn((3, num_components, resolution, 1)))

    def get_out_dim(self) -> int:
        return self.num_components

    def forward(self, in_tensor: TensorType["bs":..., "input_dim"]) -> TensorType["bs":..., "output_dim"]:
        line_coord = torch.stack([in_tensor[..., 2], in_tensor[..., 1], in_tensor[..., 0]])  # [3, ...]
        line_coord = torch.stack([torch.zeros_like(line_coord), line_coord], dim=-1)  # [3, ...., 2]

        # Stop gradients from going to sampler
        line_coord = line_coord.view(3, -1, 1, 2).detach()

        line_features = F.grid_sample(self.line_coef, line_coord, align_corners=True)  # [3, Components, -1, 1]

        features = torch.prod(line_features, dim=0)
        features = torch.moveaxis(features.view(self.num_components, *in_tensor.shape[:-1]), 0, -1)

        return features  # [..., Components]

    @torch.no_grad()
    def upsample_grid(self, resolution: int) -> None:
        """Upsamples underyling feature grid

        Args:
            resolution: Target resolution.
        """

        self.line_coef.data = F.interpolate(
            self.line_coef.data, size=(resolution, 1), mode="bilinear", align_corners=True
        )

        self.resolution = resolution


class TensorVMEncoding(Encoding):
    """Learned vector-matrix encoding proposed by TensoRF

    Args:
        resolution: Resolution of grid. Defaults to 256.
        num_components: Number of components per dimension. Defaults to 24.
        init_scale: Initialization scale. Defaults to 0.1.
    """

    def __init__(
        self,
        resolution: int = 128,
        num_components: int = 24,
        init_scale: float = 0.1,
    ) -> None:
        super().__init__(in_dim=3)

        self.resolution = resolution
        self.num_components = num_components

        # TODO(terrance): Learning rates should be different for these
        self.plane_coef = nn.Parameter(init_scale * torch.randn((3, num_components, resolution, resolution)))
        self.line_coef = nn.Parameter(init_scale * torch.randn((3, num_components, resolution, 1)))

    def get_out_dim(self) -> int:
        return self.num_components * 3

    def forward(self, in_tensor: TensorType["bs":..., "input_dim"]) -> TensorType["bs":..., "output_dim"]:
        in_tensor = in_tensor / 4.0 + 0.5
        plane_coord = torch.stack([in_tensor[..., [0, 1]], in_tensor[..., [0, 2]], in_tensor[..., [1, 2]]])  # [3,...,2]
        line_coord = torch.stack([in_tensor[..., 2], in_tensor[..., 1], in_tensor[..., 0]])  # [3, ...]
        line_coord = torch.stack([torch.zeros_like(line_coord), line_coord], dim=-1)  # [3, ...., 2]

        # Stop gradients from going to sampler
        plane_coord = plane_coord.view(3, -1, 1, 2).detach()
        line_coord = line_coord.view(3, -1, 1, 2).detach()

        plane_features = F.grid_sample(self.plane_coef, plane_coord, align_corners=True)  # [3, Components, -1, 1]
        line_features = F.grid_sample(self.line_coef, line_coord, align_corners=True)  # [3, Components, -1, 1]

        features = plane_features * line_features  # [3, Components, -1, 1]
        features = torch.moveaxis(features.view(3 * self.num_components, *in_tensor.shape[:-1]), 0, -1)

        return features  # [..., 3 * Components]

    @torch.no_grad()
    def upsample_grid(self, upsampling_steps: List[int], step=None) -> None:
        """Upsamples underyling feature grid

        Args:
            resolution: Target resolution.
        """
<<<<<<< HEAD
        if len(upsampling_steps) != 0:
            resolution = upsampling_steps.pop(0)
            plane_coef = F.interpolate(
                self.plane_coef.data, size=(resolution, resolution), mode="bilinear", align_corners=True
            )
            line_coef = F.interpolate(self.line_coef.data, size=(resolution, 1), mode="bilinear", align_corners=True)
            self.plane_coef, self.line_coef = torch.nn.Parameter(plane_coef), torch.nn.Parameter(line_coef)
            self.resolution = resolution
=======
        plane_coef = F.interpolate(
            self.plane_coef.data, size=(resolution, resolution), mode="bilinear", align_corners=True
        )
        line_coef = F.interpolate(self.line_coef.data, size=(resolution, 1), mode="bilinear", align_corners=True)
        # TODO(ethan): are these torch.nn.Parameters needed?
        self.plane_coef, self.line_coef = torch.nn.Parameter(plane_coef), torch.nn.Parameter(line_coef)
        self.resolution = resolution
>>>>>>> b96d45f9


class SHEncoding(Encoding):
    """Spherical harmonic encoding

    Args:
        levels: Number of spherical hamonic levels to encode. Defaults to 4.
    """

    def __init__(self, levels: int = 4) -> None:
        super().__init__(in_dim=3)

        if levels <= 0 or levels > 4:
            raise ValueError(f"Spherical harmonic encoding only suports 1 to 4 levels, requested {levels}")

        self.levels = levels

    def get_out_dim(self) -> int:
        return self.levels**2

    @torch.no_grad()
    def forward(self, in_tensor: TensorType["bs":..., "input_dim"]) -> TensorType["bs":..., "output_dim"]:
        return components_from_spherical_harmonics(levels=self.levels, directions=in_tensor)<|MERGE_RESOLUTION|>--- conflicted
+++ resolved
@@ -17,7 +17,7 @@
 """
 
 from abc import abstractmethod
-from typing import List, Optional
+from typing import Optional
 
 import numpy as np
 import torch
@@ -403,22 +403,12 @@
         return features  # [..., 3 * Components]
 
     @torch.no_grad()
-    def upsample_grid(self, upsampling_steps: List[int], step=None) -> None:
+    def upsample_grid(self, resolution: int) -> None:
         """Upsamples underyling feature grid
 
         Args:
             resolution: Target resolution.
         """
-<<<<<<< HEAD
-        if len(upsampling_steps) != 0:
-            resolution = upsampling_steps.pop(0)
-            plane_coef = F.interpolate(
-                self.plane_coef.data, size=(resolution, resolution), mode="bilinear", align_corners=True
-            )
-            line_coef = F.interpolate(self.line_coef.data, size=(resolution, 1), mode="bilinear", align_corners=True)
-            self.plane_coef, self.line_coef = torch.nn.Parameter(plane_coef), torch.nn.Parameter(line_coef)
-            self.resolution = resolution
-=======
         plane_coef = F.interpolate(
             self.plane_coef.data, size=(resolution, resolution), mode="bilinear", align_corners=True
         )
@@ -426,7 +416,6 @@
         # TODO(ethan): are these torch.nn.Parameters needed?
         self.plane_coef, self.line_coef = torch.nn.Parameter(plane_coef), torch.nn.Parameter(line_coef)
         self.resolution = resolution
->>>>>>> b96d45f9
 
 
 class SHEncoding(Encoding):
