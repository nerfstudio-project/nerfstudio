--- conflicted
+++ resolved
@@ -29,21 +29,14 @@
     LoggingConfig,
     MipNerf360DataParserConfig,
     NerfWModelConfig,
-<<<<<<< HEAD
     OptimizerConfig,
-=======
-    PipelineConfig,
     RAdamOptimizerConfig,
->>>>>>> 7fc970f1
     SchedulerConfig,
     TensoRFModelConfig,
     TrainerConfig,
     VanillaDataManagerConfig,
-<<<<<<< HEAD
+    VanillaModelConfig,
     VanillaPipelineConfig,
-=======
-    VanillaModelConfig,
->>>>>>> 7fc970f1
     ViewerConfig,
 )
 from nerfactory.datamanagers.dataparsers.friends_parser import FriendsDataParserConfig
@@ -149,17 +142,9 @@
     },
 )
 
-<<<<<<< HEAD
 base_configs["semantic_nerf"] = Config(
-    experiment_name="friends_TBBT-big_living_room",
     method_name="semantic_nerf",
     pipeline=VanillaPipelineConfig(
-=======
-
-base_configs["semantic-nerf"] = Config(
-    method_name="semantic-nerf",
-    pipeline=PipelineConfig(
->>>>>>> 7fc970f1
         datamanager=VanillaDataManagerConfig(
             train_dataparser=FriendsDataParserConfig(),
         ),
@@ -178,15 +163,9 @@
     },
 )
 
-<<<<<<< HEAD
 base_configs["vanilla_nerf"] = Config(
     method_name="vanilla_nerf",
     pipeline=VanillaPipelineConfig(
-=======
-base_configs["vanilla-nerf"] = Config(
-    method_name="vanilla-nerf",
-    pipeline=PipelineConfig(
->>>>>>> 7fc970f1
         datamanager=VanillaDataManagerConfig(
             train_dataparser=BlenderDataParserConfig(),
         ),
@@ -225,26 +204,6 @@
     },
 )
 
-<<<<<<< HEAD
-base_configs["compound"] = Config(
-    method_name="compound",
-    trainer=TrainerConfig(mixed_precision=True),
-    pipeline=VanillaPipelineConfig(
-        datamanager=VanillaDataManagerConfig(train_dataparser=BlenderDataParserConfig(), train_num_rays_per_batch=8192),
-        model=CompoundModelConfig(eval_num_rays_per_chunk=8192),
-    ),
-    optimizers={
-        "fields": {
-            "optimizer": OptimizerConfig(lr=3e-3, eps=1e-15),
-            "scheduler": None,
-        }
-    },
-    viewer=ViewerConfig(enable=True),
-    logging=LoggingConfig(event_writer="none"),
-)
-
-=======
->>>>>>> 7fc970f1
 
 @typeguard_ignore  # TypeGuard doesn't understand the generic alias that's returned here.
 def _make_base_config_subcommand_type() -> Type[Config]:
