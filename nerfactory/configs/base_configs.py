--- conflicted
+++ resolved
@@ -191,10 +191,6 @@
     base_configs_placeholder_timestamp = {}
     for name, config in base_configs.items():
         base_configs_placeholder_timestamp[name] = copy.deepcopy(config)
-<<<<<<< HEAD
-=======
-        base_configs_placeholder_timestamp[name].populate_dynamic_fields(timestamp="{timestamp}")
->>>>>>> b4d344b0
 
     return dcargs.extras.subcommand_type_from_defaults(base_configs_placeholder_timestamp)
 
