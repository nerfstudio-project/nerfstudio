--- conflicted
+++ resolved
@@ -117,8 +117,12 @@
 
 base_configs["vanilla_nerf"] = Config(
     method_name="vanilla_nerf",
-<<<<<<< HEAD
-    pipeline=PipelineConfig(dataloader=BlenderDataloaderConfig(), model=ModelConfig(_target=NeRFModel)),
+    pipeline=PipelineConfig(
+        dataloader=VanillaDataloaderConfig(
+            train_dataset=BlenderDatasetConfig(),
+        ),
+        model=ModelConfig(_target=NeRFModel),
+    ),
 )
 
 base_configs["tensorf"] = Config(
@@ -142,12 +146,4 @@
             "scheduler": SchedulerConfig(lr_final=0.005, max_steps=15000),
         },
     },
-=======
-    pipeline=PipelineConfig(
-        dataloader=VanillaDataloaderConfig(
-            train_dataset=BlenderDatasetConfig(),
-        ),
-        model=ModelConfig(_target=NeRFModel),
-    ),
->>>>>>> 6ee69345
 )