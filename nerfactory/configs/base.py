# Copyright 2022 The Plenoptix Team. All rights reserved.
#
# Licensed under the Apache License, Version 2.0 (the "License");
# you may not use this file except in compliance with the License.
# You may obtain a copy of the License at
#
#     http://www.apache.org/licenses/LICENSE-2.0
#
# Unless required by applicable law or agreed to in writing, software
# distributed under the License is distributed on an "AS IS" BASIS,
# WITHOUT WARRANTIES OR CONDITIONS OF ANY KIND, either express or implied.
# See the License for the specific language governing permissions and
# limitations under the License.

"""Base Configs"""

from __future__ import annotations

from dataclasses import dataclass
from datetime import datetime
from pathlib import Path
from typing import Any, Dict, List, Literal, Optional, Tuple, Type, Union

import dcargs
import torch

from nerfactory.cameras.camera_optimizers import BARFOptimizer, CameraOptimizer
from nerfactory.configs.utils import to_immutable_dict

# data instances
from nerfactory.datamanagers.base import VanillaDataManager

# model instances
from nerfactory.models.base import Model
from nerfactory.models.nerfw import NerfWModel
from nerfactory.models.tensorf import TensoRFModel
from nerfactory.optimizers.schedulers import ExponentialDecaySchedule
from nerfactory.pipelines.base import Pipeline
from nerfactory.utils import writer


# Pretty printing class
class PrintableConfig:  # pylint: disable=too-few-public-methods
    """Printable Config defining str function"""

    def __str__(self):
        lines = [self.__class__.__name__ + ":"]
        for key, val in vars(self).items():
            if isinstance(val, Tuple):
                flattened_val = "["
                for item in val:
                    flattened_val += str(item) + "\n"
                flattened_val = flattened_val.rstrip("\n")
                val = flattened_val + "]"
            lines += f"{key}: {str(val)}".split("\n")
        return "\n    ".join(lines)


# Base instantiate configs
@dataclass
class InstantiateConfig(PrintableConfig):  # pylint: disable=too-few-public-methods
    """Config class for instantiating an the class specified in the _target attribute."""

    _target: Type

    def setup(self, **kwargs) -> Any:
        """Returns the instantiated object using the config."""
        return self._target(self, **kwargs)


# Machine related configs
@dataclass
class MachineConfig(PrintableConfig):
    """Configuration of machine setup"""

    seed: int = 42
    """random seed initilization"""
    num_gpus: int = 1
    """total number of gpus available for train/eval"""
    num_machines: int = 1
    """total number of distributed machines available (for DDP)"""
    machine_rank: int = 0
    """current machine's rank (for DDP)"""
    dist_url: str = "auto"
    """distributed connection point (for DDP)"""


# Logging related configs
@dataclass
class TensorboardWriterConfig(InstantiateConfig):
    """Tensorboard Writer config"""

    _target: Type = writer.TensorboardWriter
    """target class to instantiate"""
    log_dir: dcargs.conf.Fixed[Path] = dcargs.MISSING
    """[Do not set] Auto-populated absolute path to saved tensorboard events"""


@dataclass
class WandbWriterConfig(InstantiateConfig):
    """WandDB Writer config"""

    _target: Type = writer.WandbWriter
    """target class to instantiate"""
    log_dir: dcargs.conf.Fixed[Path] = dcargs.MISSING
    """[Do not set] Auto-populated absolute path to saved wandb events"""


@dataclass
class LocalWriterConfig(InstantiateConfig):
    """Local Writer config"""

    _target: Type = writer.LocalWriter
    """target class to instantiate"""
    enable: bool = False
    """if True enables local logging, else disables"""
    stats_to_track: Tuple[writer.EventName, ...] = (
        writer.EventName.ITER_TRAIN_TIME,
        writer.EventName.TRAIN_RAYS_PER_SEC,
        writer.EventName.CURR_TEST_PSNR,
        writer.EventName.VIS_RAYS_PER_SEC,
        writer.EventName.TEST_RAYS_PER_SEC,
    )
    """specifies which stats will be logged/printed to terminal"""
    max_log_size: int = 10
    """maximum number of rows to print before wrapping. if 0, will print everything."""

    def setup(self, banner_messages: Optional[List[str]] = None, **kwargs) -> Any:
        """Instantiate local writer

        Args:
            banner_messages: List of strings that always print at the bottom of screen.
        """
        return self._target(self, banner_messages=banner_messages, **kwargs)


@dataclass
class LoggingConfig(PrintableConfig):
    """Configuration of loggers and profilers"""

    relative_log_dir: Path = Path("./")
    """relative path to save all logged events"""
    steps_per_log: int = 10
    """number of steps between logging stats"""
    max_buffer_size: int = 20
    """maximum history size to keep for computing running averages of stats.
     e.g. if 20, averages will be computed over past 20 occurances."""
    event_writer: Literal["tb", "wandb", "none"] = "wandb"
    """specify which writer to use (tensorboard or wandb)"""
    event_writer_config: dcargs.conf.Fixed[Optional[Union[TensorboardWriterConfig, WandbWriterConfig]]] = dcargs.MISSING
    """[Do not set] Writer config based on the specified event_writer. Set automatically."""
    local_writer: LocalWriterConfig = LocalWriterConfig(enable=True)
    """if provided, will print stats locally. if None, will disable printing"""
    enable_profiler: bool = True
    """whether to enable profiling code; prints speed of functions at the end of a program.
    profiler logs run times of functions and prints at end of training"""


# Trainer related configs
@dataclass
class TrainerConfig(PrintableConfig):
    """Configuration for training regimen"""

    steps_per_save: int = 1000
    """number of steps between saves"""
    steps_per_eval_batch: int = 500
    """number of steps between randomly sampled batches of rays"""
    steps_per_eval_image: int = 500
    """number of steps between single eval images"""
    steps_per_eval_all_images: int = 25000
    """number of steps between eval all images"""
    max_num_iterations: int = 1000000
    """maximum number of iterations to run"""
    mixed_precision: bool = False
    """whether or not to use mixed precision for training"""
    relative_model_dir: Path = Path("nerfactory_models/")
    """relative path to save all checkpoints"""
    model_dir: dcargs.conf.Fixed[Path] = dcargs.MISSING
    """[Do not set] Auto-populated absolute path to saved checkpoints. Set automatically."""
    # optional parameters if we want to resume training
    load_dir: Optional[Path] = None
    """optionally specify a pre-trained model directory to load from"""
    load_step: Optional[int] = None
    """optionally specify model step to load from; if none, will find most recent model in load_dir"""
    load_config: Optional[Path] = None
    """optionally specify a pre-defined config to load from"""


<<<<<<< HEAD
# Dataset related configs
@dataclass
class DataParserConfig(InstantiateConfig):
    """Basic dataset config"""

    _target: Type = DataParser
    """_target: target class to instantiate"""


@dataclass
class NerfactoryDataParserConfig(DataParserConfig):
    """Nerfactory dataset config"""

    _target: Type = Nerfactory
    """target class to instantiate"""
    data_directory: Path = Path("data/ours/posters_v3")
    """directory specifying location of data"""
    scale_factor: float = 1.0
    """How much to scale the camera origins by."""
    downscale_factor: int = 1
    """How much to downscale images. Defaults to 1."""
    scene_scale: float = 4.0
    """How much to scale the scene. Defaults to 4.0"""
    orientation_method: Literal["pca", "up"] = "up"
    """The method to use for orientation. Either "pca" or "up"."""
    train_split_percentage: float = 0.9
    """
    The percent of images to use for training.
    The remaining images are for eval. Defaults to 0.9.
    """


@dataclass
class BlenderDataParserConfig(DataParserConfig):
    """Blender dataset config"""

    _target: Type = Blender
    """target class to instantiate"""
    data_directory: Path = Path("data/blender/lego")
    """directory specifying location of data"""
    scale_factor: float = 1.0
    """How much to scale the camera origins by."""
    alpha_color: str = "white"
    """alpha color of background"""


@dataclass
class FriendsDataParserConfig(DataParserConfig):
    """Friends dataset config"""

    _target: Type = Friends
    """target class to instantiate"""
    data_directory: Path = Path("data/friends/TBBT-big_living_room")
    """directory specifying location of data"""
    include_semantics: bool = True
    """whether or not to include loading of semantics data"""
    downscale_factor: int = 8
    scene_scale: float = 4.0
    """
    Sets the bounding cube to have edge length of this size.
    The longest dimension of the Friends axis-aligned bbox will be scaled to this value.
    """


@dataclass
class MipNerf360DataParserConfig(DataParserConfig):
    """Mipnerf 360 dataset config"""

    _target: Type = Mipnerf360
    """target class to instantiate"""
    data_directory: Path = Path("data/mipnerf_360/garden")
    """directory specifying location of data"""
    downscale_factor: int = 1
    """How much to downscale images. Defaults to 1."""
    val_skip: int = 8
    """1/val_skip images to use for validation. Defaults to 8."""
    auto_scale: bool = True
    """Scale based on pose bounds. Defaults to True."""
    aabb_scale: float = 4
    """Scene scale, Defaults to 1.0."""


@dataclass
class InstantNGPDataParserConfig(DataParserConfig):
    """Instant-NGP dataset config"""

    _target: Type = InstantNGP
    """target class to instantiate"""
    data_directory: Path = Path("data/ours/posterv2")
    """directory specifying location of data"""
    scale_factor: float = 1.0
    """How much to scale the camera origins by."""
    scene_scale: float = 0.33
    """How much to scale the scene. Defaults to 0.33"""


@dataclass
class Record3DDataParserConfig(DataParserConfig):
    """Record3D dataset config"""

    _target: Type = Record3D
    """target class to instantiate"""
    data_directory: Path = Path("data/record3d/garden")
    """Location of data"""
    val_skip: int = 8
    """1/val_skip images to use for validation. Defaults to 8."""
    aabb_scale: float = 4.0
    """Scene scale, Defaults to 4.0."""
    max_dataset_size: int = 150
    """Max number of images to train on. If the dataset has
    more, images will be sampled approximately evenly. Defaults to 150."""
    orientation_method: Literal["pca", "up"] = "up"
    """The method to use for orientation. Either "pca" or "up"."""

=======
# pylint: disable=wrong-import-position
from nerfactory.datamanagers.dataparsers.blender_parser import BlenderDataParserConfig
from nerfactory.datamanagers.dataparsers.friends_parser import FriendsDataParserConfig
from nerfactory.datamanagers.dataparsers.instant_ngp_parser import (
    InstantNGPDataParserConfig,
)
from nerfactory.datamanagers.dataparsers.mipnerf_parser import (
    MipNerf360DataParserConfig,
)
from nerfactory.datamanagers.dataparsers.nerfactory_parser import (
    NerfactoryDataParserConfig,
)
from nerfactory.datamanagers.dataparsers.record3d_parser import Record3DDataParserConfig
>>>>>>> 211515c6

AnnotatedDataParserUnion = dcargs.extras.subcommand_type_from_defaults(
    {
        "nerfactory-data": NerfactoryDataParserConfig(),
        "blender-data": BlenderDataParserConfig(),
        "friends-data": FriendsDataParserConfig(),
        "mipnerf-360-data": MipNerf360DataParserConfig(),
        "instant-ngp-data": InstantNGPDataParserConfig(),
        "record3d-data": Record3DDataParserConfig(),
    },
    prefix_names=False,
)
"""Union over possible dataparser types, annotated with metadata for dcargs. This is the
same as the vanilla union, but results in shorter subcommand names."""


# Camera Optimization related configs
@dataclass
class CameraOptimizerConfig(InstantiateConfig):
    """Default camera optimizer config. Note: This is a no-op class and will not optimize cameras."""

    _target: Type = CameraOptimizer


@dataclass
class BARFPoseOptimizerConfig(CameraOptimizerConfig):
    """BARF camera optimizer."""

    _target: Type = BARFOptimizer


@dataclass
class VanillaDataManagerConfig(InstantiateConfig):
    """Configuration for data manager instantiation; DataManager is in charge of keeping the train/eval dataparsers;
    After instantiation, data manager holds both train/eval datasets and is in charge of returning unpacked
    train/eval data at each iteration
    """

    # Note: eval_dataparser is annotated with Fixed[] to prevent dcargs from trying to
    # convert Optional[InstantiateConfig] into subcommands for choosing between None and
    # InstantiateConfig.

    _target: Type = VanillaDataManager
    """target class to instantiate"""
    train_dataparser: AnnotatedDataParserUnion = BlenderDataParserConfig()
    """specifies the dataparser used to unpack the data"""
    train_camera_optimizer: CameraOptimizerConfig = CameraOptimizerConfig()
    """specifies the camera pose optimizer used during training"""
    train_num_rays_per_batch: int = 1024
    """number of rays per batch to use per training iteration"""
    train_num_images_to_sample_from: int = -1
    """number of images to sample during training iteration"""
    eval_dataparser: dcargs.conf.Fixed[Optional[InstantiateConfig]] = None
    """optionally specify different dataparser to use during eval; if None, uses train_dataparser"""
    eval_num_rays_per_batch: int = 1024
    """number of rays per batch to use per eval iteration"""
    eval_num_images_to_sample_from: int = -1
    """number of images to sample during eval iteration"""
    eval_image_indices: Optional[Tuple[int, ...]] = (0,)
    """specifies the image indices to use during eval; if None, uses all"""


# Model related configs
@dataclass
class ModelConfig(InstantiateConfig):
    """Configuration for model instantiation"""

    _target: Type = Model
    """target class to instantiate"""
    enable_collider: bool = True
    """Whether to create a scene collider to filter rays."""
    collider_params: Optional[Dict[str, float]] = to_immutable_dict({"near_plane": 2.0, "far_plane": 6.0})
    """parameters to instantiate scene collider with"""
    loss_coefficients: Dict[str, float] = to_immutable_dict({"rgb_loss_coarse": 1.0, "rgb_loss_fine": 1.0})
    """Loss specific weights."""
    num_coarse_samples: int = 64
    """Number of samples in coarse field evaluation"""
    num_importance_samples: int = 128
    """Number of samples in fine field evaluation"""
    enable_density_field: bool = False
    """Whether to create a density field to filter samples."""
    density_field_params: Dict[str, Any] = to_immutable_dict(
        {
            "center": 0.0,  # simply set it as the center of the scene bbox
            "base_scale": 3.0,  # simply set it as the scale of the scene bbox
            "num_cascades": 1,  # if using more than 1 cascade, the `base_scale` can be smaller than scene scale.
            "resolution": 128,
            "update_every_num_iters": 16,
        }
    )
    """parameters to instantiate density field with"""
    eval_num_rays_per_chunk: int = 4096
    """specifies number of rays per chunk during eval"""


@dataclass
class VanillaModelConfig(InstantiateConfig):
    """Vanilla Model Config"""


@dataclass
class NerfWModelConfig(ModelConfig):
    """NerfW model config"""

    _target: Type = NerfWModel
    """target class to instantiate"""
    loss_coefficients: Dict[str, float] = to_immutable_dict(
        {"rgb_loss_coarse": 1.0, "rgb_loss_fine": 1.0, "uncertainty_loss": 1.0, "density_loss": 0.01}
    )
    """Loss specific weights."""
    num_coarse_samples: int = 64
    """Number of samples in coarse field evaluation."""
    num_importance_samples: int = 64
    """Number of samples in fine field evaluation."""
    uncertainty_min: float = 0.03
    """This is added to the end of the uncertainty
    rendering operation. It's called 'beta_min' in other repos.
    This avoids calling torch.log() on a zero value, which would be undefined.
    """
    num_images: int = 10000  # TODO: don't hardcode this
    """How many images exist in the dataset."""
    appearance_embedding_dim: int = 48
    """Dimension of appearance embedding."""
    transient_embedding_dim: int = 16
    """Dimension of transient embedding."""


@dataclass
class TensoRFModelConfig(ModelConfig):
    """TensoRF model config"""

    _target: Type = TensoRFModel
    """target class to instantiate"""
    init_resolution: int = 128
    """initial render resolution"""
    final_resolution: int = 200
    """final render resolution"""
    upsampling_iters: Tuple[int, ...] = (5000, 5500, 7000)
    """specifies a list of iteration step numbers to perform upsampling"""
    loss_coefficients: Dict[str, float] = to_immutable_dict({"rgb_loss_coarse": 1.0, "feature_loss": 8e-5})
    """Loss specific weights."""


# Pipeline related configs
@dataclass
class PipelineConfig(InstantiateConfig):
    """Configuration for pipeline instantiation"""

    _target: Type = Pipeline
    """target class to instantiate"""
    datamanager: VanillaDataManagerConfig = VanillaDataManagerConfig()
    """specifies the datamanager config"""
    model: ModelConfig = ModelConfig()
    """specifies the model config"""


# Viewer related configs
@dataclass
class ViewerConfig(PrintableConfig):
    """Configuration for viewer instantiation"""

    enable: bool = False
    """whether to enable viewer"""
    relative_log_filename: str = "viewer_log_filename.txt"
    """Filename to use for the log file."""
    log_filename: dcargs.conf.Fixed[Path] = dcargs.MISSING
    """[Do not set] Absolute path to the log file. Set automatically."""
    start_train: bool = True
    """whether to immediately start training upon loading viewer
    if False, will just visualize dataset but you can toggle training in viewer"""
    zmq_url: str = "tcp://127.0.0.1:6000"
    """the zmq port to connect to for communication"""
    launch_bridge_server: bool = True
    """whether or not to launch the zmq bridge server"""
    websocket_port: int = 7007
    """the default websocket port to connect to"""
    num_rays_per_chunk: int = 32768
    """number of rays per chunk to render with viewer"""


# Optimizer related configs
@dataclass
class OptimizerConfig(InstantiateConfig):
    """Basic optimizer config with RAdam"""

    _target: Type = torch.optim.RAdam
    lr: float = 0.0005
    eps: float = 1e-08

    # TODO: somehow make this more generic. i dont like the idea of overriding the setup function
    # but also not sure how to go about passing things into predefined torch objects.
    def setup(self, params=None, **kwargs) -> Any:
        """Returns the instantiated object using the config."""
        return self._target(params, lr=self.lr, eps=self.eps)


@dataclass
class SchedulerConfig(InstantiateConfig):
    """Basic scheduler config with self-defined exponential decay schedule"""

    _target: Type = ExponentialDecaySchedule
    lr_final: float = 0.000005
    max_steps: int = 1000000

    # TODO: somehow make this more generic. i dont like the idea of overriding the setup function
    # but also not sure how to go about passing things into predefined torch objects.
    def setup(self, optimizer=None, lr_init=None, **kwargs) -> Any:
        """Returns the instantiated object using the config."""
        return self._target(optimizer, lr_init, self.lr_final, self.max_steps)


@dataclass
class Config(PrintableConfig):
    """Full config contents"""

    method_name: Optional[str] = None
    """Method name. Required to set in python or via cli"""
    experiment_name: Optional[str] = None
    """Experiment name. If None, will automatically be set to dataset name"""
    base_dir: dcargs.conf.Fixed[Path] = dcargs.MISSING
    """[Do not set] Experiment base directory. Set automatically."""
    machine: MachineConfig = MachineConfig()
    logging: LoggingConfig = LoggingConfig()
    viewer: ViewerConfig = ViewerConfig()
    trainer: TrainerConfig = TrainerConfig()
    pipeline: PipelineConfig = PipelineConfig()
    optimizers: Dict[str, Any] = to_immutable_dict(
        {
            "fields": {
                "optimizer": OptimizerConfig(),
                "scheduler": SchedulerConfig(),
            }
        }
    )

    def __post_init__(self):
        """Make paths more specific using the current timestamp."""
        self.populate_dynamic_fields()

    def populate_dynamic_fields(self, timestamp: Optional[str] = None) -> None:
        """Make paths in our config more specific using a timestamp.

        Args:
            timestamp: Timestamp to use, as a string. If None, defaults to the current
                time in the form YYYY-MM-DD_HHMMMSS.
        """
        # check the experiment and method names
        assert self.method_name is not None, "Please set method name in config or via the cli"
        if self.experiment_name is None:
            self.experiment_name = str(self.pipeline.datamanager.train_dataparser.data_directory).replace("/", "-")

        # set the timestamp of the model logging/writer loggign paths
        if timestamp is None:
            timestamp = datetime.now().strftime("%Y-%m-%d_%H%M%S")
        self.base_dir = Path(f"outputs/{self.experiment_name}/{self.method_name}/{timestamp}")
        self.trainer.model_dir = self.base_dir / self.trainer.relative_model_dir
        if self.logging.event_writer == "tb":
            self.logging.event_writer_config = TensorboardWriterConfig(
                log_dir=self.base_dir / self.logging.relative_log_dir
            )
        elif self.logging.event_writer == "wandb":
            self.logging.event_writer_config = WandbWriterConfig(log_dir=self.base_dir / self.logging.relative_log_dir)
        else:
            self.logging.event_writer_config = None
        self.viewer.log_filename = self.base_dir / self.viewer.relative_log_filename
        # disable test if viewer is enabled (for speed purposes)
        if self.viewer.enable:
            self.trainer.steps_per_eval_batch = self.trainer.max_num_iterations
            self.trainer.steps_per_eval_image = self.trainer.max_num_iterations
            self.trainer.steps_per_eval_all_images = self.trainer.max_num_iterations<|MERGE_RESOLUTION|>--- conflicted
+++ resolved
@@ -186,122 +186,6 @@
     """optionally specify a pre-defined config to load from"""
 
 
-<<<<<<< HEAD
-# Dataset related configs
-@dataclass
-class DataParserConfig(InstantiateConfig):
-    """Basic dataset config"""
-
-    _target: Type = DataParser
-    """_target: target class to instantiate"""
-
-
-@dataclass
-class NerfactoryDataParserConfig(DataParserConfig):
-    """Nerfactory dataset config"""
-
-    _target: Type = Nerfactory
-    """target class to instantiate"""
-    data_directory: Path = Path("data/ours/posters_v3")
-    """directory specifying location of data"""
-    scale_factor: float = 1.0
-    """How much to scale the camera origins by."""
-    downscale_factor: int = 1
-    """How much to downscale images. Defaults to 1."""
-    scene_scale: float = 4.0
-    """How much to scale the scene. Defaults to 4.0"""
-    orientation_method: Literal["pca", "up"] = "up"
-    """The method to use for orientation. Either "pca" or "up"."""
-    train_split_percentage: float = 0.9
-    """
-    The percent of images to use for training.
-    The remaining images are for eval. Defaults to 0.9.
-    """
-
-
-@dataclass
-class BlenderDataParserConfig(DataParserConfig):
-    """Blender dataset config"""
-
-    _target: Type = Blender
-    """target class to instantiate"""
-    data_directory: Path = Path("data/blender/lego")
-    """directory specifying location of data"""
-    scale_factor: float = 1.0
-    """How much to scale the camera origins by."""
-    alpha_color: str = "white"
-    """alpha color of background"""
-
-
-@dataclass
-class FriendsDataParserConfig(DataParserConfig):
-    """Friends dataset config"""
-
-    _target: Type = Friends
-    """target class to instantiate"""
-    data_directory: Path = Path("data/friends/TBBT-big_living_room")
-    """directory specifying location of data"""
-    include_semantics: bool = True
-    """whether or not to include loading of semantics data"""
-    downscale_factor: int = 8
-    scene_scale: float = 4.0
-    """
-    Sets the bounding cube to have edge length of this size.
-    The longest dimension of the Friends axis-aligned bbox will be scaled to this value.
-    """
-
-
-@dataclass
-class MipNerf360DataParserConfig(DataParserConfig):
-    """Mipnerf 360 dataset config"""
-
-    _target: Type = Mipnerf360
-    """target class to instantiate"""
-    data_directory: Path = Path("data/mipnerf_360/garden")
-    """directory specifying location of data"""
-    downscale_factor: int = 1
-    """How much to downscale images. Defaults to 1."""
-    val_skip: int = 8
-    """1/val_skip images to use for validation. Defaults to 8."""
-    auto_scale: bool = True
-    """Scale based on pose bounds. Defaults to True."""
-    aabb_scale: float = 4
-    """Scene scale, Defaults to 1.0."""
-
-
-@dataclass
-class InstantNGPDataParserConfig(DataParserConfig):
-    """Instant-NGP dataset config"""
-
-    _target: Type = InstantNGP
-    """target class to instantiate"""
-    data_directory: Path = Path("data/ours/posterv2")
-    """directory specifying location of data"""
-    scale_factor: float = 1.0
-    """How much to scale the camera origins by."""
-    scene_scale: float = 0.33
-    """How much to scale the scene. Defaults to 0.33"""
-
-
-@dataclass
-class Record3DDataParserConfig(DataParserConfig):
-    """Record3D dataset config"""
-
-    _target: Type = Record3D
-    """target class to instantiate"""
-    data_directory: Path = Path("data/record3d/garden")
-    """Location of data"""
-    val_skip: int = 8
-    """1/val_skip images to use for validation. Defaults to 8."""
-    aabb_scale: float = 4.0
-    """Scene scale, Defaults to 4.0."""
-    max_dataset_size: int = 150
-    """Max number of images to train on. If the dataset has
-    more, images will be sampled approximately evenly. Defaults to 150."""
-    orientation_method: Literal["pca", "up"] = "up"
-    """The method to use for orientation. Either "pca" or "up"."""
-
-=======
 # pylint: disable=wrong-import-position
 from nerfactory.datamanagers.dataparsers.blender_parser import BlenderDataParserConfig
 from nerfactory.datamanagers.dataparsers.friends_parser import FriendsDataParserConfig
@@ -315,7 +199,6 @@
     NerfactoryDataParserConfig,
 )
 from nerfactory.datamanagers.dataparsers.record3d_parser import Record3DDataParserConfig
->>>>>>> 211515c6
 
 AnnotatedDataParserUnion = dcargs.extras.subcommand_type_from_defaults(
     {
