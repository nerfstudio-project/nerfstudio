# Copyright 2022 The Plenoptix Team. All rights reserved.
#
# Licensed under the Apache License, Version 2.0 (the "License");
# you may not use this file except in compliance with the License.
# You may obtain a copy of the License at
#
#     http://www.apache.org/licenses/LICENSE-2.0
#
# Unless required by applicable law or agreed to in writing, software
# distributed under the License is distributed on an "AS IS" BASIS,
# WITHOUT WARRANTIES OR CONDITIONS OF ANY KIND, either express or implied.
# See the License for the specific language governing permissions and
# limitations under the License.

"""Base Configs"""

from __future__ import annotations

from dataclasses import dataclass
from datetime import datetime
from pathlib import Path
from typing import Any, Dict, List, Literal, Optional, Tuple, Type

import dcargs
import torch

from nerfactory.configs.utils import to_immutable_dict

# data instances
from nerfactory.datamanagers.base import VanillaDataManager

# model instances
from nerfactory.models.base import Model
from nerfactory.models.nerfw import NerfWModel
from nerfactory.models.tensorf import TensoRFModel
from nerfactory.optimizers.schedulers import ExponentialDecaySchedule
from nerfactory.pipelines.base import Pipeline
from nerfactory.utils import writer


# Pretty printing class
class PrintableConfig:  # pylint: disable=too-few-public-methods
    """Printable Config defining str function"""

    def __str__(self):
        lines = [self.__class__.__name__ + ":"]
        for key, val in vars(self).items():
            if isinstance(val, Tuple):
                flattened_val = "["
                for item in val:
                    flattened_val += str(item) + "\n"
                flattened_val = flattened_val.rstrip("\n")
                val = flattened_val + "]"
            lines += f"{key}: {str(val)}".split("\n")
        return "\n    ".join(lines)


# Base instantiate configs
@dataclass
class InstantiateConfig(PrintableConfig):  # pylint: disable=too-few-public-methods
    """Config class for instantiating an the class specified in the _target attribute."""

    _target: Type

    def setup(self, **kwargs) -> Any:
        """Returns the instantiated object using the config."""
        return self._target(self, **kwargs)


# Machine related configs
@dataclass
class MachineConfig(PrintableConfig):
    """Configuration of machine setup"""

    seed: int = 42
    """random seed initilization"""
    num_gpus: int = 1
    """total number of gpus available for train/eval"""
    num_machines: int = 1
    """total number of distributed machines available (for DDP)"""
    machine_rank: int = 0
    """current machine's rank (for DDP)"""
    dist_url: str = "auto"
    """distributed connection point (for DDP)"""


@dataclass
class LocalWriterConfig(InstantiateConfig):
    """Local Writer config"""

    _target: Type = writer.LocalWriter
    """target class to instantiate"""
    enable: bool = False
    """if True enables local logging, else disables"""
    stats_to_track: Tuple[writer.EventName, ...] = (
        writer.EventName.ITER_TRAIN_TIME,
        writer.EventName.TRAIN_RAYS_PER_SEC,
        writer.EventName.CURR_TEST_PSNR,
        writer.EventName.VIS_RAYS_PER_SEC,
        writer.EventName.TEST_RAYS_PER_SEC,
    )
    """specifies which stats will be logged/printed to terminal"""
    max_log_size: int = 10
    """maximum number of rows to print before wrapping. if 0, will print everything."""

    def setup(self, banner_messages: Optional[List[str]] = None, **kwargs) -> Any:
        """Instantiate local writer

        Args:
            banner_messages: List of strings that always print at the bottom of screen.
        """
        return self._target(self, banner_messages=banner_messages, **kwargs)


@dataclass
class LoggingConfig(PrintableConfig):
    """Configuration of loggers and profilers"""

    relative_log_dir: Path = Path("./")
    """relative path to save all logged events"""
    steps_per_log: int = 10
    """number of steps between logging stats"""
    max_buffer_size: int = 20
    """maximum history size to keep for computing running averages of stats.
     e.g. if 20, averages will be computed over past 20 occurances."""
    event_writer: Literal["tb", "wandb", "none"] = "wandb"
    """specify which writer to use (tensorboard or wandb)"""
    local_writer: LocalWriterConfig = LocalWriterConfig(enable=True)
    """if provided, will print stats locally. if None, will disable printing"""
    enable_profiler: bool = True
    """whether to enable profiling code; prints speed of functions at the end of a program.
    profiler logs run times of functions and prints at end of training"""


# Trainer related configs
@dataclass
class TrainerConfig(PrintableConfig):
    """Configuration for training regimen"""

    steps_per_save: int = 1000
    """number of steps between saves"""
    steps_per_eval_batch: int = 500
    """number of steps between randomly sampled batches of rays"""
    steps_per_eval_image: int = 500
    """number of steps between single eval images"""
    steps_per_eval_all_images: int = 25000
    """number of steps between eval all images"""
    max_num_iterations: int = 1000000
    """maximum number of iterations to run"""
    mixed_precision: bool = False
    """whether or not to use mixed precision for training"""
    relative_model_dir: Path = Path("nerfactory_models/")
    """relative path to save all checkpoints"""
    # optional parameters if we want to resume training
    load_dir: Optional[Path] = None
    """optionally specify a pre-trained model directory to load from"""
    load_step: Optional[int] = None
    """optionally specify model step to load from; if none, will find most recent model in load_dir"""
    load_config: Optional[Path] = None
    """optionally specify a pre-defined config to load from"""


# pylint: disable=wrong-import-position
from nerfactory.datamanagers.dataparsers.blender_parser import BlenderDataParserConfig
from nerfactory.datamanagers.dataparsers.friends_parser import FriendsDataParserConfig
from nerfactory.datamanagers.dataparsers.instant_ngp_parser import (
    InstantNGPDataParserConfig,
)
from nerfactory.datamanagers.dataparsers.mipnerf_parser import (
    MipNerf360DataParserConfig,
)
from nerfactory.datamanagers.dataparsers.nerfactory_parser import (
    NerfactoryDataParserConfig,
)
from nerfactory.datamanagers.dataparsers.record3d_parser import Record3DDataParserConfig

AnnotatedDataParserUnion = dcargs.extras.subcommand_type_from_defaults(
    {
        "nerfactory-data": NerfactoryDataParserConfig(),
        "blender-data": BlenderDataParserConfig(),
        "friends-data": FriendsDataParserConfig(),
        "mipnerf-360-data": MipNerf360DataParserConfig(),
        "instant-ngp-data": InstantNGPDataParserConfig(),
        "record3d-data": Record3DDataParserConfig(),
    },
    prefix_names=False,
)
"""Union over possible dataparser types, annotated with metadata for dcargs. This is the
same as the vanilla union, but results in shorter subcommand names."""


@dataclass
class VanillaDataManagerConfig(InstantiateConfig):
    """Configuration for data manager instantiation; DataManager is in charge of keeping the train/eval dataparsers;
    After instantiation, data manager holds both train/eval datasets and is in charge of returning unpacked
    train/eval data at each iteration
    """

    _target: Type = VanillaDataManager
    """target class to instantiate"""
    dataparser: AnnotatedDataParserUnion = BlenderDataParserConfig()
    """specifies the dataparser used to unpack the data"""
    train_num_rays_per_batch: int = 1024
    """number of rays per batch to use per training iteration"""
    train_num_images_to_sample_from: int = -1
    """number of images to sample during training iteration"""
    eval_num_rays_per_batch: int = 1024
    """number of rays per batch to use per eval iteration"""
    eval_num_images_to_sample_from: int = -1
    """number of images to sample during eval iteration"""
    eval_image_indices: Optional[Tuple[int, ...]] = (0,)
    """specifies the image indices to use during eval; if None, uses all"""


# Model related configs
@dataclass
class ModelConfig(InstantiateConfig):
    """Configuration for model instantiation"""

    _target: Type = Model
    """target class to instantiate"""
    enable_collider: bool = True
    """Whether to create a scene collider to filter rays."""
    collider_params: Optional[Dict[str, float]] = to_immutable_dict({"near_plane": 2.0, "far_plane": 6.0})
    """parameters to instantiate scene collider with"""
    loss_coefficients: Dict[str, float] = to_immutable_dict({"rgb_loss_coarse": 1.0, "rgb_loss_fine": 1.0})
    """Loss specific weights."""
    enable_density_field: bool = False
    """Whether to create a density field to filter samples."""
    density_field_params: Dict[str, Any] = to_immutable_dict(
        {
            "center": 0.0,  # simply set it as the center of the scene bbox
            "base_scale": 3.0,  # simply set it as the scale of the scene bbox
            "num_cascades": 1,  # if using more than 1 cascade, the `base_scale` can be smaller than scene scale.
            "resolution": 128,
            "update_every_num_iters": 16,
        }
    )
    """parameters to instantiate density field with"""
    eval_num_rays_per_chunk: int = 4096
    """specifies number of rays per chunk during eval"""


@dataclass
class VanillaModelConfig(ModelConfig):
    """Vanilla Model Config"""

    num_coarse_samples: int = 64
    """Number of samples in coarse field evaluation"""
    num_importance_samples: int = 128
    """Number of samples in fine field evaluation"""


@dataclass
class NerfWModelConfig(VanillaModelConfig):
    """NerfW model config"""

    _target: Type = NerfWModel
    """target class to instantiate"""
    loss_coefficients: Dict[str, float] = to_immutable_dict(
        {"rgb_loss_coarse": 1.0, "rgb_loss_fine": 1.0, "uncertainty_loss": 1.0, "density_loss": 0.01}
    )
    """Loss specific weights."""
    num_coarse_samples: int = 64
    """Number of samples in coarse field evaluation."""
    num_importance_samples: int = 64
    """Number of samples in fine field evaluation."""
    uncertainty_min: float = 0.03
    """This is added to the end of the uncertainty
    rendering operation. It's called 'beta_min' in other repos.
    This avoids calling torch.log() on a zero value, which would be undefined.
    """
    num_images: int = 10000  # TODO: don't hardcode this
    """How many images exist in the dataset."""
    appearance_embedding_dim: int = 48
    """Dimension of appearance embedding."""
    transient_embedding_dim: int = 16
    """Dimension of transient embedding."""


@dataclass
class TensoRFModelConfig(VanillaModelConfig):
    """TensoRF model config"""

    _target: Type = TensoRFModel
    """target class to instantiate"""
    init_resolution: int = 128
    """initial render resolution"""
    final_resolution: int = 200
    """final render resolution"""
    upsampling_iters: Tuple[int, ...] = (5000, 5500, 7000)
    """specifies a list of iteration step numbers to perform upsampling"""
    loss_coefficients: Dict[str, float] = to_immutable_dict({"rgb_loss_coarse": 1.0, "feature_loss": 8e-5})
    """Loss specific weights."""


# Pipeline related configs
@dataclass
class PipelineConfig(InstantiateConfig):
    """Configuration for pipeline instantiation"""

    _target: Type = Pipeline
    """target class to instantiate"""
    datamanager: VanillaDataManagerConfig = VanillaDataManagerConfig()
    """specifies the datamanager config"""
    model: ModelConfig = ModelConfig()
    """specifies the model config"""


# Viewer related configs
@dataclass
class ViewerConfig(PrintableConfig):
    """Configuration for viewer instantiation"""

    enable: bool = False
    """whether to enable viewer"""
    relative_log_filename: str = "viewer_log_filename.txt"
    """Filename to use for the log file."""
    start_train: bool = True
    """whether to immediately start training upon loading viewer
    if False, will just visualize dataset but you can toggle training in viewer"""
    zmq_url: str = "tcp://127.0.0.1:6000"
    """the zmq port to connect to for communication"""
    launch_bridge_server: bool = True
    """whether or not to launch the zmq bridge server"""
    websocket_port: int = 7007
    """the default websocket port to connect to"""
    num_rays_per_chunk: int = 32768
    """number of rays per chunk to render with viewer"""


# Optimizer related configs
@dataclass
class OptimizerConfig(PrintableConfig):
    """Basic optimizer config with RAdam"""

    _target: Type = torch.optim.Adam
    lr: float = 0.0005
    eps: float = 1e-08

    # TODO: somehow make this more generic. i dont like the idea of overriding the setup function
    # but also not sure how to go about passing things into predefined torch objects.
    def setup(self, params) -> Any:
        """Returns the instantiated object using the config."""
        kwargs = vars(self)
        del kwargs["_target"]
        return self._target(params, **kwargs)


@dataclass
class AdamOptimizerConfig(OptimizerConfig):
    """Basic optimizer config with Adam"""

    _target: Type = torch.optim.Adam


@dataclass
class RAdamOptimizerConfig(OptimizerConfig):
    """Basic optimizer config with RAdam"""

    _target: Type = torch.optim.RAdam


@dataclass
class SchedulerConfig(InstantiateConfig):
    """Basic scheduler config with self-defined exponential decay schedule"""

    _target: Type = ExponentialDecaySchedule
    lr_final: float = 0.000005
    max_steps: int = 1000000

    # TODO: somehow make this more generic. i dont like the idea of overriding the setup function
    # but also not sure how to go about passing things into predefined torch objects.
    def setup(self, optimizer=None, lr_init=None, **kwargs) -> Any:
        """Returns the instantiated object using the config."""
        return self._target(optimizer, lr_init, self.lr_final, self.max_steps)


@dataclass
class Config(PrintableConfig):
    """Full config contents"""

    method_name: Optional[str] = None
    """Method name. Required to set in python or via cli"""
    experiment_name: Optional[str] = None
    """Experiment name. If None, will automatically be set to dataset name"""
    timestamp: str = datetime.now().strftime("%Y-%m-%d_%H%M%S")
    """Experiment timestamp."""
    machine: MachineConfig = MachineConfig()
    logging: LoggingConfig = LoggingConfig()
    viewer: ViewerConfig = ViewerConfig()
    trainer: TrainerConfig = TrainerConfig()
    pipeline: PipelineConfig = PipelineConfig()
    optimizers: Dict[str, Any] = to_immutable_dict(
        {
            "fields": {
                "optimizer": OptimizerConfig(),
                "scheduler": SchedulerConfig(),
            }
        }
    )

    def set_experiment_name(self) -> None:
        """Dynamically set the experiment name"""
        if self.experiment_name is None:
            self.experiment_name = str(self.pipeline.datamanager.dataparser.data_directory).replace("/", "-")

<<<<<<< HEAD
        # set the timestamp of the model logging/writer loggign paths
        if timestamp is None:
            timestamp = datetime.now().strftime("%Y-%m-%d_%H%M%S")
        self.base_dir = Path(f"outputs/{self.experiment_name}/{self.method_name}/{timestamp}")
        self.trainer.model_dir = self.base_dir / self.trainer.relative_model_dir
        if self.logging.event_writer == "tb":
            self.logging.event_writer_config = TensorboardWriterConfig(
                log_dir=self.base_dir / self.logging.relative_log_dir
            )
        elif self.logging.event_writer == "wandb":
            self.logging.event_writer_config = WandbWriterConfig(log_dir=self.base_dir / self.logging.relative_log_dir)
        else:
            self.logging.event_writer_config = None
        self.viewer.log_filename = self.base_dir / self.viewer.relative_log_filename
        # disable test if viewer is enabled (for speed purposes)
        # if self.viewer.enable:
        #     self.trainer.steps_per_eval_batch = self.trainer.max_num_iterations
        #     self.trainer.steps_per_eval_image = self.trainer.max_num_iterations
        #     self.trainer.steps_per_eval_all_images = self.trainer.max_num_iterations
=======
    def get_base_dir(self) -> Path:
        """Retrieve the base directory to set relative paths"""
        # check the experiment and method names
        assert self.method_name is not None, "Please set method name in config or via the cli"
        self.set_experiment_name()
        return Path(f"outputs/{self.experiment_name}/{self.method_name}/{self.timestamp}")
>>>>>>> 7fc970f1
<|MERGE_RESOLUTION|>--- conflicted
+++ resolved
@@ -405,31 +405,9 @@
         if self.experiment_name is None:
             self.experiment_name = str(self.pipeline.datamanager.dataparser.data_directory).replace("/", "-")
 
-<<<<<<< HEAD
-        # set the timestamp of the model logging/writer loggign paths
-        if timestamp is None:
-            timestamp = datetime.now().strftime("%Y-%m-%d_%H%M%S")
-        self.base_dir = Path(f"outputs/{self.experiment_name}/{self.method_name}/{timestamp}")
-        self.trainer.model_dir = self.base_dir / self.trainer.relative_model_dir
-        if self.logging.event_writer == "tb":
-            self.logging.event_writer_config = TensorboardWriterConfig(
-                log_dir=self.base_dir / self.logging.relative_log_dir
-            )
-        elif self.logging.event_writer == "wandb":
-            self.logging.event_writer_config = WandbWriterConfig(log_dir=self.base_dir / self.logging.relative_log_dir)
-        else:
-            self.logging.event_writer_config = None
-        self.viewer.log_filename = self.base_dir / self.viewer.relative_log_filename
-        # disable test if viewer is enabled (for speed purposes)
-        # if self.viewer.enable:
-        #     self.trainer.steps_per_eval_batch = self.trainer.max_num_iterations
-        #     self.trainer.steps_per_eval_image = self.trainer.max_num_iterations
-        #     self.trainer.steps_per_eval_all_images = self.trainer.max_num_iterations
-=======
     def get_base_dir(self) -> Path:
         """Retrieve the base directory to set relative paths"""
         # check the experiment and method names
         assert self.method_name is not None, "Please set method name in config or via the cli"
         self.set_experiment_name()
-        return Path(f"outputs/{self.experiment_name}/{self.method_name}/{self.timestamp}")
->>>>>>> 7fc970f1
+        return Path(f"outputs/{self.experiment_name}/{self.method_name}/{self.timestamp}")