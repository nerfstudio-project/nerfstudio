# Copyright 2022 The Plenoptix Team. All rights reserved.
#
# Licensed under the Apache License, Version 2.0 (the "License");
# you may not use this file except in compliance with the License.
# You may obtain a copy of the License at
#
#     http://www.apache.org/licenses/LICENSE-2.0
#
# Unless required by applicable law or agreed to in writing, software
# distributed under the License is distributed on an "AS IS" BASIS,
# WITHOUT WARRANTIES OR CONDITIONS OF ANY KIND, either express or implied.
# See the License for the specific language governing permissions and
# limitations under the License.

"""Base Configs"""

from __future__ import annotations

from dataclasses import dataclass
from datetime import datetime
from pathlib import Path
from typing import Any, Dict, List, Literal, Optional, Tuple, Type

import torch

from nerfactory.configs.utils import to_immutable_dict
<<<<<<< HEAD
from nerfactory.dataloaders.base import DataManager, VanillaDataManager
from nerfactory.dataloaders.data_parsers import Blender, DataParser, Friends, Mipnerf360
=======
from nerfactory.dataloaders.base import VanillaDataloader
from nerfactory.dataloaders.datasets import (
    Blender,
    Dataset,
    Friends,
    InstantNGP,
    Mipnerf360,
)
>>>>>>> 6ee69345
from nerfactory.models.base import Model
from nerfactory.models.instant_ngp import NGPModel
from nerfactory.models.nerfw import NerfWModel
from nerfactory.optimizers.schedulers import ExponentialDecaySchedule
from nerfactory.pipelines.base import Pipeline
from nerfactory.utils import writer


# Pretty printing class
class PrintableConfig:  # pylint: disable=too-few-public-methods
    """Printable Config defining str function"""

    def __str__(self):
        lines = [self.__class__.__name__ + ":"]
        for key, val in vars(self).items():
            if isinstance(val, Tuple):
                flattened_val = "["
                for item in val:
                    flattened_val += str(item) + "\n"
                flattened_val = flattened_val.rstrip("\n")
                val = flattened_val + "]"
            lines += f"{key}: {str(val)}".split("\n")
        return "\n    ".join(lines)


# Base instantiate configs
@dataclass
class InstantiateConfig(PrintableConfig):  # pylint: disable=too-few-public-methods
    """Config class for instantiating an the class specified in the _target attribute."""

    _target: Type

    def setup(self, **kwargs) -> Any:
        """Returns the instantiated object using the config."""
        return self._target(self, **kwargs)


# Machine related configs
@dataclass
class MachineConfig(PrintableConfig):
    """Configuration of machine setup"""

    seed: int = 42
    num_gpus: int = 1
    num_machines: int = 1
    machine_rank: int = 0
    dist_url: str = "auto"


# Logging related configs
@dataclass
class TensorboardWriterConfig(InstantiateConfig):
    """Tensorboard Writer config"""

    _target: Type = writer.TensorboardWriter
    enable: bool = False
    relative_log_dir: Path = Path("./")
    log_dir: Optional[Path] = None  # full log dir path to be dynamically set


@dataclass
class WandbWriterConfig(InstantiateConfig):
    """WandDB Writer config"""

    _target: Type = writer.WandbWriter
    enable: bool = False
    relative_log_dir: Path = Path("./")
    log_dir: Optional[Path] = None  # full log dir path to be dynamically set


@dataclass
class LocalWriterConfig(InstantiateConfig):
    """Local Writer config"""

    _target: Type = writer.LocalWriter
    enable: bool = False
    stats_to_track: Tuple[writer.EventName, ...] = (
        writer.EventName.ITER_LOAD_TIME,
        writer.EventName.ITER_TRAIN_TIME,
        writer.EventName.RAYS_PER_SEC,
        writer.EventName.CURR_TEST_PSNR,
    )
    max_log_size: int = 10
    relative_log_dir: Path = Path("./")
    log_dir: Optional[Path] = None  # full log dir path to be dynamically set

    def setup(self, banner_messages: Optional[List[str]] = None, **kwargs) -> Any:
        """Instantiate local writer

        Args:
            banner_messages: List of strings that always print at the bottom of screen. Defaults to None.
        """
        return self._target(self, banner_messages=banner_messages, **kwargs)


@dataclass
class LoggingConfig(PrintableConfig):
    """Configuration of loggers and profilers"""

    steps_per_log: int = 10
    max_buffer_size: int = 20
    writer: Tuple[Any, ...] = (
        TensorboardWriterConfig(enable=True),
        WandbWriterConfig(enable=False),
        LocalWriterConfig(enable=True),
    )
    # profiler logs run times of functions and prints at end of training
    enable_profiler: bool = True


# Trainer related configs
@dataclass
class TrainerConfig(PrintableConfig):
    """Configuration for training regimen"""

    steps_per_save: int = 1000
    steps_per_test: int = 500
    max_num_iterations: int = 1000000
    mixed_precision: bool = False
    relative_model_dir: Path = Path("nerfactory_models/")
    model_dir: Optional[Path] = None  # full model dir path to be dynamically set
    # optional parameters if we want to resume training
    load_dir: Optional[Path] = None
    load_step: Optional[int] = None
    load_config: Optional[Path] = None


# Dataset related configs
@dataclass
class DataParserConfig(InstantiateConfig):
    """Basic dataset config"""

    _target: Type = DataParser


@dataclass
<<<<<<< HEAD
class DataManagerConfig(InstantiateConfig):
    """Configuration for dataloader instantiation"""

    _target: Type = DataManager
    image_dataset_type: str = "rgb"
    train_dataset: InstantiateConfig = DataParserConfig()
    train_num_rays_per_batch: int = 1024
    train_num_images_to_sample_from: int = -1
    eval_dataset: Optional[InstantiateConfig] = None
    eval_image_indices: Optional[Tuple[int, ...]] = (0,)
    eval_num_rays_per_chunk: int = 4096


@dataclass
class BlenderDataParserConfig(InstantiateConfig):
=======
class BlenderDatasetConfig(DatasetConfig):
>>>>>>> 6ee69345
    """Blender dataset config"""

    _target: Type = Blender
    data_directory: Path = Path("data/blender/lego")
    scale_factor: float = 1.0
    alpha_color: str = "white"
    downscale_factor: int = 1


@dataclass
<<<<<<< HEAD
class BlenderDataManagerConfig(DataManagerConfig):
    """Blender dataloader config"""

    _target: Type = VanillaDataManager
    train_dataset: InstantiateConfig = BlenderDataParserConfig()


@dataclass
class FriendsDataParserConfig(InstantiateConfig):
=======
class FriendsDatasetConfig(DatasetConfig):
>>>>>>> 6ee69345
    """Friends dataset config"""

    _target: Type = Friends
    data_directory: Path = Path("data/friends/TBBT-big_living_room")


@dataclass
<<<<<<< HEAD
class FriendsDataManagerConfig(DataManagerConfig):
    """Friends dataloader config"""

    _target: Type = VanillaDataManager
    train_dataset: InstantiateConfig = FriendsDataParserConfig()
    image_dataset_type: str = "panoptic"


@dataclass
class MipNerf360DataParserConfig(InstantiateConfig):
=======
class MipNerf360DatasetConfig(DatasetConfig):
    """Mipnerf 360 dataset config"""

    _target: Type = Mipnerf360
    data_directory: Path = Path("data/mipnerf_360/garden")
    downscale_factor: int = 1
    val_skip: int = 8
    auto_scale: bool = True
    aabb_scale = 4


@dataclass
class Record3DDatasetConfig(DatasetConfig):
>>>>>>> 6ee69345
    """Mipnerf 360 dataset config"""

    _target: Type = Mipnerf360
    data_directory: Path = Path("data/record3d/garden")
    downscale_factor: int = 1
    val_skip: int = 8
    aabb_scale = 4.0
    max_dataset_size: int = 150


@dataclass
<<<<<<< HEAD
class MipNerf360DataManagerConfig(DataManagerConfig):
    """Mipnerf 360 dataloader config"""

    _target: Type = VanillaDataManager
    train_dataset: InstantiateConfig = MipNerf360DataParserConfig()
=======
class VanillaDataloaderConfig(InstantiateConfig):
    """Configuration for dataloader instantiation"""

    _target: Type = VanillaDataloader
    train_dataset: DatasetConfig = BlenderDatasetConfig()
    image_dataset_type: str = "rgb"
    train_num_rays_per_batch: int = 1024
    train_num_images_to_sample_from: int = -1
    eval_dataset: Optional[InstantiateConfig] = None
    eval_image_indices: Optional[Tuple[int, ...]] = (0,)
    eval_num_rays_per_chunk: int = 4096


@dataclass
class FriendsDataloaderConfig(VanillaDataloaderConfig):
    """Friends dataloader config"""

    _target: Type = VanillaDataloader
    train_dataset: DatasetConfig = FriendsDatasetConfig()
    image_dataset_type: str = "panoptic"


@dataclass
class InstantNGPDatasetConfig(DatasetConfig):
    """Mipnerf 360 dataset config"""

    _target: Type = InstantNGP
    data_directory: Path = Path("data/ours/posterv2")
    scale_factor: float = 1.0
    downscale_factor: int = 1
    scene_scale: float = 0.33
>>>>>>> 6ee69345


# Model related configs
@dataclass
class ModelConfig(InstantiateConfig):
    """Configuration for model instantiation"""

    _target: Type = Model
    enable_collider: bool = True
    collider_params: Dict[str, float] = to_immutable_dict({"near_plane": 2.0, "far_plane": 6.0})
    loss_coefficients: Dict[str, float] = to_immutable_dict({"rgb_loss_coarse": 1.0, "rgb_loss_fine": 1.0})
    num_coarse_samples: int = 64
    num_importance_samples: int = 128
    field_implementation: Literal["torch", "tcnn"] = "torch"
    enable_density_field: bool = False
    density_field_params: Dict[str, Any] = to_immutable_dict(
        {
            "center": 0.0,  # simply set it as the center of the scene bbox
            "base_scale": 3.0,  # simply set it as the scale of the scene bbox
            "num_cascades": 1,  # if using more than 1 cascade, the `base_scale` can be smaller than scene scale.
            "resolution": 128,
            "update_every_num_iters": 16,
        }
    )


@dataclass
class InstantNGPModelConfig(ModelConfig):
    """Instant NGP Model Config"""

    _target: Type = NGPModel
    enable_density_field: bool = True
    enable_collider: bool = False
    field_implementation: Literal["torch", "tcnn"] = "tcnn"  # torch, tcnn, ...
    loss_coefficients: Dict[str, float] = to_immutable_dict({"rgb_loss": 1.0})
    num_samples: int = 1024  # instead of course/fine samples


@dataclass
class NerfWModelConfig(ModelConfig):
    """NerfW model config"""

    _target: Type = NerfWModel
    loss_coefficients: Dict[str, float] = to_immutable_dict(
        {"rgb_loss_coarse": 1.0, "rgb_loss_fine": 1.0, "uncertainty_loss": 1.0, "density_loss": 0.01}
    )
    num_coarse_samples: int = 64
    num_importance_samples: int = 64
    uncertainty_min: float = 0.03


# Pipeline related configs
@dataclass
class PipelineConfig(InstantiateConfig):
    """Configuration for pipeline instantiation"""

    _target: Type = Pipeline
<<<<<<< HEAD
    dataloader: DataManagerConfig = DataManagerConfig()
=======
    dataloader: VanillaDataloaderConfig = VanillaDataloaderConfig()
>>>>>>> 6ee69345
    model: ModelConfig = ModelConfig()


# Viewer related configs
@dataclass
class ViewerConfig(PrintableConfig):
    """Configuration for viewer instantiation"""

    enable: bool = False
    zmq_url: str = "tcp://127.0.0.1:6000"
    launch_bridge_server: bool = True
    websocket_port: int = 7007
    min_render_image_height: int = 64
    max_render_image_height: int = 1024
    num_rays_per_chunk: int = 4096


# Optimizer related configs
@dataclass
class OptimizerConfig(InstantiateConfig):
    """Basic optimizer config with RAdam"""

    _target: Type = torch.optim.RAdam
    lr: float = 0.0005
    eps: float = 1e-08

    # TODO: somehow make this more generic. i dont like the idea of overriding the setup function
    # but also not sure how to go about passing things into predefined torch objects.
    def setup(self, params=None, **kwargs) -> Any:
        """Returns the instantiated object using the config."""
        return self._target(params, lr=self.lr, eps=self.eps)


@dataclass
class SchedulerConfig(InstantiateConfig):
    """Basic scheduler config with self-defined exponential decay schedule"""

    _target: Type = ExponentialDecaySchedule
    lr_final: float = 0.000005
    max_steps: int = 1000000

    # TODO: somehow make this more generic. i dont like the idea of overriding the setup function
    # but also not sure how to go about passing things into predefined torch objects.
    def setup(self, optimizer=None, lr_init=None, **kwargs) -> Any:
        """Returns the instantiated object using the config."""
        return self._target(optimizer, lr_init, self.lr_final, self.max_steps)


@dataclass
class Config(PrintableConfig):
    """Full config contents"""

    experiment_name: str = "blender_lego"
    method_name: str = "base_method"
    base_dir: Optional[Path] = None  # base dir path to be dynamically set
    machine: MachineConfig = MachineConfig()
    logging: LoggingConfig = LoggingConfig()
    trainer: TrainerConfig = TrainerConfig()
    pipeline: PipelineConfig = PipelineConfig()
    optimizers: Dict[str, Any] = to_immutable_dict(
        {
            "fields": {
                "optimizer": OptimizerConfig(),
                "scheduler": SchedulerConfig(),
            }
        }
    )
    viewer: ViewerConfig = ViewerConfig()

    def __post_init__(self):
        """Convert logging directories to more specific filepaths"""
        dt_str = datetime.now().strftime("%Y-%m-%d_%H%M%S")
        self.base_dir = Path(f"outputs/{self.experiment_name}/{self.method_name}/{dt_str}")
        self.trainer.model_dir = self.base_dir / self.trainer.relative_model_dir
        for curr_writer in self.logging.writer:
            curr_writer.log_dir = self.base_dir / curr_writer.relative_log_dir<|MERGE_RESOLUTION|>--- conflicted
+++ resolved
@@ -24,19 +24,14 @@
 import torch
 
 from nerfactory.configs.utils import to_immutable_dict
-<<<<<<< HEAD
-from nerfactory.dataloaders.base import DataManager, VanillaDataManager
-from nerfactory.dataloaders.data_parsers import Blender, DataParser, Friends, Mipnerf360
-=======
-from nerfactory.dataloaders.base import VanillaDataloader
-from nerfactory.dataloaders.datasets import (
+from nerfactory.dataloaders.base import VanillaDataManager
+from nerfactory.dataloaders.data_parsers import (
     Blender,
-    Dataset,
+    DataParser,
     Friends,
     InstantNGP,
     Mipnerf360,
 )
->>>>>>> 6ee69345
 from nerfactory.models.base import Model
 from nerfactory.models.instant_ngp import NGPModel
 from nerfactory.models.nerfw import NerfWModel
@@ -173,25 +168,7 @@
 
 
 @dataclass
-<<<<<<< HEAD
-class DataManagerConfig(InstantiateConfig):
-    """Configuration for dataloader instantiation"""
-
-    _target: Type = DataManager
-    image_dataset_type: str = "rgb"
-    train_dataset: InstantiateConfig = DataParserConfig()
-    train_num_rays_per_batch: int = 1024
-    train_num_images_to_sample_from: int = -1
-    eval_dataset: Optional[InstantiateConfig] = None
-    eval_image_indices: Optional[Tuple[int, ...]] = (0,)
-    eval_num_rays_per_chunk: int = 4096
-
-
-@dataclass
-class BlenderDataParserConfig(InstantiateConfig):
-=======
-class BlenderDatasetConfig(DatasetConfig):
->>>>>>> 6ee69345
+class BlenderDataParserConfig(DataParserConfig):
     """Blender dataset config"""
 
     _target: Type = Blender
@@ -202,19 +179,7 @@
 
 
 @dataclass
-<<<<<<< HEAD
-class BlenderDataManagerConfig(DataManagerConfig):
-    """Blender dataloader config"""
-
-    _target: Type = VanillaDataManager
-    train_dataset: InstantiateConfig = BlenderDataParserConfig()
-
-
-@dataclass
-class FriendsDataParserConfig(InstantiateConfig):
-=======
-class FriendsDatasetConfig(DatasetConfig):
->>>>>>> 6ee69345
+class FriendsDataParserConfig(DataParserConfig):
     """Friends dataset config"""
 
     _target: Type = Friends
@@ -222,19 +187,7 @@
 
 
 @dataclass
-<<<<<<< HEAD
-class FriendsDataManagerConfig(DataManagerConfig):
-    """Friends dataloader config"""
-
-    _target: Type = VanillaDataManager
-    train_dataset: InstantiateConfig = FriendsDataParserConfig()
-    image_dataset_type: str = "panoptic"
-
-
-@dataclass
-class MipNerf360DataParserConfig(InstantiateConfig):
-=======
-class MipNerf360DatasetConfig(DatasetConfig):
+class MipNerf360DataParserConfig(DataParserConfig):
     """Mipnerf 360 dataset config"""
 
     _target: Type = Mipnerf360
@@ -246,8 +199,18 @@
 
 
 @dataclass
-class Record3DDatasetConfig(DatasetConfig):
->>>>>>> 6ee69345
+class InstantNGPDataParserConfig(DataParserConfig):
+    """Mipnerf 360 dataset config"""
+
+    _target: Type = InstantNGP
+    data_directory: Path = Path("data/ours/posterv2")
+    scale_factor: float = 1.0
+    downscale_factor: int = 1
+    scene_scale: float = 0.33
+
+
+@dataclass
+class Record3DDataParserConfig(DataParserConfig):
     """Mipnerf 360 dataset config"""
 
     _target: Type = Mipnerf360
@@ -259,18 +222,11 @@
 
 
 @dataclass
-<<<<<<< HEAD
-class MipNerf360DataManagerConfig(DataManagerConfig):
-    """Mipnerf 360 dataloader config"""
+class VanillaDataManagerConfig(InstantiateConfig):
+    """Configuration for dataloader instantiation"""
 
     _target: Type = VanillaDataManager
-    train_dataset: InstantiateConfig = MipNerf360DataParserConfig()
-=======
-class VanillaDataloaderConfig(InstantiateConfig):
-    """Configuration for dataloader instantiation"""
-
-    _target: Type = VanillaDataloader
-    train_dataset: DatasetConfig = BlenderDatasetConfig()
+    train_dataset: DataParserConfig = BlenderDataParserConfig()
     image_dataset_type: str = "rgb"
     train_num_rays_per_batch: int = 1024
     train_num_images_to_sample_from: int = -1
@@ -280,24 +236,12 @@
 
 
 @dataclass
-class FriendsDataloaderConfig(VanillaDataloaderConfig):
+class FriendsDataManagerConfig(VanillaDataManagerConfig):
     """Friends dataloader config"""
 
-    _target: Type = VanillaDataloader
-    train_dataset: DatasetConfig = FriendsDatasetConfig()
+    _target: Type = VanillaDataManager
+    train_dataset: DataParserConfig = FriendsDataParserConfig()
     image_dataset_type: str = "panoptic"
-
-
-@dataclass
-class InstantNGPDatasetConfig(DatasetConfig):
-    """Mipnerf 360 dataset config"""
-
-    _target: Type = InstantNGP
-    data_directory: Path = Path("data/ours/posterv2")
-    scale_factor: float = 1.0
-    downscale_factor: int = 1
-    scene_scale: float = 0.33
->>>>>>> 6ee69345
 
 
 # Model related configs
@@ -355,11 +299,7 @@
     """Configuration for pipeline instantiation"""
 
     _target: Type = Pipeline
-<<<<<<< HEAD
-    dataloader: DataManagerConfig = DataManagerConfig()
-=======
-    dataloader: VanillaDataloaderConfig = VanillaDataloaderConfig()
->>>>>>> 6ee69345
+    dataloader: VanillaDataManagerConfig = VanillaDataManagerConfig()
     model: ModelConfig = ModelConfig()
 
 
