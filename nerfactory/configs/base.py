--- conflicted
+++ resolved
@@ -29,13 +29,7 @@
 from nerfactory.configs.utils import to_immutable_dict
 
 # model instances
-<<<<<<< HEAD
-from nerfactory.models.base import Model
-from nerfactory.models.nerfw import NerfWModel
-from nerfactory.models.tensorf import TensoRFModel
-=======
 from nerfactory.optimizers.schedulers import ExponentialDecaySchedule
->>>>>>> 06b1c80d
 from nerfactory.utils import writer
 
 
@@ -161,169 +155,6 @@
     """optionally specify a pre-defined config to load from"""
 
 
-<<<<<<< HEAD
-# pylint: disable=wrong-import-position
-from nerfactory.cameras.camera_optimizers import CameraOptimizerConfig
-
-# data instances
-from nerfactory.datamanagers.base import VanillaDataManager
-from nerfactory.datamanagers.dataparsers.blender_parser import BlenderDataParserConfig
-from nerfactory.datamanagers.dataparsers.friends_parser import FriendsDataParserConfig
-from nerfactory.datamanagers.dataparsers.instant_ngp_parser import (
-    InstantNGPDataParserConfig,
-)
-from nerfactory.datamanagers.dataparsers.mipnerf_parser import (
-    MipNerf360DataParserConfig,
-)
-from nerfactory.datamanagers.dataparsers.nerfactory_parser import (
-    NerfactoryDataParserConfig,
-)
-from nerfactory.datamanagers.dataparsers.record3d_parser import Record3DDataParserConfig
-from nerfactory.optimizers.schedulers import ExponentialDecaySchedule
-from nerfactory.pipelines.base import Pipeline
-
-AnnotatedDataParserUnion = dcargs.extras.subcommand_type_from_defaults(
-    {
-        "nerfactory-data": NerfactoryDataParserConfig(),
-        "blender-data": BlenderDataParserConfig(),
-        "friends-data": FriendsDataParserConfig(),
-        "mipnerf-360-data": MipNerf360DataParserConfig(),
-        "instant-ngp-data": InstantNGPDataParserConfig(),
-        "record3d-data": Record3DDataParserConfig(),
-    },
-    prefix_names=False,
-)
-"""Union over possible dataparser types, annotated with metadata for dcargs. This is the
-same as the vanilla union, but results in shorter subcommand names."""
-
-
-@dataclass
-class VanillaDataManagerConfig(InstantiateConfig):
-    """Configuration for data manager instantiation; DataManager is in charge of keeping the train/eval dataparsers;
-    After instantiation, data manager holds both train/eval datasets and is in charge of returning unpacked
-    train/eval data at each iteration
-    """
-
-    # Note: eval_dataparser is annotated with Fixed[] to prevent dcargs from trying to
-    # convert Optional[InstantiateConfig] into subcommands for choosing between None and
-    # InstantiateConfig.
-
-    _target: Type = VanillaDataManager
-    """target class to instantiate"""
-    train_dataparser: AnnotatedDataParserUnion = BlenderDataParserConfig()
-    """specifies the dataparser used to unpack the data"""
-    train_camera_optimizer: CameraOptimizerConfig = CameraOptimizerConfig()
-    """specifies the camera pose optimizer used during training"""
-    train_num_rays_per_batch: int = 1024
-    """number of rays per batch to use per training iteration"""
-    train_num_images_to_sample_from: int = -1
-    """number of images to sample during training iteration"""
-    eval_dataparser: dcargs.conf.Fixed[Optional[InstantiateConfig]] = None
-    """optionally specify different dataparser to use during eval; if None, uses train_dataparser"""
-    eval_num_rays_per_batch: int = 1024
-    """number of rays per batch to use per eval iteration"""
-    eval_num_images_to_sample_from: int = -1
-    """number of images to sample during eval iteration"""
-    eval_image_indices: Optional[Tuple[int, ...]] = (0,)
-    """specifies the image indices to use during eval; if None, uses all"""
-
-
-# Model related configs
-@dataclass
-class ModelConfig(InstantiateConfig):
-    """Configuration for model instantiation"""
-
-    _target: Type = Model
-    """target class to instantiate"""
-    enable_collider: bool = True
-    """Whether to create a scene collider to filter rays."""
-    collider_params: Optional[Dict[str, float]] = to_immutable_dict({"near_plane": 2.0, "far_plane": 6.0})
-    """parameters to instantiate scene collider with"""
-    loss_coefficients: Dict[str, float] = to_immutable_dict({"rgb_loss_coarse": 1.0, "rgb_loss_fine": 1.0})
-    """Loss specific weights."""
-    num_coarse_samples: int = 64
-    """Number of samples in coarse field evaluation"""
-    num_importance_samples: int = 128
-    """Number of samples in fine field evaluation"""
-    enable_density_field: bool = False
-    """Whether to create a density field to filter samples."""
-    density_field_params: Dict[str, Any] = to_immutable_dict(
-        {
-            "center": 0.0,  # simply set it as the center of the scene bbox
-            "base_scale": 3.0,  # simply set it as the scale of the scene bbox
-            "num_cascades": 1,  # if using more than 1 cascade, the `base_scale` can be smaller than scene scale.
-            "resolution": 128,
-            "update_every_num_iters": 16,
-        }
-    )
-    """parameters to instantiate density field with"""
-    eval_num_rays_per_chunk: int = 4096
-    """specifies number of rays per chunk during eval"""
-
-
-@dataclass
-class VanillaModelConfig(InstantiateConfig):
-    """Vanilla Model Config"""
-
-
-@dataclass
-class NerfWModelConfig(ModelConfig):
-    """NerfW model config"""
-
-    _target: Type = NerfWModel
-    """target class to instantiate"""
-    loss_coefficients: Dict[str, float] = to_immutable_dict(
-        {"rgb_loss_coarse": 1.0, "rgb_loss_fine": 1.0, "uncertainty_loss": 1.0, "density_loss": 0.01}
-    )
-    """Loss specific weights."""
-    num_coarse_samples: int = 64
-    """Number of samples in coarse field evaluation."""
-    num_importance_samples: int = 64
-    """Number of samples in fine field evaluation."""
-    uncertainty_min: float = 0.03
-    """This is added to the end of the uncertainty
-    rendering operation. It's called 'beta_min' in other repos.
-    This avoids calling torch.log() on a zero value, which would be undefined.
-    """
-    num_images: int = 10000  # TODO: don't hardcode this
-    """How many images exist in the dataset."""
-    appearance_embedding_dim: int = 48
-    """Dimension of appearance embedding."""
-    transient_embedding_dim: int = 16
-    """Dimension of transient embedding."""
-
-
-@dataclass
-class TensoRFModelConfig(ModelConfig):
-    """TensoRF model config"""
-
-    _target: Type = TensoRFModel
-    """target class to instantiate"""
-    init_resolution: int = 128
-    """initial render resolution"""
-    final_resolution: int = 200
-    """final render resolution"""
-    upsampling_iters: Tuple[int, ...] = (5000, 5500, 7000)
-    """specifies a list of iteration step numbers to perform upsampling"""
-    loss_coefficients: Dict[str, float] = to_immutable_dict({"rgb_loss_coarse": 1.0, "feature_loss": 8e-5})
-    """Loss specific weights."""
-
-
-# Pipeline related configs
-@dataclass
-class PipelineConfig(InstantiateConfig):
-    """Configuration for pipeline instantiation"""
-
-    _target: Type = Pipeline
-    """target class to instantiate"""
-    datamanager: VanillaDataManagerConfig = VanillaDataManagerConfig()
-    """specifies the datamanager config"""
-    model: ModelConfig = ModelConfig()
-    """specifies the model config"""
-
-
-=======
->>>>>>> 06b1c80d
 # Viewer related configs
 @dataclass
 class ViewerConfig(PrintableConfig):
