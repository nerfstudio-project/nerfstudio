--- conflicted
+++ resolved
@@ -420,13 +420,10 @@
     field_implementation: Literal["torch", "tcnn"] = "tcnn"  # torch, tcnn, ...
     loss_coefficients: Dict[str, float] = to_immutable_dict({"rgb_loss": 1.0})
     num_samples: int = 1024  # instead of course/fine samples
-<<<<<<< HEAD
-=======
     cone_angle: float = 0.0
     """Should be set to 0.0 for blender scenes but 1./256 for real scenes."""
     near_plane: float = 0.05
     """How far along ray to start sampling."""
->>>>>>> 4c1e443a
 
 
 @dataclass
@@ -577,6 +574,8 @@
             string = "Disabling eval iterations since viewer is enabled."
             CONSOLE.print(f"[bold red]{string}")
             self.trainer.steps_per_eval_batch = self.trainer.max_num_iterations
+            self.trainer.steps_per_eval_image = self.trainer.max_num_iterations
+            self.trainer.steps_per_eval_all_images = self.trainer.max_num_iterations
 
     def set_timestamp(self, timestamp: Optional[str] = None) -> None:
         """Make paths in our config more specific using a timestamp.
