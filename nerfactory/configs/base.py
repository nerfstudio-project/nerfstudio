# Copyright 2022 The Plenoptix Team. All rights reserved.
#
# Licensed under the Apache License, Version 2.0 (the "License");
# you may not use this file except in compliance with the License.
# You may obtain a copy of the License at
#
#     http://www.apache.org/licenses/LICENSE-2.0
#
# Unless required by applicable law or agreed to in writing, software
# distributed under the License is distributed on an "AS IS" BASIS,
# WITHOUT WARRANTIES OR CONDITIONS OF ANY KIND, either express or implied.
# See the License for the specific language governing permissions and
# limitations under the License.

"""Base Configs"""

from __future__ import annotations

from dataclasses import dataclass
from datetime import datetime
from pathlib import Path
from typing import Any, Dict, List, Literal, Optional, Tuple, Type

import torch

from nerfactory.configs.utils import to_immutable_dict
<<<<<<< HEAD

# data instances
from nerfactory.datamanagers.base import VanillaDataManager
from nerfactory.datamanagers.dataparsers.base import DataParser
from nerfactory.datamanagers.dataparsers.blender_parser import Blender
from nerfactory.datamanagers.dataparsers.friends_parser import Friends
from nerfactory.datamanagers.dataparsers.instant_ngp_parser import InstantNGP
from nerfactory.datamanagers.dataparsers.mipnerf_parser import Mipnerf360

# model instances
=======
from nerfactory.dataloaders.base import VanillaDataManager
from nerfactory.dataloaders.data_parsers import (
    Blender,
    DataParser,
    Friends,
    InstantNGP,
    Mipnerf360,
    Nerfactory,
    Record3D,
)
>>>>>>> ea1de7fa
from nerfactory.models.base import Model
from nerfactory.models.instant_ngp import NGPModel
from nerfactory.models.nerfw import NerfWModel
from nerfactory.models.tensorf import TensoRFModel
from nerfactory.optimizers.schedulers import ExponentialDecaySchedule
from nerfactory.pipelines.base import Pipeline
from nerfactory.utils import writer


# Pretty printing class
class PrintableConfig:  # pylint: disable=too-few-public-methods
    """Printable Config defining str function"""

    def __str__(self):
        lines = [self.__class__.__name__ + ":"]
        for key, val in vars(self).items():
            if isinstance(val, Tuple):
                flattened_val = "["
                for item in val:
                    flattened_val += str(item) + "\n"
                flattened_val = flattened_val.rstrip("\n")
                val = flattened_val + "]"
            lines += f"{key}: {str(val)}".split("\n")
        return "\n    ".join(lines)


# Base instantiate configs
@dataclass
class InstantiateConfig(PrintableConfig):  # pylint: disable=too-few-public-methods
    """Config class for instantiating an the class specified in the _target attribute."""

    _target: Type

    def setup(self, **kwargs) -> Any:
        """Returns the instantiated object using the config."""
        return self._target(self, **kwargs)


# Machine related configs
@dataclass
class MachineConfig(PrintableConfig):
    """Configuration of machine setup"""

    seed: int = 42
    num_gpus: int = 1
    num_machines: int = 1
    machine_rank: int = 0
    dist_url: str = "auto"


# Logging related configs
@dataclass
class TensorboardWriterConfig(InstantiateConfig):
    """Tensorboard Writer config"""

    _target: Type = writer.TensorboardWriter
    enable: bool = False
    relative_log_dir: Path = Path("./")
    log_dir: Optional[Path] = None  # full log dir path to be dynamically set


@dataclass
class WandbWriterConfig(InstantiateConfig):
    """WandDB Writer config"""

    _target: Type = writer.WandbWriter
    enable: bool = False
    relative_log_dir: Path = Path("./")
    log_dir: Optional[Path] = None  # full log dir path to be dynamically set


@dataclass
class LocalWriterConfig(InstantiateConfig):
    """Local Writer config"""

    _target: Type = writer.LocalWriter
    enable: bool = False
    stats_to_track: Tuple[writer.EventName, ...] = (
        writer.EventName.ITER_LOAD_TIME,
        writer.EventName.ITER_TRAIN_TIME,
        writer.EventName.RAYS_PER_SEC,
        writer.EventName.CURR_TEST_PSNR,
    )
    max_log_size: int = 10
    relative_log_dir: Path = Path("./")
    log_dir: Optional[Path] = None  # full log dir path to be dynamically set

    def setup(self, banner_messages: Optional[List[str]] = None, **kwargs) -> Any:
        """Instantiate local writer

        Args:
            banner_messages: List of strings that always print at the bottom of screen. Defaults to None.
        """
        return self._target(self, banner_messages=banner_messages, **kwargs)


@dataclass
class LoggingConfig(PrintableConfig):
    """Configuration of loggers and profilers"""

    steps_per_log: int = 10
    max_buffer_size: int = 20
    writer: Tuple[Any, ...] = (
        TensorboardWriterConfig(enable=True),
        WandbWriterConfig(enable=False),
        LocalWriterConfig(enable=True),
    )
    # profiler logs run times of functions and prints at end of training
    enable_profiler: bool = True


# Trainer related configs
@dataclass
class TrainerConfig(PrintableConfig):
    """Configuration for training regimen"""

    steps_per_save: int = 1000
    steps_per_test: int = 500
    max_num_iterations: int = 1000000
    mixed_precision: bool = False
    relative_model_dir: Path = Path("nerfactory_models/")
    model_dir: Optional[Path] = None  # full model dir path to be dynamically set
    # optional parameters if we want to resume training
    load_dir: Optional[Path] = None
    load_step: Optional[int] = None
    load_config: Optional[Path] = None


# Dataset related configs
@dataclass
class DataParserConfig(InstantiateConfig):
    """Basic dataset config"""

    _target: Type = DataParser


@dataclass
class NerfactoryDataParserConfig(DataParserConfig):
    """Nerfactory dataset config"""

    _target: Type = Nerfactory
    data_directory: Path = Path("data/ours/posterv2")
    scale_factor: float = 1.0
    downscale_factor: int = 1
    scene_scale: float = 4.0
    orientation_method: Literal["pca", "up"] = "up"


@dataclass
class BlenderDataParserConfig(DataParserConfig):
    """Blender dataset config"""

    _target: Type = Blender
    data_directory: Path = Path("data/blender/lego")
    scale_factor: float = 1.0
    alpha_color: str = "white"


@dataclass
class FriendsDataParserConfig(DataParserConfig):
    """Friends dataset config"""

    _target: Type = Friends
    data_directory: Path = Path("data/friends/TBBT-big_living_room")


@dataclass
class MipNerf360DataParserConfig(DataParserConfig):
    """Mipnerf 360 dataset config"""

    _target: Type = Mipnerf360
    data_directory: Path = Path("data/mipnerf_360/garden")
    downscale_factor: int = 1
    val_skip: int = 8
    auto_scale: bool = True
    aabb_scale = 4


@dataclass
class InstantNGPDataParserConfig(DataParserConfig):
    """Instant-NGP dataset config"""

    _target: Type = InstantNGP
    data_directory: Path = Path("data/ours/posterv2")
    scale_factor: float = 1.0
    scene_scale: float = 0.33


@dataclass
class Record3DDataParserConfig(DataParserConfig):
    """Mipnerf 360 dataset config"""

    _target: Type = Record3D
    data_directory: Path = Path("data/record3d/garden")
    val_skip: int = 8
    aabb_scale = 4.0
    max_dataset_size: int = 150


@dataclass
class VanillaDataManagerConfig(InstantiateConfig):
    """Configuration for data manager instantiation"""

    _target: Type = VanillaDataManager
    train_dataparser: DataParserConfig = BlenderDataParserConfig()
    train_num_rays_per_batch: int = 1024
    train_num_images_to_sample_from: int = -1
    eval_dataparser: Optional[InstantiateConfig] = None
    eval_image_indices: Optional[Tuple[int, ...]] = (0,)
    eval_num_rays_per_chunk: int = 4096


@dataclass
class FriendsDataManagerConfig(VanillaDataManagerConfig):
    """Friends data manager config"""

    _target: Type = VanillaDataManager
    train_dataparser: DataParserConfig = FriendsDataParserConfig()


# Model related configs
@dataclass
class ModelConfig(InstantiateConfig):
    """Configuration for model instantiation"""

    _target: Type = Model
    enable_collider: bool = True
    collider_params: Dict[str, float] = to_immutable_dict({"near_plane": 2.0, "far_plane": 6.0})
    loss_coefficients: Dict[str, float] = to_immutable_dict({"rgb_loss_coarse": 1.0, "rgb_loss_fine": 1.0})
    num_coarse_samples: int = 64
    num_importance_samples: int = 128
    field_implementation: Literal["torch", "tcnn"] = "torch"
    enable_density_field: bool = False
    density_field_params: Dict[str, Any] = to_immutable_dict(
        {
            "center": 0.0,  # simply set it as the center of the scene bbox
            "base_scale": 3.0,  # simply set it as the scale of the scene bbox
            "num_cascades": 1,  # if using more than 1 cascade, the `base_scale` can be smaller than scene scale.
            "resolution": 128,
            "update_every_num_iters": 16,
        }
    )


@dataclass
class InstantNGPModelConfig(ModelConfig):
    """Instant NGP Model Config"""

    _target: Type = NGPModel
    enable_density_field: bool = True
    enable_collider: bool = False
    field_implementation: Literal["torch", "tcnn"] = "tcnn"  # torch, tcnn, ...
    loss_coefficients: Dict[str, float] = to_immutable_dict({"rgb_loss": 1.0})
    num_samples: int = 1024  # instead of course/fine samples


@dataclass
class NerfWModelConfig(ModelConfig):
    """NerfW model config"""

    _target: Type = NerfWModel
    loss_coefficients: Dict[str, float] = to_immutable_dict(
        {"rgb_loss_coarse": 1.0, "rgb_loss_fine": 1.0, "uncertainty_loss": 1.0, "density_loss": 0.01}
    )
    num_coarse_samples: int = 64
    num_importance_samples: int = 64
    uncertainty_min: float = 0.03


@dataclass
class TensoRFModelConfig(ModelConfig):
    """TensoRF model config"""

    _target: Type = TensoRFModel
    init_resolution: int = 128
    final_resolution: int = 200
    upsampling_iters: Tuple[int, ...] = (5000, 5500, 7000)
    loss_coefficients: Dict[str, float] = to_immutable_dict({"rgb_loss_coarse": 1.0, "feature_loss": 8e-5})


# Pipeline related configs
@dataclass
class PipelineConfig(InstantiateConfig):
    """Configuration for pipeline instantiation"""

    _target: Type = Pipeline
    datamanager: VanillaDataManagerConfig = VanillaDataManagerConfig()
    model: ModelConfig = ModelConfig()


# Viewer related configs
@dataclass
class ViewerConfig(PrintableConfig):
    """Configuration for viewer instantiation"""

    enable: bool = False
    zmq_url: str = "tcp://127.0.0.1:6000"
    launch_bridge_server: bool = True
    websocket_port: int = 7007
    min_render_image_height: int = 64
    max_render_image_height: int = 1024
    num_rays_per_chunk: int = 4096


# Optimizer related configs
@dataclass
class OptimizerConfig(InstantiateConfig):
    """Basic optimizer config with RAdam"""

    _target: Type = torch.optim.RAdam
    lr: float = 0.0005
    eps: float = 1e-08

    # TODO: somehow make this more generic. i dont like the idea of overriding the setup function
    # but also not sure how to go about passing things into predefined torch objects.
    def setup(self, params=None, **kwargs) -> Any:
        """Returns the instantiated object using the config."""
        return self._target(params, lr=self.lr, eps=self.eps)


@dataclass
class SchedulerConfig(InstantiateConfig):
    """Basic scheduler config with self-defined exponential decay schedule"""

    _target: Type = ExponentialDecaySchedule
    lr_final: float = 0.000005
    max_steps: int = 1000000

    # TODO: somehow make this more generic. i dont like the idea of overriding the setup function
    # but also not sure how to go about passing things into predefined torch objects.
    def setup(self, optimizer=None, lr_init=None, **kwargs) -> Any:
        """Returns the instantiated object using the config."""
        return self._target(optimizer, lr_init, self.lr_final, self.max_steps)


@dataclass
class Config(PrintableConfig):
    """Full config contents"""

    experiment_name: str = "blender_lego"
    method_name: str = "base_method"
    base_dir: Optional[Path] = None  # base dir path to be dynamically set
    machine: MachineConfig = MachineConfig()
    logging: LoggingConfig = LoggingConfig()
    trainer: TrainerConfig = TrainerConfig()
    pipeline: PipelineConfig = PipelineConfig()
    optimizers: Dict[str, Any] = to_immutable_dict(
        {
            "fields": {
                "optimizer": OptimizerConfig(),
                "scheduler": SchedulerConfig(),
            }
        }
    )
    viewer: ViewerConfig = ViewerConfig()

    def __post_init__(self):
        """Convert logging directories to more specific filepaths"""
        dt_str = datetime.now().strftime("%Y-%m-%d_%H%M%S")
        self.base_dir = Path(f"outputs/{self.experiment_name}/{self.method_name}/{dt_str}")
        if self.trainer.model_dir is None:
            self.trainer.model_dir = self.base_dir / self.trainer.relative_model_dir
        for curr_writer in self.logging.writer:
            curr_writer.log_dir = self.base_dir / curr_writer.relative_log_dir<|MERGE_RESOLUTION|>--- conflicted
+++ resolved
@@ -24,7 +24,6 @@
 import torch
 
 from nerfactory.configs.utils import to_immutable_dict
-<<<<<<< HEAD
 
 # data instances
 from nerfactory.datamanagers.base import VanillaDataManager
@@ -33,20 +32,10 @@
 from nerfactory.datamanagers.dataparsers.friends_parser import Friends
 from nerfactory.datamanagers.dataparsers.instant_ngp_parser import InstantNGP
 from nerfactory.datamanagers.dataparsers.mipnerf_parser import Mipnerf360
+from nerfactory.datamanagers.dataparsers.nerfactory_parser import Nerfactory
+from nerfactory.datamanagers.dataparsers.record3d_parser import Record3D
 
 # model instances
-=======
-from nerfactory.dataloaders.base import VanillaDataManager
-from nerfactory.dataloaders.data_parsers import (
-    Blender,
-    DataParser,
-    Friends,
-    InstantNGP,
-    Mipnerf360,
-    Nerfactory,
-    Record3D,
-)
->>>>>>> ea1de7fa
 from nerfactory.models.base import Model
 from nerfactory.models.instant_ngp import NGPModel
 from nerfactory.models.nerfw import NerfWModel
