--- conflicted
+++ resolved
@@ -551,23 +551,6 @@
         """Make paths more specific using the current timestamp."""
         self.set_timestamp()
 
-<<<<<<< HEAD
-=======
-        # if the viewer is enabled, disable tensorboard and wandb logging
-        # TODO(ethan): this is gross for now and will require a config refactor
-        if self.viewer.enable:
-            string = "Disabling tensorboard and wandb logging since viewer is enabled."
-            CONSOLE.print(f"[bold red]{string}")
-            self.logging.writer[0].enable = False
-            self.logging.writer[1].enable = False
-            # also disable eval steps
-            string = "Disabling eval iterations since viewer is enabled."
-            CONSOLE.print(f"[bold red]{string}")
-            self.trainer.steps_per_eval_batch = self.trainer.max_num_iterations
-            self.trainer.steps_per_eval_image = self.trainer.max_num_iterations
-            self.trainer.steps_per_eval_all_images = self.trainer.max_num_iterations
-
->>>>>>> e22eab8c
     def set_timestamp(self, timestamp: Optional[str] = None) -> None:
         """Make paths in our config more specific using a timestamp.
 
@@ -592,4 +575,6 @@
         self.viewer.log_filename = self.base_dir / self.viewer.relative_log_filename
         # disable test if viewer is enabled (for speed purposes)
         if self.viewer.enable:
-            self.trainer.steps_per_test = self.trainer.max_num_iterations+            self.trainer.steps_per_eval_batch = self.trainer.max_num_iterations
+            self.trainer.steps_per_eval_image = self.trainer.max_num_iterations
+            self.trainer.steps_per_eval_all_images = self.trainer.max_num_iterations