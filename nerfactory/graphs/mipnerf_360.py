# Copyright 2022 The Plenoptix Team. All rights reserved.
#
# Licensed under the Apache License, Version 2.0 (the "License");
# you may not use this file except in compliance with the License.
# You may obtain a copy of the License at
#
#     http://www.apache.org/licenses/LICENSE-2.0
#
# Unless required by applicable law or agreed to in writing, software
# distributed under the License is distributed on an "AS IS" BASIS,
# WITHOUT WARRANTIES OR CONDITIONS OF ANY KIND, either express or implied.
# See the License for the specific language governing permissions and
# limitations under the License.

"""
Implementation of mip-NeRF.
"""


from typing import Dict, List

import torch
from torch.nn import Parameter
from torchmetrics import PeakSignalNoiseRatio
from torchmetrics.functional import structural_similarity_index_measure
from torchmetrics.image.lpip import LearnedPerceptualImagePatchSimilarity

from nerfactory.cameras.rays import RayBundle
from nerfactory.fields.modules.encoding import NeRFEncoding
from nerfactory.fields.modules.field_heads import FieldHeadNames
from nerfactory.fields.modules.spatial_distortions import SceneContraction
from nerfactory.fields.nerf_field import NeRFField
from nerfactory.graphs.base import Graph
from nerfactory.graphs.modules.ray_losses import distortion_loss
from nerfactory.graphs.modules.ray_sampler import PDFSampler, UniformSampler
<<<<<<< HEAD
from nerfactory.renderers.renderers import AccumulationRenderer, DepthRenderer, RGBRenderer
from nerfactory.utils import colors
from nerfactory.cameras.rays import RayBundle
from nerfactory.utils import visualization, writer, misc
=======
from nerfactory.optimizers.loss import MSELoss
from nerfactory.renderers.renderers import (
    AccumulationRenderer,
    DepthRenderer,
    RGBRenderer,
)
from nerfactory.utils import colors, visualization, writer
>>>>>>> cd61517e


class MipNerf360Graph(Graph):
    """mip-NeRF graph"""

    def __init__(
        self,
        intrinsics=None,
        camera_to_world=None,
        near_plane=2.0,
        far_plane=6.0,
        num_coarse_samples=64,
        num_importance_samples=128,
        **kwargs,
    ) -> None:
        self.near_plane = near_plane
        self.far_plane = far_plane
        self.num_coarse_samples = num_coarse_samples
        self.num_importance_samples = num_importance_samples
        self.field = None
        super().__init__(intrinsics=intrinsics, camera_to_world=camera_to_world, **kwargs)

    def populate_fields(self):
        """Set the fields."""

        position_encoding = NeRFEncoding(
            in_dim=3, num_frequencies=10, min_freq_exp=0.0, max_freq_exp=8.0, include_input=True
        )
        direction_encoding = NeRFEncoding(
            in_dim=3, num_frequencies=4, min_freq_exp=0.0, max_freq_exp=4.0, include_input=True
        )

        self.field = NeRFField(
            position_encoding=position_encoding,
            direction_encoding=direction_encoding,
            use_integrated_encoding=True,
            spatial_distortion=SceneContraction(),
        )

    def populate_misc_modules(self):
        # samplers
        self.sampler_uniform = UniformSampler(num_samples=self.num_coarse_samples)
        self.sampler_pdf = PDFSampler(num_samples=self.num_importance_samples, include_original=False)

        # renderers
        self.renderer_rgb = RGBRenderer(background_color=colors.WHITE)
        self.renderer_accumulation = AccumulationRenderer()
        self.renderer_depth = DepthRenderer()

        # losses
        self.rgb_loss = MSELoss()

        # metrics
        self.psnr = PeakSignalNoiseRatio(data_range=1.0)
        self.ssim = structural_similarity_index_measure
        self.lpips = LearnedPerceptualImagePatchSimilarity()

    def get_param_groups(self) -> Dict[str, List[Parameter]]:
        param_groups = {}
        param_groups["fields"] = list(self.field.parameters())
        return param_groups

    def get_outputs(self, ray_bundle: RayBundle):
        # uniform sampling
        ray_samples_uniform = self.sampler_uniform(ray_bundle)

        # First pass:
        field_outputs_coarse = self.field.forward(ray_samples_uniform)
        weights_coarse = ray_samples_uniform.get_weights(field_outputs_coarse[FieldHeadNames.DENSITY])
        rgb_coarse = self.renderer_rgb(
            rgb=field_outputs_coarse[FieldHeadNames.RGB],
            weights=weights_coarse,
        )
        accumulation_coarse = self.renderer_accumulation(weights_coarse)
        depth_coarse = self.renderer_depth(weights_coarse, ray_samples_uniform)
        ray_loss_coarse = distortion_loss(ray_samples_uniform, field_outputs_coarse[FieldHeadNames.DENSITY])

        # pdf sampling
        ray_samples_pdf = self.sampler_pdf(ray_bundle, ray_samples_uniform, weights_coarse)

        # Second pass:
        field_outputs_fine = self.field.forward(ray_samples_pdf)
        weights_fine = ray_samples_pdf.get_weights(field_outputs_fine[FieldHeadNames.DENSITY])
        rgb_fine = self.renderer_rgb(
            rgb=field_outputs_fine[FieldHeadNames.RGB],
            weights=weights_fine,
        )
        accumulation_fine = self.renderer_accumulation(weights_fine)
        depth_fine = self.renderer_depth(weights_fine, ray_samples_pdf)
        ray_loss_fine = distortion_loss(ray_samples_pdf, field_outputs_fine[FieldHeadNames.DENSITY])

        outputs = {
            "rgb_coarse": rgb_coarse,
            "rgb_fine": rgb_fine,
            "accumulation_coarse": accumulation_coarse,
            "accumulation_fine": accumulation_fine,
            "depth_coarse": depth_coarse,
            "depth_fine": depth_fine,
            "ray_loss_coarse": ray_loss_coarse,
            "ray_loss_fine": ray_loss_fine,
        }
        return outputs

    def get_loss_dict(self, outputs, batch, metrics_dict, loss_coefficients) -> Dict[str, torch.tensor]:
        image = batch["image"]
        rgb_loss_coarse = self.rgb_loss(image, outputs["rgb_coarse"])
        rgb_loss_fine = self.rgb_loss(image, outputs["rgb_fine"])
        loss_dict = {
            "rgb_loss_coarse": rgb_loss_coarse,
            "rgb_loss_fine": rgb_loss_fine,
            "ray_loss_coarse": torch.mean(outputs["ray_loss_coarse"]),
            "ray_loss_fine": torch.mean(outputs["ray_loss_fine"]),
        }
        loss_dict = misc.scale_dict(loss_dict, loss_coefficients)
        return loss_dict

    def log_test_image_outputs(self, image_idx, step, batch, outputs):
        image = batch["image"]
        rgb_coarse = outputs["rgb_coarse"]
        rgb_fine = outputs["rgb_fine"]
        acc_coarse = visualization.apply_colormap(outputs["accumulation_coarse"])
        acc_fine = visualization.apply_colormap(outputs["accumulation_fine"])
        depth_coarse = visualization.apply_depth_colormap(
            outputs["depth_coarse"],
            accumulation=outputs["accumulation_coarse"],
            near_plane=self.near_plane,
            far_plane=self.far_plane,
        )
        depth_fine = visualization.apply_depth_colormap(
            outputs["depth_fine"],
            accumulation=outputs["accumulation_fine"],
            near_plane=self.near_plane,
            far_plane=self.far_plane,
        )

        combined_rgb = torch.cat([image, rgb_coarse, rgb_fine], dim=1)
        combined_acc = torch.cat([acc_coarse, acc_fine], dim=1)
        combined_depth = torch.cat([depth_coarse, depth_fine], dim=1)

        writer.put_image(name=f"img/image_idx_{image_idx}", image=combined_rgb, step=step)
        writer.put_image(name=f"accumulation/image_idx_{image_idx}", image=combined_acc, step=step)
        writer.put_image(name=f"depth/image_idx_{image_idx}", image=combined_depth, step=step)

        # Switch images from [H, W, C] to [1, C, H, W] for metrics computations
        image = torch.moveaxis(image, -1, 0)[None, ...]
        rgb_coarse = torch.moveaxis(rgb_coarse, -1, 0)[None, ...]
        rgb_fine = torch.moveaxis(rgb_fine, -1, 0)[None, ...]

        coarse_psnr = self.psnr(image, rgb_coarse)
        fine_psnr = self.psnr(image, rgb_fine)
        fine_ssim = self.ssim(image, rgb_fine)
        fine_lpips = self.lpips(image, rgb_fine)

        writer.put_scalar(name=f"psnr/val_{image_idx}-coarse", scalar=float(coarse_psnr), step=step)
        writer.put_scalar(name=f"psnr/val_{image_idx}-fine", scalar=float(fine_psnr), step=step)
        writer.put_scalar(name=f"ssim/val_{image_idx}", scalar=float(fine_ssim), step=step)
        writer.put_scalar(name=f"lpips/val_{image_idx}", scalar=float(fine_lpips), step=step)
        writer.put_scalar(
            name=f"ray_loss_coarse/val_{image_idx}", scalar=float(torch.mean(outputs["ray_loss_coarse"])), step=step
        )
        writer.put_scalar(
            name=f"ray_loss_fine/val_{image_idx}", scalar=float(torch.mean(outputs["ray_loss_fine"])), step=step
        )

        writer.put_scalar(name=writer.EventName.CURR_TEST_PSNR, scalar=float(fine_psnr), step=step)

        return fine_psnr.item()<|MERGE_RESOLUTION|>--- conflicted
+++ resolved
@@ -33,20 +33,13 @@
 from nerfactory.graphs.base import Graph
 from nerfactory.graphs.modules.ray_losses import distortion_loss
 from nerfactory.graphs.modules.ray_sampler import PDFSampler, UniformSampler
-<<<<<<< HEAD
-from nerfactory.renderers.renderers import AccumulationRenderer, DepthRenderer, RGBRenderer
-from nerfactory.utils import colors
-from nerfactory.cameras.rays import RayBundle
-from nerfactory.utils import visualization, writer, misc
-=======
 from nerfactory.optimizers.loss import MSELoss
 from nerfactory.renderers.renderers import (
     AccumulationRenderer,
     DepthRenderer,
     RGBRenderer,
 )
-from nerfactory.utils import colors, visualization, writer
->>>>>>> cd61517e
+from nerfactory.utils import colors, misc, visualization, writer
 
 
 class MipNerf360Graph(Graph):
