--- conflicted
+++ resolved
@@ -45,15 +45,8 @@
     subclassed for custom NeRF model.
 
     Args:
-<<<<<<< HEAD
         scene_bounds: Bounds of target scene.
         loss_coefficients: Loss specific weights.
-=======
-        intrinsics: Camera intrinsics.
-        camera_to_world: Camera to world transformation.
-        loss_coefficients: Loss specific weights.
-        scene_bounds: Bounds of target scene.
->>>>>>> 543f3e2e
         enable_collider: Whether to create a scene collider to filter rays.
         collider_config: Configuration of scene collider.
         enable_density_field: Whether to create a density field to filter samples.
@@ -62,15 +55,8 @@
 
     def __init__(
         self,
-<<<<<<< HEAD
         scene_bounds: SceneBounds,
-        loss_coefficients: DictConfig = DictConfig({}), # TODO(ethan): make this cleaner by just using Dict
-=======
-        intrinsics: torch.Tensor,
-        camera_to_world: torch.Tensor,
-        loss_coefficients: DictConfig,
-        scene_bounds: Optional[SceneBounds] = None,
->>>>>>> 543f3e2e
+        loss_coefficients: DictConfig = DictConfig({}),
         enable_collider: bool = True,
         collider_config: Optional[DictConfig] = None,
         enable_density_field: bool = False,
@@ -79,24 +65,14 @@
     ) -> None:
         super().__init__()
         self.scene_bounds = scene_bounds
-<<<<<<< HEAD
         self.loss_coefficients = loss_coefficients
         self.enable_collider = enable_collider
         self.collider_config = collider_config
-=======
-        self.enable_collider = enable_collider
-        self.collider_config = collider_config
-        self.loss_coefficients = loss_coefficients
->>>>>>> 543f3e2e
         self.enable_density_field = enable_density_field
         self.density_field_config = density_field_config
         self.density_field = None
         self.kwargs = kwargs
         self.collider = None
-<<<<<<< HEAD
-=======
-        self.ray_generator = RayGenerator(self.intrinsics, self.camera_to_world)
->>>>>>> 543f3e2e
         self.populate_density_field()
         self.populate_collider()
         self.populate_fields()
@@ -104,21 +80,12 @@
         self.callbacks = None
         # to keep track of which device the nn.Module is on
         self.device_indicator_param = nn.Parameter(torch.empty(0))
-<<<<<<< HEAD
 
     @property
     def device(self):
         """Returns the device that the graph is on."""
         return self.device_indicator_param.device
 
-=======
-
-    @property
-    def device(self):
-        """Returns the device that the graph is on."""
-        return self.device_indicator_param.device
-
->>>>>>> 543f3e2e
     def get_training_callbacks(self) -> List[Callback]:  # pylint:disable=no-self-use
         """Returns a list of callbacks that run functions at the specified training iterations."""
         return []
@@ -169,28 +136,16 @@
             outputs[k] = v
 
     @overload
-<<<<<<< HEAD
     def forward(self, ray_bundle: RayBundle, batch: None = None) -> Dict[str, torch.Tensor]:
         ...
 
     @overload
     def forward(
-=======
-    def forward_after_ray_generator(self, ray_bundle: RayBundle, batch: None = None) -> Dict[str, torch.Tensor]:
-        ...
-
-    @overload
-    def forward_after_ray_generator(
->>>>>>> 543f3e2e
         self, ray_bundle: RayBundle, batch: Dict[str, torch.Tensor]
     ) -> Tuple[Dict[str, torch.Tensor], Dict[str, torch.Tensor], Dict[str, torch.Tensor]]:
         ...
 
-<<<<<<< HEAD
     def forward(
-=======
-    def forward_after_ray_generator(
->>>>>>> 543f3e2e
         self, ray_bundle: RayBundle, batch: Optional[Dict[str, torch.Tensor]] = None
     ) -> Union[
         Dict[str, torch.Tensor], Tuple[Dict[str, torch.Tensor], Dict[str, torch.Tensor], Dict[str, torch.Tensor]]
@@ -226,29 +181,6 @@
                 loss_dict[loss_name] *= self.loss_coefficients[loss_name]
         return outputs, loss_dict, metrics_dict
 
-<<<<<<< HEAD
-=======
-    @overload
-    def forward(self, ray_indices: TensorType["num_rays", 3], batch: None = None) -> Dict[str, torch.Tensor]:
-        ...
-
-    @overload
-    def forward(
-        self, ray_indices: TensorType["num_rays", 3], batch: Dict[str, torch.Tensor]
-    ) -> Tuple[Dict[str, torch.Tensor], Dict[str, torch.Tensor], Dict[str, torch.Tensor]]:
-        ...
-
-    def forward(
-        self, ray_indices: TensorType["num_rays", 3], batch: Optional[Dict[str, torch.Tensor]] = None
-    ) -> Union[
-        Dict[str, torch.Tensor], Tuple[Dict[str, torch.Tensor], Dict[str, torch.Tensor], Dict[str, torch.Tensor]]
-    ]:
-        """Process starting with ray indices. Turns them into rays, then performs volume rendering."""
-        ray_bundle = self.ray_generator.forward(ray_indices)
-        x = self.forward_after_ray_generator(ray_bundle, batch=batch)
-        return x
-
->>>>>>> 543f3e2e
     def get_metrics_dict(self, outputs, batch) -> Dict[str, torch.Tensor]:
         """Compute and returns metrics."""
         # pylint: disable=unused-argument
@@ -271,11 +203,7 @@
             start_idx = i
             end_idx = i + camera_ray_bundle.num_rays_per_chunk
             ray_bundle = camera_ray_bundle.get_row_major_sliced_ray_bundle(start_idx, end_idx)
-<<<<<<< HEAD
             outputs = self.forward(ray_bundle=ray_bundle)
-=======
-            outputs = self.forward_after_ray_generator(ray_bundle=ray_bundle)
->>>>>>> 543f3e2e
             for output_name, output in outputs.items():  # type: ignore
                 outputs_lists[output_name].append(output)
         for output_name, outputs_list in outputs_lists.items():
@@ -309,21 +237,13 @@
 
 
 @profiler.time_function
-<<<<<<< HEAD
 def setup_graph(config: GraphConfig, scene_bounds: SceneBounds, device: str) -> Graph:
-=======
-def setup_graph(config: GraphConfig, dataset_inputs: DatasetInputs, device: str) -> Graph:
->>>>>>> 543f3e2e
     """Setup the graph. The dataset inputs should be set with the training data.
 
     Args:
         dataset_inputs: The inputs which will be used to define the camera parameters.
     """
-<<<<<<< HEAD
-    graph = instantiate_from_dict_config(DictConfig(config), scene_bounds=scene_bounds, device=de)
-=======
-    graph = instantiate_from_dict_config(DictConfig(config), **dataset_inputs.as_dict())
->>>>>>> 543f3e2e
+    graph = instantiate_from_dict_config(DictConfig(config), scene_bounds=scene_bounds, device=device)
     graph.to(device)
     if not isinstance(graph, Graph):
         raise TypeError(f"Unable to instantiate Graph, got {type(graph)}")
