--- conflicted
+++ resolved
@@ -86,11 +86,6 @@
         self.populate_fields()
         self.populate_misc_modules()  # populate the modules
         self.callbacks = None
-<<<<<<< HEAD
-=======
-        # variable for visualizer to fetch TODO(figure out if there is cleaner way to do this)
-        self.vis_outputs = None
-        self.default_output_name = None
         # to keep track of which device the nn.Module is on
         self.device_indicator_param = nn.Parameter(torch.empty(0))
 
@@ -98,7 +93,6 @@
     def device(self):
         """Returns the device that the graph is on."""
         return self.device_indicator_param.device
->>>>>>> d90d8add
 
     def get_training_callbacks(self) -> List[Callback]:  # pylint:disable=no-self-use
         """Returns a list of callbacks that run functions at the specified training iterations."""
