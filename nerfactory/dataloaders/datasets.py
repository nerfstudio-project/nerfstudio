# Copyright 2022 The Plenoptix Team. All rights reserved.
#
# Licensed under the Apache License, Version 2.0 (the "License");
# you may not use this file except in compliance with the License.
# You may obtain a copy of the License at
#
#     http://www.apache.org/licenses/LICENSE-2.0
#
# Unless required by applicable law or agreed to in writing, software
# distributed under the License is distributed on an "AS IS" BASIS,
# WITHOUT WARRANTIES OR CONDITIONS OF ANY KIND, either express or implied.
# See the License for the specific language governing permissions and
# limitations under the License.

"""A set of standard datasets."""

from __future__ import annotations

import dataclasses
import logging
from abc import abstractmethod
from dataclasses import dataclass
from pathlib import Path

import imageio
import numpy as np
import torch
from scipy.spatial.transform import Rotation

from nerfactory.cameras.cameras import Cameras, CameraType
from nerfactory.configs import base as cfg
from nerfactory.dataloaders.colmap_utils import (
    read_cameras_binary,
    read_images_binary,
    read_pointsTD_binary,
)
from nerfactory.dataloaders.structs import (
    DatasetInputs,
    PointCloud,
    SceneBounds,
    Semantics,
)
from nerfactory.utils.colors import get_color
from nerfactory.utils.io import (
    get_absolute_path,
    load_from_json,
    load_from_pkl,
    write_to_pkl,
)
from nerfactory.utils.misc import get_hash_str_from_dict


@dataclass
class Dataset:
    """A dataset."""

    @abstractmethod
    def _generate_dataset_inputs(self, split: str = "train") -> DatasetInputs:
        """Returns the dataset inputs for the given split.

        Args:
            split: Which dataset split to generate.

        Returns:
            DatasetInputs
        """

    def get_dataset_inputs(self, split: str = "train", use_preprocessing_cache: bool = False) -> DatasetInputs:
        """Returns the dataset inputs for the given split.

        Args:
            split: Which dataset split to generate.
            use_preprocessing_cache: Whether to use the cached dataset inputs. Defaults to False.

        Returns:
            DatasetInputs
        """
        if use_preprocessing_cache:
            dataset_inputs = self._get_dataset_inputs_from_cache(split)
        else:
            dataset_inputs = self._generate_dataset_inputs(split)
        return dataset_inputs

    def _get_cache_filename(self, split: str) -> Path:
        """Creates a cache filename from the dataset inputs arguments.

        Args:
            split: Which dataset split to generate filename for.

        Returns:
            filename for cache.
        """
        dataset_config_hash = get_hash_str_from_dict(dataclasses.asdict(self))
        dataset_config_hash_filename = get_absolute_path(
            f"cache/dataset_inputs/{dataset_config_hash}-{split}.pkl"
        ).parent.mkdir()
        assert dataset_config_hash_filename is not None, "dataset hash is None"
        return dataset_config_hash_filename

    def save_dataset_inputs_to_cache(self, split: str):
        """Saves the dataset inputs to cache.

        Args:
            split: Which dataset split to save.
        """
        dataset_inputs = self.get_dataset_inputs(split=split)
        dataset_config_hash_filename = self._get_cache_filename(split)
        write_to_pkl(dataset_config_hash_filename, dataset_inputs)

    def _get_dataset_inputs_from_cache(self, split: str) -> DatasetInputs:
        """Loads the dataset inputs from cache. If the cache does not exist, it will be created.

        Args:
            split: Which dataset split to load.
        """
        dataset_config_hash_filename = self._get_cache_filename(split)
        if dataset_config_hash_filename.exists():
            logging.info("Loading dataset from cache.")
            dataset_inputs = load_from_pkl(dataset_config_hash_filename)
        else:
            logging.info("Cache file not found. Generating and saving dataset to cache.")
            dataset_inputs = self._generate_dataset_inputs(split=split)
            self.save_dataset_inputs_to_cache(split)
        return dataset_inputs


@dataclass
class Blender(Dataset):
    """Blender Dataset
    Some of this code comes from https://github.com/yenchenlin/nerf-pytorch/blob/master/load_blender.py#L37.

    Args:
        data_directory: Location of data
        alpha_color: Sets transparent regions to specified color, otherwise black.
        scale_factor: How much to scale the camera origins by.
        downscale_factor: How much to downscale images. Defaults to 1.
    """

    def __init__(self, config: cfg.BlenderDatasetConfig):
        super().__init__()
        self.config = config
        self.data_directory: Path = config.data_directory
        self.scale_factor: float = config.scale_factor
        self.alpha_color = config.alpha_color
        self.downscale_factor: int = config.downscale_factor

    def _generate_dataset_inputs(self, split="train"):
        if self.alpha_color is not None:
            alpha_color_tensor = get_color(self.alpha_color)
        else:
            alpha_color_tensor = None

        abs_dir = get_absolute_path(self.data_directory)
        meta = load_from_json(abs_dir / f"transforms_{split}.json")
        image_filenames = []
        poses = []
        for frame in meta["frames"]:
            fname = abs_dir / Path(frame["file_path"].replace("./", "") + ".png")
            image_filenames.append(fname)
            poses.append(np.array(frame["transform_matrix"]))
        poses = np.array(poses).astype(np.float32)

        img_0 = imageio.imread(image_filenames[0])
        image_height, image_width = img_0.shape[:2]
        camera_angle_x = float(meta["camera_angle_x"])
        focal_length = 0.5 * image_width / np.tan(0.5 * camera_angle_x)

        cx = image_width / 2.0
        cy = image_height / 2.0
        camera_to_world = torch.from_numpy(poses[:, :3])  # camera to world transform

        # in x,y,z order
        camera_to_world[..., 3] *= self.scale_factor
        scene_bounds = SceneBounds(aabb=torch.tensor([[-1.5, -1.5, -1.5], [1.5, 1.5, 1.5]], dtype=torch.float32))

        cameras = Cameras(
            camera_to_worlds=camera_to_world,
            fx=focal_length / self.downscale_factor,
            fy=focal_length / self.downscale_factor,
            cx=cx / self.downscale_factor,
            cy=cy / self.downscale_factor,
            camera_type=CameraType.PERSPECTIVE,
        )

        dataset_inputs = DatasetInputs(
            image_filenames=image_filenames,
            cameras=cameras,
            downscale_factor=self.downscale_factor,
            alpha_color=alpha_color_tensor,
            scene_bounds=scene_bounds,
        )

        return dataset_inputs


@dataclass
class InstantNGP(Dataset):
    """Instant NGP Dataset

    Args:
        data_directory: Location of data
        scale_factor: How much to scale the camera origins by.
        downscale_factor: How much to downscale images. Defaults to 1.
        scene_scale: How much to scale the scene. Defaults to 0.33
    """

    data_directory: Path
    scale_factor: float = 1.0
    downscale_factor: int = 1
    scene_scale: float = 0.33

    def _generate_dataset_inputs(self, split="train"):

        abs_dir = get_absolute_path(self.data_directory)

        meta = load_from_json(abs_dir / "transforms.json")
        image_filenames = []
        poses = []
        num_skipped_image_filenames = 0
        for frame in meta["frames"]:
            fname = abs_dir / Path(frame["file_path"])
            if not fname:
                num_skipped_image_filenames += 1
            else:
                image_filenames.append(fname)
                poses.append(np.array(frame["transform_matrix"]))
        if num_skipped_image_filenames >= 0:
            logging.info("Skipping %s files in dataset split %s.", num_skipped_image_filenames, split)
        assert (
            len(image_filenames) != 0
        ), """
        No image files found. 
        You should check the file_paths in the transforms.json file to make sure they are correct.
        """
        poses = np.array(poses).astype(np.float32)
        poses[:3, 3] *= self.scene_scale

        img_0 = imageio.imread(image_filenames[0])
        image_height, image_width = img_0.shape[:2]
        camera_angle_x = float(meta["camera_angle_x"])
        focal_length = 0.5 * image_width / np.tan(0.5 * camera_angle_x)

        cx = image_width / 2.0
        cy = image_height / 2.0
        camera_to_world = torch.from_numpy(poses[:, :3])  # camera to world transform
        num_cameras = len(image_filenames)
        num_intrinsics_params = 3
        intrinsics = torch.ones((num_cameras, num_intrinsics_params), dtype=torch.float32)
        intrinsics *= torch.tensor([cx, cy, focal_length])

        # in x,y,z order
        # assumes that the scene is centered at the origin
        aabb_scale = meta["aabb_scale"]
        scene_bounds = SceneBounds(
            aabb=torch.tensor(
                [[-aabb_scale, -aabb_scale, -aabb_scale], [aabb_scale, aabb_scale, aabb_scale]], dtype=torch.float32
            )
        )

        cameras = Cameras(
            fx=focal_length / self.downscale_factor,
            fy=focal_length / self.downscale_factor,
            cx=cx / self.downscale_factor,
            cy=cy / self.downscale_factor,
            camera_to_worlds=camera_to_world,
            camera_type=CameraType.PERSPECTIVE,
        )

        # TODO(ethan): add alpha background color
        dataset_inputs = DatasetInputs(
            image_filenames=image_filenames,
            downscale_factor=self.downscale_factor,
            cameras=cameras,
            scene_bounds=scene_bounds,
        )

        return dataset_inputs


@dataclass
class Mipnerf360(Dataset):
    """MipNeRF 360 Dataset

    Args:
        data_directory: Location of data
        downscale_factor: How much to downscale images. Defaults to 1.
        val_skip: 1/val_skip images to use for validation. Defaults to 8.
        auto_scale: Scale based on pose bounds. Defaults to True.
        aabb_scale: Scene scale, Defaults to 1.0.
    """

    data_directory: Path
    downscale_factor: int = 1
    val_skip: int = 8
    auto_scale: bool = True
    aabb_scale = 4

    @classmethod
    def normalize_orientation(cls, poses: np.ndarray):
        """Set the _up_ direction to be in the positive Y direction.

        Args:
            poses: Numpy array of poses.
        """
        poses_orig = poses.copy()
        bottom = np.reshape([0, 0, 0, 1.0], [1, 4])
        center = poses[:, :3, 3].mean(0)
        vec2 = poses[:, :3, 2].sum(0) / np.linalg.norm(poses[:, :3, 2].sum(0))
        up = poses[:, :3, 1].sum(0)
        vec0 = np.cross(up, vec2) / np.linalg.norm(np.cross(up, vec2))
        vec1 = np.cross(vec2, vec0) / np.linalg.norm(np.cross(vec2, vec0))
        c2w = np.stack([vec0, vec1, vec2, center], -1)  # [3, 4]
        c2w = np.concatenate([c2w[:3, :4], bottom], -2)  # [4, 4]
        bottom = np.tile(np.reshape(bottom, [1, 1, 4]), [poses.shape[0], 1, 1])  # [BS, 1, 4]
        poses = np.concatenate([poses[:, :3, :4], bottom], -2)  # [BS, 4, 4]
        poses = np.linalg.inv(c2w) @ poses
        poses_orig[:, :3, :4] = poses[:, :3, :4]
        return poses_orig

    def _generate_dataset_inputs(self, split="train"):
        abs_dir = get_absolute_path(self.data_directory)
        image_dir = "images"
        if self.downscale_factor > 1:
            image_dir += f"_{self.downscale_factor}"
        image_dir = abs_dir / image_dir
        if not image_dir.exists():
            raise ValueError(f"Image directory {image_dir} doesn't exist")

        valid_formats = [".jpg", ".png"]
        image_filenames = []
        for f in image_dir.iterdir():
            ext = f.suffix
            if ext.lower() not in valid_formats:
                continue
            image_filenames.append(image_dir / f)
        image_filenames = sorted(image_filenames)
        num_images = len(image_filenames)

        poses_data = np.load(abs_dir / "poses_bounds.npy")
        poses = poses_data[:, :-2].reshape([-1, 3, 5]).astype(np.float32)
        bounds = poses_data[:, -2:].transpose([1, 0])

        if num_images != poses.shape[0]:
            raise RuntimeError(f"Different number of images ({num_images}), and poses ({poses.shape[0]})")

        idx_test = np.arange(num_images)[:: self.val_skip]
        idx_train = np.array([i for i in np.arange(num_images) if i not in idx_test])
        idx = idx_train if split == "train" else idx_test

        image_filenames = np.array(image_filenames)[idx]
        poses = poses[idx]

        img_0 = imageio.imread(image_filenames[0])
        image_height, image_width = img_0.shape[:2]

        poses[:, :2, 4] = np.array([image_height, image_width])
        poses[:, 2, 4] = poses[:, 2, 4] * 1.0 / self.downscale_factor

        # Reorder pose to match our convention
        poses = np.concatenate([poses[:, :, 1:2], -poses[:, :, 0:1], poses[:, :, 2:]], axis=-1)

        # Center poses and rotate. (Compute up from average of all poses)
        poses = self.normalize_orientation(poses)

        # Scale factor used in mipnerf
        if self.auto_scale:
            scale_factor = 1 / (np.min(bounds) * 0.75)
            poses[:, :3, 3] *= scale_factor
            bounds *= scale_factor

        # Center poses
        poses[:, :3, 3] = poses[:, :3, 3] - np.mean(poses[:, :3, :], axis=0)[:, 3]

        focal_length = poses[0, -1, -1]

        cx = image_width / 2.0
        cy = image_height / 2.0
        camera_to_world = torch.from_numpy(poses[:, :3, :4])  # camera to world transform
        num_cameras = len(image_filenames)
        num_intrinsics_params = 3
        intrinsics = torch.ones((num_cameras, num_intrinsics_params), dtype=torch.float32)
        intrinsics *= torch.tensor([cx, cy, focal_length])

        aabb = torch.tensor([[-4, -4, -4], [4, 4, 4]], dtype=torch.float32) * self.aabb_scale
        scene_bounds = SceneBounds(aabb=aabb)

        cameras = Cameras(
            fx=focal_length / self.downscale_factor,
            fy=focal_length / self.downscale_factor,
            cx=cx / self.downscale_factor,
            cy=cy / self.downscale_factor,
            camera_to_worlds=camera_to_world,
            camera_type=CameraType.PERSPECTIVE,
        )

        dataset_inputs = DatasetInputs(
            image_filenames=image_filenames,
            downscale_factor=1,
            cameras=cameras,
            scene_bounds=scene_bounds,
        )

        return dataset_inputs


@dataclass
class Record3D(Dataset):
    """Record3D Dataset

    Args:
        data_directory: Location of data
        downscale_factor: How much to downscale images. Defaults to 1.
        val_skip: 1/val_skip images to use for validation. Defaults to 8.
        aabb_scale: Scene scale, Defaults to 4.0.
        max_dataset_size: Max number of images to train on. If the dataset has
            more, images will be sampled approximately evenly. Defaults to 150.
    """

    data_directory: Path
    downscale_factor: int = 1
    val_skip: int = 8
    aabb_scale = 4.0
    max_dataset_size: int = 150

    def _generate_dataset_inputs(self, split: str = "train") -> DatasetInputs:
        abs_dir = get_absolute_path(self.data_directory)

        image_dir = abs_dir / "rgb"

        if not image_dir.exists():
            raise ValueError(f"Image directory {image_dir} doesn't exist")

        ext = ".jpg"
        image_filenames = []
        for f in image_dir.iterdir():
            image_filenames.append(image_dir / f)
        image_filenames = sorted(image_filenames, key=lambda fn: int(fn.name[: -len(ext)]))
        image_filenames = np.array(image_filenames)
        num_images = len(image_filenames)

        metadata_path = abs_dir / "metadata.json"
        metadata_dict = load_from_json(metadata_path)

        poses_data = np.array(metadata_dict["poses"])
        # (N, 3, 4)
        poses = np.concatenate(
            [Rotation.from_quat(poses_data[:, :4]).as_matrix(), poses_data[:, 4:, None]],
            axis=-1,
        ).astype(np.float32)

        if num_images > self.max_dataset_size:
            # Evenly select max_dataset_size images from dataset, including first
            # and last indices.
            idx = np.round(np.linspace(0, num_images - 1, self.max_dataset_size)).astype(int)
            poses = poses[idx]
            image_filenames = image_filenames[idx]
            num_images = len(image_filenames)

        # Normalization similar to Mipnerf360
        poses = Mipnerf360.normalize_orientation(poses)

        bottom = np.reshape([0, 0, 0, 1.0], [1, 4])
        bottom = np.tile(np.reshape(bottom, [1, 1, 4]), [poses.shape[0], 1, 1])
        poses = np.concatenate([poses[:, :3, :4], bottom], -2).astype(np.float32)

        rotation_matrix = np.array(
            [
                [1.0, 0.0, 0.0, 0.0],
                [0.0, 0.0, -1.0, 0.0],
                [0.0, 1.0, 0.0, 0.0],
                [0.0, 0.0, 0.0, 1.0],
            ],
            dtype=np.float32,
        )
        poses = rotation_matrix @ poses

        idx_test = np.arange(num_images)[:: self.val_skip]
        idx_train = np.array([i for i in np.arange(num_images) if i not in idx_test])
        idx = idx_train if split == "train" else idx_test
        if num_images != poses.shape[0]:
            raise RuntimeError(f"Different number of images ({num_images}), and poses ({poses.shape[0]})")

        image_filenames = image_filenames[idx]
        poses = poses[idx]

        # Centering poses
        poses[:, :3, 3] = poses[:, :3, 3] - np.mean(poses[:, :3, 3], axis=0)

        camera_to_world = torch.from_numpy(poses[:, :3, :4])  # camera to world transform

        # Camera intrinsics
        K = np.array(metadata_dict["K"]).reshape((3, 3)).T
        focal_length = K[0, 0]

        H = metadata_dict["h"]
        W = metadata_dict["w"]

        # TODO(akristoffersen): The metadata dict comes with principle points,
        # but caused errors in image coord indexing. Should update once that is fixed.
        cx, cy = W / 2, H / 2

        num_cameras = len(image_filenames)
        num_intrinsics_params = 3
        intrinsics = torch.ones((num_cameras, num_intrinsics_params), dtype=torch.float32)
        intrinsics *= torch.tensor([cx, cy, focal_length])

        # scene_bounds = SceneBounds.from_camera_poses(camera_to_world, self.aabb_scale)
        aabb = torch.tensor([[-1, -1, -1], [1, 1, 1]], dtype=torch.float32) * self.aabb_scale
        scene_bounds = SceneBounds(aabb=aabb)

        cameras = Cameras(
            fx=focal_length / self.downscale_factor,
            fy=focal_length / self.downscale_factor,
            cx=cx / self.downscale_factor,
            cy=cy / self.downscale_factor,
            camera_to_worlds=camera_to_world,
            camera_type=CameraType.PERSPECTIVE,
        )

        dataset_inputs = DatasetInputs(
            image_filenames=image_filenames,
            downscale_factor=self.downscale_factor,
            cameras=cameras,
            scene_bounds=scene_bounds,
        )

        return dataset_inputs


@dataclass
class Friends(Dataset):
    """Friends Dataset

    Args:
        data_directory: Location of data
        downscale_factor: How much to downscale images. Defaults to 1.
        include_semantics: whether or not to include the semantics. Defaults to False.
        include_point_cloud: whether or not to include the point cloud. Defaults to False.
    """

    data_directory: Path
    downscale_factor: int = 1
    include_semantics: bool = True
    include_point_cloud: bool = False

    @classmethod
    def _get_aabb_and_transform(cls, basedir):
        """Returns the aabb and pointcloud transform from the threejs.json file."""
        filename = basedir / "threejs.json"
        assert filename.exists()
        data = load_from_json(filename)

        # point cloud transformation
        transposed_point_cloud_transform = np.array(data["object"]["children"][0]["matrix"]).reshape(4, 4).T
        assert transposed_point_cloud_transform[3, 3] == 1.0

        # bbox transformation
        bbox_transform = np.array(data["object"]["children"][1]["matrix"]).reshape(4, 4).T
        w, h, d = data["geometries"][1]["width"], data["geometries"][1]["height"], data["geometries"][1]["depth"]
        temp = np.array([w, h, d]) / 2.0
        bbox = np.array([-temp, temp])
        bbox = np.concatenate([bbox, np.ones_like(bbox[:, 0:1])], axis=1)
        bbox = (bbox_transform @ bbox.T).T[:, 0:3]

        aabb = bbox  # rename to aabb because it's an axis-aligned bounding box
        return torch.from_numpy(aabb).float(), torch.from_numpy(transposed_point_cloud_transform).float()

    def _generate_dataset_inputs(self, split="train"):  # pylint: disable=too-many-statements

        abs_dir = get_absolute_path(self.data_directory)

        images_data = read_images_binary(abs_dir / "colmap" / "images.bin")
        # `image_path` is only the end of the filename, including the extension e.g., `.jpg`
        image_paths = sorted((abs_dir / "images").iterdir())

        image_path_to_image_id = {}
        image_id_to_image_path = {}
        for v in images_data.values():
            image_path_to_image_id[v.name] = v.id
            image_id_to_image_path[v.id] = v.name
        # TODO: handle the splits differently
        image_filenames = [abs_dir / "images" / image_path for image_path in image_paths]

        # -- set the bounding box ---
        aabb, transposed_point_cloud_transform = self._get_aabb_and_transform(abs_dir)
        scene_bounds_original = SceneBounds(aabb=aabb)
        # for shifting and rescale accoding to scene bounds
        box_center = scene_bounds_original.get_center()
        box_scale_factor = 5.0 / scene_bounds_original.get_diagonal_length()  # the target diagonal length
        scene_bounds = scene_bounds_original.get_centered_and_scaled_scene_bounds(box_scale_factor)

        # --- intrinsics ---
<<<<<<< HEAD
        cameras_data = read_cameras_binary(abs_dir / "colmap" / "cameras.bin")
        intrinsics = []
=======
        cameras_data = read_cameras_binary(os.path.join(abs_dir, "colmap", "cameras.bin"))
        focal_lengths = []
>>>>>>> 04d0165a
        for image_path in image_paths:
            cam = cameras_data[image_path_to_image_id[image_path]]
            assert len(cam.params) == 3
            focal_lengths.append(cam.params[0])  # f (fx and fy)
        focal_lengths = torch.stack(focal_lengths, dim=0)

        cam = cameras_data[image_path_to_image_id[image_paths[0]]]
        cx = cam.params[1]  # cx
        cy = cam.params[2]  # cy

        # --- camera_to_world (extrinsics) ---
        camera_to_world = []
        bottom_row = np.array([0, 0, 0, 1.0]).reshape(1, 4)
        for image_path in image_paths:
            image_data = images_data[image_path_to_image_id[image_path]]
            rot = image_data.qvec2rotmat()
            trans = image_data.tvec.reshape(3, 1)
            c2w = np.concatenate([np.concatenate([rot, trans], 1), bottom_row], 0)
            camera_to_world.append(c2w)
        camera_to_world = torch.tensor(np.array(camera_to_world)).float()
        camera_to_world = torch.inverse(camera_to_world)
        camera_to_world[..., 1:3] *= -1
        camera_to_world = transposed_point_cloud_transform @ camera_to_world
        camera_to_world = camera_to_world[:, :3]
        camera_to_world[..., 3] = (camera_to_world[..., 3] - box_center) * box_scale_factor  # center and rescale

        # --- semantics ---
        semantics = None
        if self.include_semantics:
            thing_filenames = [
                Path(str(image_filename).replace("/images/", "/segmentations/thing/").replace(".jpg", ".png"))
                for image_filename in image_filenames
            ]
            stuff_filenames = [
                Path(str(image_filename).replace("/images/", "/segmentations/stuff/").replace(".jpg", ".png"))
                for image_filename in image_filenames
            ]
            panoptic_classes = load_from_json(abs_dir / "panoptic_classes.json")
            stuff_classes = panoptic_classes["stuff"]
            stuff_colors = torch.tensor(panoptic_classes["stuff_colors"], dtype=torch.float32) / 255.0
            thing_classes = panoptic_classes["thing"]
            thing_colors = torch.tensor(panoptic_classes["thing_colors"], dtype=torch.float32) / 255.0
            semantics = Semantics(
                stuff_classes=stuff_classes,
                stuff_colors=stuff_colors,
                stuff_filenames=stuff_filenames,
                thing_classes=thing_classes,
                thing_colors=thing_colors,
                thing_filenames=thing_filenames,
            )

        # Possibly include the sparse point cloud from COLMAP in the dataset inputs.
        # NOTE(ethan): this will be common across the different splits.
        point_cloud = PointCloud()
        if self.include_point_cloud:
            points_3d = read_pointsTD_binary(abs_dir / "colmap" / "points3D.bin")
            xyz = torch.tensor(np.array([p_value.xyz for p_id, p_value in points_3d.items()])).float()
            rgb = torch.tensor(np.array([p_value.rgb for p_id, p_value in points_3d.items()])).float()
            xyz_h = torch.cat([xyz, torch.ones_like(xyz[..., :1])], -1)
            xyz = (xyz_h @ transposed_point_cloud_transform.T)[..., :3]
            xyz = (xyz - box_center) * box_scale_factor  # center and rescale
            point_cloud.xyz = xyz
            point_cloud.rgb = rgb

        cameras = Cameras(
            fx=focal_lengths / self.downscale_factor,
            fy=focal_lengths / self.downscale_factor,
            cx=cx / self.downscale_factor,
            cy=cy / self.downscale_factor,
            camera_to_worlds=camera_to_world,
            camera_type=CameraType.PERSPECTIVE,
        )

        dataset_inputs = DatasetInputs(
            image_filenames=image_filenames,
            downscale_factor=self.downscale_factor,
            cameras=cameras,
            semantics=semantics,
            point_cloud=point_cloud,
            scene_bounds=scene_bounds,
        )
        return dataset_inputs<|MERGE_RESOLUTION|>--- conflicted
+++ resolved
@@ -590,13 +590,8 @@
         scene_bounds = scene_bounds_original.get_centered_and_scaled_scene_bounds(box_scale_factor)
 
         # --- intrinsics ---
-<<<<<<< HEAD
         cameras_data = read_cameras_binary(abs_dir / "colmap" / "cameras.bin")
-        intrinsics = []
-=======
-        cameras_data = read_cameras_binary(os.path.join(abs_dir, "colmap", "cameras.bin"))
         focal_lengths = []
->>>>>>> 04d0165a
         for image_path in image_paths:
             cam = cameras_data[image_path_to_image_id[image_path]]
             assert len(cam.params) == 3
