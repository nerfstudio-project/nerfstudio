# Copyright 2022 The Plenoptix Team. All rights reserved.
#
# Licensed under the Apache License, Version 2.0 (the "License");
# you may not use this file except in compliance with the License.
# You may obtain a copy of the License at
#
#     http://www.apache.org/licenses/LICENSE-2.0
#
# Unless required by applicable law or agreed to in writing, software
# distributed under the License is distributed on an "AS IS" BASIS,
# WITHOUT WARRANTIES OR CONDITIONS OF ANY KIND, either express or implied.
# See the License for the specific language governing permissions and
# limitations under the License.

"""
Dataset input structures.
"""

from dataclasses import dataclass
from pathlib import Path
from typing import Dict, List, Optional, Union

import torch
from torchtyping import TensorType

from nerfactory.cameras.cameras import Cameras
from nerfactory.cameras.rays import RayBundle


@dataclass
class PointCloud:
    """Dataclass for a point cloud."""

    xyz: TensorType["num_points", 3] = None
    rgb: TensorType["num_points", 3] = None


@dataclass
class Semantics:
    """Dataclass for semantic labels."""

    stuff_filenames: List[Path]
    stuff_classes: List[str]
    thing_filenames: List[Path]
    thing_classes: List[str]
    stuff_colors: torch.Tensor
    thing_colors: torch.Tensor


@dataclass
class SceneBounds:
    """Data to represent the scene bounds.

    Attributes:
        aabb: axis-aligned bounding box.
            aabb[0] is the minimum (x,y,z) point.
            aabb[1] is the maximum (x,y,z) point.
    """

    aabb: TensorType[2, 3] = None

    def get_diagonal_length(self):
        """Returns the longest diagonal length."""
        diff = self.aabb[1] - self.aabb[0]
        length = torch.sqrt((diff**2).sum() + 1e-20)
        return length

    def get_center(self):
        """Returns the center of the box."""
        diff = self.aabb[1] - self.aabb[0]
        return self.aabb[0] + diff / 2.0

    def get_centered_and_scaled_scene_bounds(self, scale_factor: Union[float, torch.Tensor] = 1.0):
        """Returns a new box that has been shifted and rescaled to be centered
        about the origin."""
        return SceneBounds(aabb=(self.aabb - self.get_center()) * scale_factor)

    @staticmethod
    def get_normalized_positions(positions: TensorType[..., 3], aabb: TensorType[2, 3]):
        """Return normalized positions in range [0, 1] based on the aabb axis-aligned bounding box.

        Args:
            positions: the xyz positions
            aabb: the axis-aligned bounding box

        Returns:
            positions that are normalized into the range [0, 1].
        """
        aabb_lengths = aabb[1] - aabb[0]
        normalized_positions = (positions - aabb[0]) / aabb_lengths
        return normalized_positions

    def to_json(self) -> Dict:
        """Returns a json object from the Python object."""
        return {"type": "aabb", "min_point": self.aabb[0].tolist(), "max_point": self.aabb[1].tolist()}

    @staticmethod
    def from_json(json_: Dict) -> "SceneBounds":
        """Returns the an instance of SceneBounds from a json dictionary."""
        assert json_["type"] == "aabb"
        aabb = torch.tensor([json_[0], json_[1]])
        return SceneBounds(aabb=aabb)

    @staticmethod
    def from_camera_poses(poses: TensorType[..., 3, 4], scale_factor: float) -> "SceneBounds":
        """Returns the instance of SceneBounds that fully envelopes a set of poses"""
        xyzs = poses[..., :3, -1]
        aabb = torch.stack([torch.min(xyzs, dim=0)[0], torch.max(xyzs, dim=0)[0]])
        return SceneBounds(aabb=aabb * scale_factor)


@dataclass
class DatasetInputs:
    """Dataset inputs for the image dataset and the ray generator.

    Args:
        image_filenames: Filenames for the images.
        intrinsics: Tensor of per-image camera intrisics.
        camera_to_world: Tensor of per-image c2w matrices, in [R | t] format.
        ...
    """

<<<<<<< HEAD
    image_filenames: List[Path]
    intrinsics: TensorType["num_cameras", "num_intrinsics_params"]
    camera_to_world: TensorType["num_cameras", 3, 4]
=======
    image_filenames: List[str]
    cameras: Cameras
>>>>>>> 04d0165a
    downscale_factor: int = 1
    mask_filenames: Optional[List[Path]] = None
    depth_filenames: Optional[List[Path]] = None
    scene_bounds: SceneBounds = SceneBounds()
    semantics: Optional[Semantics] = None
    point_cloud: PointCloud = PointCloud()
    alpha_color: Optional[TensorType[3]] = None

<<<<<<< HEAD
    def check_inputs(self):
        """Check the inputs to make sure everything is okay."""
        assert self.intrinsics.dtype == torch.float32
        assert self.camera_to_world.dtype == torch.float32

    def save_to_folder_name(self, data_directory: Path):
        """Save the dataset inputs."""
        raise NotImplementedError

    def load_from_folder_name(self, data_directory: Path):
        """Load the saved dataset inputs."""
        raise NotImplementedError

=======
>>>>>>> 04d0165a
    def as_dict(self) -> dict:
        """Returns the dataclass as a dictionary."""
        return vars(self)


@dataclass
class DataloaderOutputs:
    """A container for data that is not specific to any dataset. It should be everything
    needed by the renderer and loss calculation. Different datasets and models will probably
    need to subclass from this differently, since different Field modules will require different
    data.

    Args:
        rays (RayBundle): The rays for the image.
        ground_truth_pixels (TensorType["num_pixels", 3]): The ground truth pixels for the image.
    """

    rays: RayBundle  # Raybundle and the cameras will be merged into one thing in a later PR
    cameras: torch.Tensor
    ground_truth_pixels: Optional[TensorType["num_pixels", 3]] = None

    def check_inputs(self, expected_attr: Dict):
        """This will check to make sure that the expected attributes exist.

        This will exist in any subclassed version of this"""
        for attr in expected_attr:
            assert hasattr(self, attr)


@dataclass
class ModelOutputs:
    """A container for outputs from the model.

    This will be passed into the loss function along with the base data container. It should be
    subclassed for when your model outputs different things.

    Args:
        rays (RayBundle): The rays for the image.
        ground_truth_pixels (TensorType["num_pixels", 3]): The ground truth pixels for the image.
    """

    rendered_pixels: Optional[TensorType["num_pixels", 3]] = None<|MERGE_RESOLUTION|>--- conflicted
+++ resolved
@@ -120,14 +120,8 @@
         ...
     """
 
-<<<<<<< HEAD
     image_filenames: List[Path]
-    intrinsics: TensorType["num_cameras", "num_intrinsics_params"]
-    camera_to_world: TensorType["num_cameras", 3, 4]
-=======
-    image_filenames: List[str]
     cameras: Cameras
->>>>>>> 04d0165a
     downscale_factor: int = 1
     mask_filenames: Optional[List[Path]] = None
     depth_filenames: Optional[List[Path]] = None
@@ -136,22 +130,6 @@
     point_cloud: PointCloud = PointCloud()
     alpha_color: Optional[TensorType[3]] = None
 
-<<<<<<< HEAD
-    def check_inputs(self):
-        """Check the inputs to make sure everything is okay."""
-        assert self.intrinsics.dtype == torch.float32
-        assert self.camera_to_world.dtype == torch.float32
-
-    def save_to_folder_name(self, data_directory: Path):
-        """Save the dataset inputs."""
-        raise NotImplementedError
-
-    def load_from_folder_name(self, data_directory: Path):
-        """Load the saved dataset inputs."""
-        raise NotImplementedError
-
-=======
->>>>>>> 04d0165a
     def as_dict(self) -> dict:
         """Returns the dataclass as a dictionary."""
         return vars(self)
