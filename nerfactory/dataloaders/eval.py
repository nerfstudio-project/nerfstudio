--- conflicted
+++ resolved
@@ -18,14 +18,9 @@
 
 import random
 from abc import abstractmethod
-<<<<<<< HEAD
-from typing import Dict, Optional, Tuple
-=======
-from typing import Dict, List, Optional, Tuple, Union
+from typing import Dict, Optional, Tuple, Union
 
 import torch
-from omegaconf import ListConfig
->>>>>>> 86ea6de0
 
 from nerfactory.cameras.cameras import Camera, get_camera
 from nerfactory.cameras.rays import RayBundle
@@ -88,13 +83,8 @@
         intrinsics,
         camera_to_world,
         num_rays_per_chunk: int,
-<<<<<<< HEAD
         image_indices: Optional[Tuple[int]] = None,
-        device="cpu",
-=======
-        image_indices: Optional[Union[List[int], ListConfig]] = None,
         device: Union[torch.device, str] = "cpu",
->>>>>>> 86ea6de0
         **kwargs,
     ):
         """
