--- conflicted
+++ resolved
@@ -46,6 +46,7 @@
     python3-pip \
     qtbase5-dev \
     sudo \
+    vim-tiny \
     wget && \
     rm -rf /var/lib/apt/lists/*
 
@@ -112,19 +113,15 @@
 SHELL ["/bin/bash", "-c"]
 
 # Upgrade pip and install packages.
-<<<<<<< HEAD
-RUN python3.10 -m pip install --upgrade pip setuptools pathtools promise
+RUN python3.10 -m pip install --upgrade pip setuptools pathtools promise pybind11
 # Install pytorch and submodules (Currently, we still use cu116 which is the latest version for torch 1.12.1 and is compatible with CUDA 11.8).
-=======
-RUN python3.10 -m pip install --upgrade pip setuptools pathtools promise pybind11
-# Install pytorch and submodules (Currently, we still use cu116 which is the latest version for toch 1.12.1 and is compatible with CUDA 11.8).
->>>>>>> 4d333f4c
 RUN python3.10 -m pip install torch==1.13.1+cu116 torchvision==0.14.1+cu116 --extra-index-url https://download.pytorch.org/whl/cu116
 # Install tynyCUDNN (we need to set the target architectures as environment variable first).
 ENV TCNN_CUDA_ARCHITECTURES=${CUDA_ARCHITECTURES}
 RUN python3.10 -m pip install git+https://github.com/NVlabs/tiny-cuda-nn.git@v1.6#subdirectory=bindings/torch
 
 # Install pycolmap 0.3.0, required by hloc.
+# TODO(https://github.com/colmap/pycolmap/issues/111) use wheel when available for Python 3.10
 RUN git clone --branch v0.3.0 --recursive https://github.com/colmap/pycolmap.git && \
     cd pycolmap && \
     python3.10 -m pip install . && \
