--- conflicted
+++ resolved
@@ -1,25 +1,3 @@
-<<<<<<< HEAD
-FROM cirrusci/wget as GPG_KEY
-RUN wget https://developer.download.nvidia.com/compute/cuda/repos/ubuntu1804/x86_64/cuda-keyring_1.0-1_all.deb
-FROM nvidia/cuda:11.3.0-devel
-SHELL [ "/bin/bash", "--login", "-c" ]
-# set timezone
-ENV TZ=Europe/Lisbon
-RUN ln -snf /usr/share/zoneinfo/$TZ /etc/localtime && echo $TZ > /etc/timezone
-# Prevent stop building ubuntu at time zone selection.
-#ENV DEBIAN_FRONTEND=noninteractive
-# Tiny-cuda needs to know the compute capability at installing
-#COPY --from=GPG_KEY cuda-keyring_1.0-1_all.deb ./
-RUN apt-key adv --fetch-keys https://developer.download.nvidia.com/compute/cuda/repos/ubuntu2004/x86_64/3bf863cc.pub
-RUN apt -y update &&\
-    apt install -y net-tools &&\
-    apt -y install git wget &&\
-    apt -y update &&\
-    apt clean &&\
-    apt autoremove
-# Prepare and empty machine for building
-RUN apt-get update && apt-get install -y \
-=======
 # Define base image.
 FROM nvidia/cuda:11.8.0-devel-ubuntu22.04
 
@@ -43,7 +21,6 @@
     cmake \
     curl \
     ffmpeg \
->>>>>>> 0d336a18
     git \
     cmake \
     build-essential \
@@ -53,78 +30,12 @@
     libboost-system-dev \
     libboost-test-dev \
     libeigen3-dev \
-<<<<<<< HEAD
-    libsuitesparse-dev \
-=======
     libflann-dev \
->>>>>>> 0d336a18
     libfreeimage-dev \
     libmetis-dev \
     libgoogle-glog-dev \
     libgflags-dev \
     libglew-dev \
-<<<<<<< HEAD
-    qtbase5-dev \
-    libqt5opengl5-dev \
-    libcgal-dev \
-    wget \
-    libopenexr-dev \
-    bzip2 \
-    zlib1g-dev \
-    libxmu-dev \
-    libxi-dev \
-    libxxf86vm-dev \
-    libfontconfig1 \
-    libxrender1 \
-    libgl1-mesa-glx \
-    xz-utils \
-    python3-pip
-RUN apt remove -y cmake
-RUN pip install cmake --upgrade \
-    numpy
-# Build and install ceres solver
-RUN apt-get -y install \
-    libatlas-base-dev \
-    libsuitesparse-dev
-ARG CERES_SOLVER_VERSION=2.1.0
-RUN git clone https://github.com/ceres-solver/ceres-solver.git --tag ${CERES_SOLVER_VERSION}
-#SHELL [ "/bin/bash", "--login", "-c" ]
-RUN cd ${CERES_SOLVER_VERSION} &&\
-    mkdir build &&\
-    cd build &&\
-    cmake .. -DBUILD_TESTING=OFF -DBUILD_EXAMPLES=OFF &&\
-    make -j4 &&\
-    make install
-#Colmap
-ENV COMMIT=5d3b028827d1353410bec680d62d0ee1ad9525a6
-RUN git clone https://github.com/colmap/colmap.git --branch 3.7
-RUN cd colmap && \
-    git checkout $COMMIT && \
-    mkdir build && \
-    cd build && \
-    cmake .. && \
-    make -j4 && \
-    make install
-# Pick up some TF dependencies
-RUN apt-get update && apt-get install -y --no-install-recommends \
-        curl \
-        ffmpeg \
-        pkg-config \
-        python \
-        rsync \
-        software-properties-common \
-        unzip \
-        && \
-    apt-get clean && \
-    rm -rf /var/lib/apt/lists/*
-ENV TCNN_CUDA_ARCHITECTURES=75
-RUN pip install torch==1.12.1+cu113 torchvision==0.13.1+cu113 -f https://download.pytorch.org/whl/torch_stable.html && \
-    pip install git+https://github.com/NVlabs/tiny-cuda-nn/#subdirectory=bindings/torch
-RUN curl https://bootstrap.pypa.io/get-pip.py -o get-pip.py && \
-    python3 get-pip.py && \
-    pip3 install nerfstudio
-CMD /bin/bash
-=======
     libgoogle-glog-dev \
     libmetis-dev \
     libprotobuf-dev \
@@ -219,4 +130,3 @@
 
 # Install nerfstudio cli auto completion and enter shell if no command was provided.
 CMD ns-install-cli --mode install && /bin/bash
->>>>>>> 0d336a18
