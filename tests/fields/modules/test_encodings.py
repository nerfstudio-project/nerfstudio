"""
Encoding Tests
"""
import pytest
import torch

from nerfactory.fields.modules import encoding


def test_scaling_and_offset():
    """Test scaling and offset encoder"""
    in_dim = 4
    in_tensor = torch.ones((2, 3, in_dim))

    scaling = 2.0
    offset = 4.5
    encoder = encoding.ScalingAndOffset(in_dim=in_dim, scaling=scaling, offset=offset)

    assert encoder.get_out_dim() == in_dim
    encoded = encoder(in_tensor)
    assert encoded.shape[-1] == in_dim
    assert in_tensor * 6.5 == pytest.approx(encoded)

    with pytest.raises(ValueError):
        encoding.ScalingAndOffset(in_dim=-1)


def test_nerf_encoder():
    """Test NeRF encoder"""
    in_dim = 4
    out_dim = 24
    in_tensor = torch.ones((2, 3, in_dim))

    num_frequencies = 3
    min_freq_exp = 0
    max_freq_exp = 3
    encoder = encoding.NeRFEncoding(
        in_dim=in_dim, num_frequencies=num_frequencies, min_freq_exp=min_freq_exp, max_freq_exp=max_freq_exp
    )
    assert encoder.get_out_dim() == out_dim

    in_tensor = torch.ones((2, 3, in_dim))
    encoded = encoder(in_tensor)
    assert encoded.shape[-1] == out_dim
    assert torch.max(encoded) == 1

    in_tensor = torch.zeros((2, 3, in_dim))
    encoded = encoder(in_tensor)
    assert encoded.shape[-1] == out_dim
    assert torch.min(encoded) == 0

    # Test integrated posenc
    covs = torch.ones((2, 3, in_dim, in_dim))
    encoded = encoder(in_tensor, covs=covs)


def test_rff_encoder():
    """Test RFF encoder"""
    in_dim = 3
    out_dim = 24
    in_tensor = torch.ones((2, 3, in_dim))

    num_frequencies = 12
    scale = 5
    encoder = encoding.RFFEncoding(in_dim=in_dim, num_frequencies=num_frequencies, scale=scale)
    assert encoder.get_out_dim() == out_dim

    in_tensor = torch.ones((2, 3, in_dim))
    encoded = encoder(in_tensor)
    assert encoded.shape[-1] == out_dim

    # Test integrated encoding
    covs = torch.ones((2, 3, in_dim, in_dim))
    encoded = encoder(in_tensor, covs=covs)


def test_tensor_vm_encoder():
    """Test TensorVM encoder"""

    num_components = 24
    resolution = 32

    in_dim = 3
    out_dim = 3 * num_components

    encoder = encoding.TensorVMEncoding(num_components=num_components, resolution=resolution)
    assert encoder.get_out_dim() == out_dim

    in_tensor = torch.ones((3, in_dim))
    encoded = encoder(in_tensor)
    assert encoded.shape == (3, out_dim)

    in_tensor = torch.ones((6, 3, in_dim))
    encoded = encoder(in_tensor)
    assert encoded.shape == (6, 3, out_dim)

<<<<<<< HEAD
    encoder.upsample_grid(upsampling_steps=[64, 128])
=======
    encoder.upsample_grid(resolution=64)
    encoder.upsample_grid(resolution=128)
>>>>>>> b96d45f9


def test_tensor_cp_encoder():
    """Test TensorCP encoder"""

    num_components = 24
    resolution = 32

    in_dim = 3
    out_dim = num_components

    encoder = encoding.TensorCPEncoding(num_components=num_components, resolution=resolution)
    assert encoder.get_out_dim() == out_dim

    in_tensor = torch.ones((3, in_dim))
    encoded = encoder(in_tensor)
    assert encoded.shape == (3, out_dim)

    in_tensor = torch.ones((6, 3, in_dim))
    encoded = encoder(in_tensor)
    assert encoded.shape == (6, 3, out_dim)

    encoder.upsample_grid(resolution=64)


def test_tensor_sh_encoder():
    """Test Spherical Harmonic encoder"""

    levels = 4
    out_dim = levels**2

    with pytest.raises(ValueError):
        encoder = encoding.SHEncoding(levels=5)

    encoder = encoding.SHEncoding(levels=levels)
    assert encoder.get_out_dim() == out_dim

    in_tensor = torch.zeros((10, 3))
    in_tensor[..., 1] = 1
    encoded = encoder(in_tensor)
    assert encoded.shape == (10, out_dim)


if __name__ == "__main__":
    test_scaling_and_offset()
    test_nerf_encoder()
    test_rff_encoder()
    test_tensor_vm_encoder()
    test_tensor_cp_encoder()
    test_tensor_sh_encoder()<|MERGE_RESOLUTION|>--- conflicted
+++ resolved
@@ -94,12 +94,8 @@
     encoded = encoder(in_tensor)
     assert encoded.shape == (6, 3, out_dim)
 
-<<<<<<< HEAD
-    encoder.upsample_grid(upsampling_steps=[64, 128])
-=======
     encoder.upsample_grid(resolution=64)
     encoder.upsample_grid(resolution=128)
->>>>>>> b96d45f9
 
 
 def test_tensor_cp_encoder():
