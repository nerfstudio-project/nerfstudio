--- conflicted
+++ resolved
@@ -121,7 +121,6 @@
     pinhole_camera.generate_rays(camera_indices=0, coords=coords)
 
 
-<<<<<<< HEAD
 def test_equirectangular_camera():
     """Test that the equirectangular camera model works."""
     height = 100  # width is twice the height
@@ -158,7 +157,8 @@
     assert directions[-1, 0] @ -y > threshold
     assert directions[-1, height] @ -y > threshold
     assert directions[-1, -1] @ -y > threshold
-=======
+
+
 def test_camera_as_tensordataclass():
     """Test that the camera class move to Tensordataclass works."""
     _ = C2_DIST[torch.tensor([0]), torch.tensor([0])]
@@ -299,9 +299,9 @@
     assert cam.distortion_params is None or cam.distortion_params.shape == (*_batch_size, 6)
     assert cam.camera_type.shape == (*_batch_size, 1)
     return True
->>>>>>> f739786d
 
 
 if __name__ == "__main__":
     test_pinhole_camera()
+    test_equirectangular_camera()
     test_camera_as_tensordataclass()