--- conflicted
+++ resolved
@@ -370,17 +370,11 @@
             loaded_state: pre-trained model state dict
             step: training step of the loaded checkpoint
         """
-<<<<<<< HEAD
-        state = {key.replace("module.", ""): value for key, value in loaded_state.items()}
-        self._model.update_to_step(step)
-        self.load_state_dict(state, strict=False)
-=======
         state = {
             (key[len("module.") :] if key.startswith("module.") else key): value for key, value in loaded_state.items()
         }
         self._model.update_to_step(step)
         self.load_state_dict(state, strict=True)
->>>>>>> 5613d478
 
     def get_training_callbacks(
         self, training_callback_attributes: TrainingCallbackAttributes
