--- conflicted
+++ resolved
@@ -106,23 +106,12 @@
         return self.model.device
 
     def load_state_dict(self, state_dict: Mapping[str, Any], strict: bool = True):
-<<<<<<< HEAD
         model_state = {
             key.replace("_model.", ""): value for key, value in state_dict.items() if key.startswith("_model.")
         }
         pipeline_state = {key: value for key, value in state_dict.items() if not key.startswith("_model.")}
-        self.model.load_state_dict(model_state, strict=strict)
+        self._model.load_state_dict(model_state, strict=strict)
         super().load_state_dict(pipeline_state, strict=False)
-=======
-        if "model" in state_dict:
-            tmp_state_dict = dict(state_dict)
-            model_state = tmp_state_dict.pop("model")
-            self.model.load_state_dict(model_state, strict=strict)
-
-            # Model will be missing from the dict; therefore strict=False here.
-            strict = False
-        super().load_state_dict(state_dict, strict=strict)
->>>>>>> 93359b13
 
     @profiler.time_function
     def get_train_loss_dict(self, step: int):
@@ -381,14 +370,7 @@
         """
         state = {key.replace("module.", ""): value for key, value in loaded_state.items()}
         self._model.update_to_step(step)
-<<<<<<< HEAD
         self.load_state_dict(state, strict=True)
-=======
-        model_state = state.pop("model", {})
-        self.model.load_state_dict(model_state, strict=True)
-        self.load_state_dict(state, strict=False)
-        state["model"] = model_state
->>>>>>> 93359b13
 
     def get_training_callbacks(
         self, training_callback_attributes: TrainingCallbackAttributes
