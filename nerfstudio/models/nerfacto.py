--- conflicted
+++ resolved
@@ -167,12 +167,8 @@
             num_images=self.num_train_data,
             use_pred_normals=self.config.predict_normals,
             use_average_appearance_embedding=self.config.use_average_appearance_embedding,
-<<<<<<< HEAD
             appearance_embedding_dim=appearance_embedding_dim,
-=======
-            appearance_embedding_dim=self.config.appearance_embed_dim,
             average_init_density=self.config.average_init_density,
->>>>>>> d8b517d6
             implementation=self.config.implementation,
         )
 
