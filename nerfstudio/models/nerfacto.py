--- conflicted
+++ resolved
@@ -124,13 +124,10 @@
     """Use gradient scaler where the gradients are lower for points closer to the camera."""
     implementation: Literal["tcnn", "torch"] = "tcnn"
     """Which implementation to use for the model."""
-<<<<<<< HEAD
     use_appearance_embedding: bool = True
     """Whether to use average appearance embedding or to predict a scale and shift from it à la Zip-NeRF."""
-=======
     appearance_embed_dim: int = 32
     """Dimension of the appearance embedding."""
->>>>>>> 4f2157cd
 
 
 class NerfactoModel(Model):
@@ -166,11 +163,8 @@
             num_images=self.num_train_data,
             use_pred_normals=self.config.predict_normals,
             use_average_appearance_embedding=self.config.use_average_appearance_embedding,
-<<<<<<< HEAD
             use_appearance_embedding=self.config.use_appearance_embedding,
-=======
             appearance_embedding_dim=self.config.appearance_embed_dim,
->>>>>>> 4f2157cd
             implementation=self.config.implementation,
         )
 
