# Copyright 2022 The Nerfstudio Team. All rights reserved.
#
# Licensed under the Apache License, Version 2.0 (the "License");
# you may not use this file except in compliance with the License.
# You may obtain a copy of the License at
#
#     http://www.apache.org/licenses/LICENSE-2.0
#
# Unless required by applicable law or agreed to in writing, software
# distributed under the License is distributed on an "AS IS" BASIS,
# WITHOUT WARRANTIES OR CONDITIONS OF ANY KIND, either express or implied.
# See the License for the specific language governing permissions and
# limitations under the License.

"""
TensorRF implementation.
"""

from __future__ import annotations

from dataclasses import dataclass, field
from typing import Dict, List, Tuple, Type

import numpy as np
import torch
from torch.nn import Parameter
from torchmetrics import PeakSignalNoiseRatio
from torchmetrics.functional import structural_similarity_index_measure
from torchmetrics.image.lpip import LearnedPerceptualImagePatchSimilarity

from nerfstudio.cameras.rays import RayBundle
<<<<<<< HEAD
from nerfstudio.configs.utils import to_immutable_dict
from nerfstudio.fields.modules.encoding import RFFEncoding, TensorVMEncoding
from nerfstudio.fields.modules.field_heads import FieldHeadNames
from nerfstudio.fields.tensorf_field import TensoRFField
from nerfstudio.models.base import Model, VanillaModelConfig
from nerfstudio.models.modules.ray_sampler import PDFSampler, UniformSampler
from nerfstudio.models.modules.scene_colliders import AABBBoxCollider
from nerfstudio.optimizers.loss import L1Loss, MSELoss
from nerfstudio.optimizers.optimizers import Optimizers
from nerfstudio.renderers.renderers import (
    AccumulationRenderer,
    DepthRenderer,
    RGBRenderer,
)
from nerfstudio.utils import colors, misc, visualization
from nerfstudio.utils.callbacks import (
=======
from nerfstudio.configs.config_utils import to_immutable_dict
from nerfstudio.engine.callbacks import (
>>>>>>> b94ac277
    TrainingCallback,
    TrainingCallbackAttributes,
    TrainingCallbackLocation,
)
from nerfstudio.engine.optimizers import Optimizers
from nerfstudio.field_components.encodings import TensorVMEncoding
from nerfstudio.field_components.field_heads import FieldHeadNames
from nerfstudio.fields.vanilla_nerf_field import NeRFField
from nerfstudio.model_components.losses import L1Loss, MSELoss
from nerfstudio.model_components.ray_samplers import PDFSampler, UniformSampler
from nerfstudio.model_components.renderers import (
    AccumulationRenderer,
    DepthRenderer,
    RGBRenderer,
)
from nerfstudio.models.base_model import Model, VanillaModelConfig
from nerfstudio.utils import colormaps, colors, misc


@dataclass
class TensoRFModelConfig(VanillaModelConfig):
    """TensoRF model config"""

    _target: Type = field(default_factory=lambda: TensoRFModel)
    """target class to instantiate"""
    init_resolution: int = 128
    """initial render resolution"""
    final_resolution: int = 300
    """final render resolution"""
    upsampling_iters: Tuple[int, ...] = (2000, 3000, 4000, 5500, 7000)
    """specifies a list of iteration step numbers to perform upsampling"""
    loss_coefficients: Dict[str, float] = to_immutable_dict({"rgb_loss_coarse": 1.0, "feature_loss": 8e-5})
    """Loss specific weights."""


class TensoRFModel(Model):
    """TensoRF Model

    Args:
        config: TensoRF configuration to instantiate model
    """

    def __init__(
        self,
        config: TensoRFModelConfig,
        **kwargs,
    ) -> None:
        self.init_resolution = config.init_resolution
        self.upsampling_iters = config.upsampling_iters
        self.upsampling_steps = (
            np.round(
                np.exp(
                    np.linspace(
                        np.log(config.init_resolution),
                        np.log(config.final_resolution),
                        len(config.upsampling_iters) + 1,
                    )
                )
            )
            .astype("int")
            .tolist()[1:]
        )
        super().__init__(config=config, **kwargs)

    def get_training_callbacks(
        self, training_callback_attributes: TrainingCallbackAttributes
    ) -> List[TrainingCallback]:

        # the callback that we want to run every X iterations after the training iteration
        def reinitialize_optimizer(
            self, training_callback_attributes: TrainingCallbackAttributes, step: int  # pylint: disable=unused-argument
        ):
            resolution = self.upsampling_steps.pop(0)

            # upsample the position and direction grids
            # TODO(ethan): ask Brent how to get typing to work on this... the Encoding base class type
            # in NeRFField is causing the issue
            self.field.density_encoding.upsample_grid(resolution)
            self.field.color_encoding.upsample_grid(resolution)

            # reinitialize the optimizer
            optimizers_config = training_callback_attributes.optimizers.config
            training_callback_attributes.optimizers = Optimizers(
                optimizers_config, training_callback_attributes.pipeline.get_param_groups()
            )
            # TODO(ethan): do something with the learning rate
            # we don't want to reinitialize the learning rate each time

        callbacks = [
            TrainingCallback(
                where_to_run=[TrainingCallbackLocation.AFTER_TRAIN_ITERATION],
                iters=self.upsampling_iters,
                func=reinitialize_optimizer,
                args=[self, training_callback_attributes],
            )
        ]
        return callbacks

    def populate_modules(self):
        """Set the fields and modules"""
        super().populate_modules()

        # setting up fields
        density_encoding = TensorVMEncoding(
            resolution=self.init_resolution,
            num_components=8,
        )
        color_encoding = TensorVMEncoding(
            resolution=self.init_resolution,
            num_components=24,
        )
        feature_encoding = RFFEncoding(in_dim=27, num_frequencies=6, scale=2 * torch.pi)
        direction_encoding = RFFEncoding(in_dim=3, num_frequencies=6, scale=2 * torch.pi)

        self.field = TensoRFField(
            self.scene_bounds.aabb,
            feature_encoding=feature_encoding,
            direction_encoding=direction_encoding,
            density_encoding=density_encoding,
            color_encoding=color_encoding,
            head_mlp_num_layers=2,
            head_mlp_layer_width=128,
        )

        # samplers
        self.sampler_uniform = UniformSampler(num_samples=self.config.num_coarse_samples)
        self.sampler_pdf = PDFSampler(num_samples=self.config.num_importance_samples)

        # renderers
        self.renderer_rgb = RGBRenderer(background_color=colors.WHITE)
        self.renderer_accumulation = AccumulationRenderer()
        self.renderer_depth = DepthRenderer()

        # losses
        self.rgb_loss = MSELoss()
        self.feature_loss = L1Loss()

        # metrics
        self.psnr = PeakSignalNoiseRatio(data_range=1.0)
        self.ssim = structural_similarity_index_measure
        self.lpips = LearnedPerceptualImagePatchSimilarity()

        # colliders
        if self.config.enable_collider:
            self.collider = AABBBoxCollider(scene_bounds=self.scene_bounds)

    def get_param_groups(self) -> Dict[str, List[Parameter]]:
        param_groups = {}
        param_groups["fields"] = list(self.field.mlp_head.parameters())
        param_groups["color_encoding"] = list(self.field.color_encoding.parameters())
        param_groups["density_encoding"] = list(self.field.density_encoding.parameters())
        return param_groups

    def get_outputs(self, ray_bundle: RayBundle):

        # uniform sampling
        ray_samples_uniform = self.sampler_uniform(ray_bundle)

        # coarse field:

        field_outputs_coarse = self.field.forward(ray_samples_uniform)
        weights = ray_samples_uniform.get_weights(field_outputs_coarse[FieldHeadNames.DENSITY])
        rgb = self.renderer_rgb(
            rgb=field_outputs_coarse[FieldHeadNames.RGB],
            weights=weights,
        )
        accumulation = self.renderer_accumulation(weights)
        depth = self.renderer_depth(weights, ray_samples_uniform)

        outputs = {"rgb": rgb, "accumulation": accumulation, "depth": depth}
        return outputs

    def get_loss_dict(self, outputs, batch, metrics_dict=None) -> Dict[str, torch.Tensor]:
        # Scaling metrics by coefficients to create the losses.
        device = outputs["rgb"].device
        image = batch["image"].to(device)
        assert isinstance(self.field.color_encoding, TensorVMEncoding)

        rgb_loss = self.rgb_loss(image, outputs["rgb"])
        plane_coef = self.field.color_encoding.plane_coef
        line_coef = self.field.color_encoding.line_coef

        plane_feature_loss = self.feature_loss(plane_coef, torch.zeros_like(plane_coef))
        line_feature_loss = self.feature_loss(line_coef, torch.zeros_like(line_coef))

        loss_dict = {"rgb_loss": rgb_loss, "feature_loss": plane_feature_loss + line_feature_loss}
        # loss_dict = {"rgb_loss": rgb_loss}
        loss_dict = misc.scale_dict(loss_dict, self.config.loss_coefficients)
        return loss_dict

    def get_image_metrics_and_images(
        self, outputs: Dict[str, torch.Tensor], batch: Dict[str, torch.Tensor]
    ) -> Tuple[Dict[str, float], Dict[str, torch.Tensor]]:
        image = batch["image"].to(outputs["rgb"].device)
        rgb = outputs["rgb"]
        acc = colormaps.apply_colormap(outputs["accumulation"])
        depth = colormaps.apply_depth_colormap(
            outputs["depth"],
            accumulation=outputs["accumulation"],
            near_plane=self.config.collider_params["near_plane"],
            far_plane=self.config.collider_params["far_plane"],
        )

        combined_rgb = torch.cat([image, rgb], dim=1)

        # Switch images from [H, W, C] to [1, C, H, W] for metrics computations
        image = torch.moveaxis(image, -1, 0)[None, ...]
        rgb = torch.moveaxis(rgb, -1, 0)[None, ...]

        psnr = self.psnr(image, rgb)
        ssim = self.ssim(image, rgb)
        lpips = self.lpips(image, rgb)

        metrics_dict = {
            "psnr": float(psnr.item()),
            "ssim": float(ssim.item()),
            "lpips": float(lpips.item()),
        }
        images_dict = {"img": combined_rgb, "accumulation": acc, "depth": depth}
        return metrics_dict, images_dict<|MERGE_RESOLUTION|>--- conflicted
+++ resolved
@@ -29,35 +29,16 @@
 from torchmetrics.image.lpip import LearnedPerceptualImagePatchSimilarity
 
 from nerfstudio.cameras.rays import RayBundle
-<<<<<<< HEAD
-from nerfstudio.configs.utils import to_immutable_dict
-from nerfstudio.fields.modules.encoding import RFFEncoding, TensorVMEncoding
-from nerfstudio.fields.modules.field_heads import FieldHeadNames
-from nerfstudio.fields.tensorf_field import TensoRFField
-from nerfstudio.models.base import Model, VanillaModelConfig
-from nerfstudio.models.modules.ray_sampler import PDFSampler, UniformSampler
-from nerfstudio.models.modules.scene_colliders import AABBBoxCollider
-from nerfstudio.optimizers.loss import L1Loss, MSELoss
-from nerfstudio.optimizers.optimizers import Optimizers
-from nerfstudio.renderers.renderers import (
-    AccumulationRenderer,
-    DepthRenderer,
-    RGBRenderer,
-)
-from nerfstudio.utils import colors, misc, visualization
-from nerfstudio.utils.callbacks import (
-=======
 from nerfstudio.configs.config_utils import to_immutable_dict
 from nerfstudio.engine.callbacks import (
->>>>>>> b94ac277
     TrainingCallback,
     TrainingCallbackAttributes,
     TrainingCallbackLocation,
 )
 from nerfstudio.engine.optimizers import Optimizers
-from nerfstudio.field_components.encodings import TensorVMEncoding
+from nerfstudio.field_components.encodings import RFFEncoding, TensorVMEncoding
 from nerfstudio.field_components.field_heads import FieldHeadNames
-from nerfstudio.fields.vanilla_nerf_field import NeRFField
+from nerfstudio.fields.tensorf_field import TensoRFField
 from nerfstudio.model_components.losses import L1Loss, MSELoss
 from nerfstudio.model_components.ray_samplers import PDFSampler, UniformSampler
 from nerfstudio.model_components.renderers import (
@@ -65,6 +46,7 @@
     DepthRenderer,
     RGBRenderer,
 )
+from nerfstudio.model_components.scene_colliders import AABBBoxCollider
 from nerfstudio.models.base_model import Model, VanillaModelConfig
 from nerfstudio.utils import colormaps, colors, misc
 
@@ -165,7 +147,7 @@
         direction_encoding = RFFEncoding(in_dim=3, num_frequencies=6, scale=2 * torch.pi)
 
         self.field = TensoRFField(
-            self.scene_bounds.aabb,
+            self.scene_box.aabb,
             feature_encoding=feature_encoding,
             direction_encoding=direction_encoding,
             density_encoding=density_encoding,
@@ -194,7 +176,7 @@
 
         # colliders
         if self.config.enable_collider:
-            self.collider = AABBBoxCollider(scene_bounds=self.scene_bounds)
+            self.collider = AABBBoxCollider(scene_box=self.scene_box)
 
     def get_param_groups(self) -> Dict[str, List[Parameter]]:
         param_groups = {}
