--- conflicted
+++ resolved
@@ -129,15 +129,11 @@
         self, training_callback_attributes: TrainingCallbackAttributes
     ) -> List[TrainingCallback]:
         # the callback that we want to run every X iterations after the training iteration
-<<<<<<< HEAD
         def reinitialize_optimizer(
-            self, training_callback_attributes: TrainingCallbackAttributes, step: int  # pylint: disable=unused-argument
+            self, training_callback_attributes: TrainingCallbackAttributes, step: int
         ):
             assert training_callback_attributes.optimizers is not None
             assert training_callback_attributes.pipeline is not None
-=======
-        def reinitialize_optimizer(self, training_callback_attributes: TrainingCallbackAttributes, step: int):
->>>>>>> c6111e37
             index = self.upsampling_iters.index(step)
             resolution = self.upsampling_steps[index]
 
