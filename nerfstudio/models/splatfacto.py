# ruff: noqa: E741
# Copyright 2022 the Regents of the University of California, Nerfstudio Team and contributors. All rights reserved.
#
# Licensed under the Apache License, Version 2.0 (the "License");
# you may not use this file except in compliance with the License.
# You may obtain a copy of the License at
#
#     http://www.apache.org/licenses/LICENSE-2.0
#
# Unless required by applicable law or agreed to in writing, software
# distributed under the License is distributed on an "AS IS" BASIS,
# WITHOUT WARRANTIES OR CONDITIONS OF ANY KIND, either express or implied.
# See the License for the specific language governing permissions and
# limitations under the License.

"""
NeRF implementation that combines many recent advancements.
"""

from __future__ import annotations

import math
from dataclasses import dataclass, field
from typing import Dict, List, Optional, Tuple, Type, Union

import numpy as np
import torch
from gsplat._torch_impl import quat_to_rotmat
from gsplat.project_gaussians import project_gaussians
from gsplat.rasterize import rasterize_gaussians
from gsplat.sh import num_sh_bases, spherical_harmonics
from pytorch_msssim import SSIM
from torch.nn import Parameter
from typing_extensions import Literal

from nerfstudio.cameras.camera_optimizers import CameraOptimizer, CameraOptimizerConfig
from nerfstudio.cameras.cameras import Cameras
from nerfstudio.data.scene_box import OrientedBox
from nerfstudio.engine.callbacks import TrainingCallback, TrainingCallbackAttributes, TrainingCallbackLocation
from nerfstudio.engine.optimizers import Optimizers

# need following import for background color override
from nerfstudio.model_components import renderers
from nerfstudio.models.base_model import Model, ModelConfig
from nerfstudio.utils.colors import get_color
from nerfstudio.utils.rich_utils import CONSOLE


def random_quat_tensor(N):
    """
    Defines a random quaternion tensor of shape (N, 4)
    """
    u = torch.rand(N)
    v = torch.rand(N)
    w = torch.rand(N)
    return torch.stack(
        [
            torch.sqrt(1 - u) * torch.sin(2 * math.pi * v),
            torch.sqrt(1 - u) * torch.cos(2 * math.pi * v),
            torch.sqrt(u) * torch.sin(2 * math.pi * w),
            torch.sqrt(u) * torch.cos(2 * math.pi * w),
        ],
        dim=-1,
    )


def RGB2SH(rgb):
    """
    Converts from RGB values [0,1] to the 0th spherical harmonic coefficient
    """
    C0 = 0.28209479177387814
    return (rgb - 0.5) / C0


def SH2RGB(sh):
    """
    Converts from the 0th spherical harmonic coefficient to RGB values [0,1]
    """
    C0 = 0.28209479177387814
    return sh * C0 + 0.5


@dataclass
class SplatfactoModelConfig(ModelConfig):
    """Splatfacto Model Config, nerfstudio's implementation of Gaussian Splatting"""

    _target: Type = field(default_factory=lambda: SplatfactoModel)
    warmup_length: int = 500
    """period of steps where refinement is turned off"""
    refine_every: int = 100
    """period of steps where gaussians are culled and densified"""
    resolution_schedule: int = 3000
    """training starts at 1/d resolution, every n steps this is doubled"""
    background_color: Literal["random", "black", "white"] = "random"
    """Whether to randomize the background color."""
    num_downscales: int = 2
    """at the beginning, resolution is 1/2^d, where d is this number"""
    cull_alpha_thresh: float = 0.1
    """threshold of opacity for culling gaussians. One can set it to a lower value (e.g. 0.005) for higher quality."""
    cull_scale_thresh: float = 0.5
    """threshold of scale for culling huge gaussians"""
    continue_cull_post_densification: bool = True
    """If True, continue to cull gaussians post refinement"""
    reset_alpha_every: int = 30
    """Every this many refinement steps, reset the alpha"""
    densify_grad_thresh: float = 0.0002
    """threshold of positional gradient norm for densifying gaussians"""
    densify_size_thresh: float = 0.01
    """below this size, gaussians are *duplicated*, otherwise split"""
    n_split_samples: int = 2
    """number of samples to split gaussians into"""
    sh_degree_interval: int = 1000
    """every n intervals turn on another sh degree"""
    cull_screen_size: float = 0.15
    """if a gaussian is more than this percent of screen space, cull it"""
    split_screen_size: float = 0.05
    """if a gaussian is more than this percent of screen space, split it"""
    stop_screen_size_at: int = 4000
    """stop culling/splitting at this step WRT screen size of gaussians"""
    random_init: bool = False
    """whether to initialize the positions uniformly randomly (not SFM points)"""
    num_random: int = 50000
    """Number of gaussians to initialize if random init is used"""
    random_scale: float = 10.0
    "Size of the cube to initialize random gaussians within"
    ssim_lambda: float = 0.2
    """weight of ssim loss"""
    stop_split_at: int = 15000
    """stop splitting at this step"""
    sh_degree: int = 3
    """maximum degree of spherical harmonics to use"""
    use_scale_regularization: bool = False
    """If enabled, a scale regularization introduced in PhysGauss (https://xpandora.github.io/PhysGaussian/) is used for reducing huge spikey gaussians."""
    max_gauss_ratio: float = 10.0
    """threshold of ratio of gaussian max to min scale before applying regularization
    loss from the PhysGaussian paper
    """
    output_depth_during_training: bool = False
    """If True, output depth during training. Otherwise, only output depth during evaluation."""
    rasterize_mode: Literal["classic", "antialiased"] = "classic"
    """
    Classic mode of rendering will use the EWA volume splatting with a [0.3, 0.3] screen space blurring kernel. This
    approach is however not suitable to render tiny gaussians at higher or lower resolution than the captured, which
    results "aliasing-like" artifacts. The antialiased mode overcomes this limitation by calculating compensation factors
    and apply them to the opacities of gaussians to preserve the total integrated density of splats.

    However, PLY exported with antialiased rasterize mode is not compatible with classic mode. Thus many web viewers that
    were implemented for classic mode can not render antialiased mode PLY properly without modifications.
    """
    camera_optimizer: CameraOptimizerConfig = field(default_factory=lambda: CameraOptimizerConfig(mode="off"))
    """Config of the camera optimizer to use"""


class SplatfactoModel(Model):
    """Nerfstudio's implementation of Gaussian Splatting

    Args:
        config: Splatfacto configuration to instantiate model
    """

    config: SplatfactoModelConfig

    def __init__(
        self,
        *args,
        seed_points: Optional[Tuple[torch.Tensor, torch.Tensor]] = None,
        **kwargs,
    ):
        self.seed_points = seed_points
        super().__init__(*args, **kwargs)

    def populate_modules(self):
        if self.seed_points is not None and not self.config.random_init:
            means = torch.nn.Parameter(self.seed_points[0])  # (Location, Color)
        else:
            means = torch.nn.Parameter((torch.rand((self.config.num_random, 3)) - 0.5) * self.config.random_scale)
        self.xys_grad_norm = None
        self.max_2Dsize = None
        distances, _ = self.k_nearest_sklearn(means.data, 3)
        distances = torch.from_numpy(distances)
        # find the average of the three nearest neighbors for each point and use that as the scale
        avg_dist = distances.mean(dim=-1, keepdim=True)
        scales = torch.nn.Parameter(torch.log(avg_dist.repeat(1, 3)))
        num_points = means.shape[0]
        quats = torch.nn.Parameter(random_quat_tensor(num_points))
        dim_sh = num_sh_bases(self.config.sh_degree)

        if (
            self.seed_points is not None
            and not self.config.random_init
            # We can have colors without points.
            and self.seed_points[1].shape[0] > 0
        ):
            shs = torch.zeros((self.seed_points[1].shape[0], dim_sh, 3)).float().cuda()
            if self.config.sh_degree > 0:
                shs[:, 0, :3] = RGB2SH(self.seed_points[1] / 255)
                shs[:, 1:, 3:] = 0.0
            else:
                CONSOLE.log("use color only optimization with sigmoid activation")
                shs[:, 0, :3] = torch.logit(self.seed_points[1] / 255, eps=1e-10)
            features_dc = torch.nn.Parameter(shs[:, 0, :])
            features_rest = torch.nn.Parameter(shs[:, 1:, :])
        else:
            features_dc = torch.nn.Parameter(torch.rand(num_points, 3))
            features_rest = torch.nn.Parameter(torch.zeros((num_points, dim_sh - 1, 3)))

        opacities = torch.nn.Parameter(torch.logit(0.1 * torch.ones(num_points, 1)))
        self.gauss_params = torch.nn.ParameterDict(
            {
                "means": means,
                "scales": scales,
                "quats": quats,
                "features_dc": features_dc,
                "features_rest": features_rest,
                "opacities": opacities,
            }
        )

        self.camera_optimizer: CameraOptimizer = self.config.camera_optimizer.setup(
            num_cameras=self.num_train_data, device="cpu"
        )

        # metrics
        from torchmetrics.image import PeakSignalNoiseRatio
        from torchmetrics.image.lpip import LearnedPerceptualImagePatchSimilarity

        self.psnr = PeakSignalNoiseRatio(data_range=1.0)
        self.ssim = SSIM(data_range=1.0, size_average=True, channel=3)
        self.lpips = LearnedPerceptualImagePatchSimilarity(normalize=True)
        self.step = 0

        self.crop_box: Optional[OrientedBox] = None
        if self.config.background_color == "random":
            self.background_color = torch.tensor(
                [0.1490, 0.1647, 0.2157]
            )  # This color is the same as the default background color in Viser. This would only affect the background color when rendering.
        else:
            self.background_color = get_color(self.config.background_color)

    @property
    def colors(self):
        if self.config.sh_degree > 0:
            return SH2RGB(self.features_dc)
        else:
            return torch.sigmoid(self.features_dc)

    @property
    def shs_0(self):
        return self.features_dc

    @property
    def shs_rest(self):
        return self.features_rest

    @property
    def num_points(self):
        return self.means.shape[0]

    @property
    def means(self):
        return self.gauss_params["means"]

    @property
    def scales(self):
        return self.gauss_params["scales"]

    @property
    def quats(self):
        return self.gauss_params["quats"]

    @property
    def features_dc(self):
        return self.gauss_params["features_dc"]

    @property
    def features_rest(self):
        return self.gauss_params["features_rest"]

    @property
    def opacities(self):
        return self.gauss_params["opacities"]

    def load_state_dict(self, dict, **kwargs):  # type: ignore
        # resize the parameters to match the new number of points
        self.step = 30000
        if "means" in dict:
            # For backwards compatibility, we remap the names of parameters from
            # means->gauss_params.means since old checkpoints have that format
            for p in ["means", "scales", "quats", "features_dc", "features_rest", "opacities"]:
                dict[f"gauss_params.{p}"] = dict[p]
        newp = dict["gauss_params.means"].shape[0]
        for name, param in self.gauss_params.items():
            old_shape = param.shape
            new_shape = (newp,) + old_shape[1:]
            self.gauss_params[name] = torch.nn.Parameter(torch.zeros(new_shape, device=self.device))
        super().load_state_dict(dict, **kwargs)

    def k_nearest_sklearn(self, x: torch.Tensor, k: int):
        """
            Find k-nearest neighbors using sklearn's NearestNeighbors.
        x: The data tensor of shape [num_samples, num_features]
        k: The number of neighbors to retrieve
        """
        # Convert tensor to numpy array
        x_np = x.cpu().numpy()

        # Build the nearest neighbors model
        from sklearn.neighbors import NearestNeighbors

        nn_model = NearestNeighbors(n_neighbors=k + 1, algorithm="auto", metric="euclidean").fit(x_np)

        # Find the k-nearest neighbors
        distances, indices = nn_model.kneighbors(x_np)

        # Exclude the point itself from the result and return
        return distances[:, 1:].astype(np.float32), indices[:, 1:].astype(np.float32)

    def remove_from_optim(self, optimizer, deleted_mask, new_params):
        """removes the deleted_mask from the optimizer provided"""
        assert len(new_params) == 1
        # assert isinstance(optimizer, torch.optim.Adam), "Only works with Adam"

        param = optimizer.param_groups[0]["params"][0]
        param_state = optimizer.state[param]
        del optimizer.state[param]

        # Modify the state directly without deleting and reassigning.
        if "exp_avg" in param_state:
            param_state["exp_avg"] = param_state["exp_avg"][~deleted_mask]
            param_state["exp_avg_sq"] = param_state["exp_avg_sq"][~deleted_mask]

        # Update the parameter in the optimizer's param group.
        del optimizer.param_groups[0]["params"][0]
        del optimizer.param_groups[0]["params"]
        optimizer.param_groups[0]["params"] = new_params
        optimizer.state[new_params[0]] = param_state

    def remove_from_all_optim(self, optimizers, deleted_mask):
        param_groups = self.get_gaussian_param_groups()
        for group, param in param_groups.items():
            self.remove_from_optim(optimizers.optimizers[group], deleted_mask, param)
        torch.cuda.empty_cache()

    def dup_in_optim(self, optimizer, dup_mask, new_params, n=2):
        """adds the parameters to the optimizer"""
        param = optimizer.param_groups[0]["params"][0]
        param_state = optimizer.state[param]
        if "exp_avg" in param_state:
            repeat_dims = (n,) + tuple(1 for _ in range(param_state["exp_avg"].dim() - 1))
            param_state["exp_avg"] = torch.cat(
                [
                    param_state["exp_avg"],
                    torch.zeros_like(param_state["exp_avg"][dup_mask.squeeze()]).repeat(*repeat_dims),
                ],
                dim=0,
            )
            param_state["exp_avg_sq"] = torch.cat(
                [
                    param_state["exp_avg_sq"],
                    torch.zeros_like(param_state["exp_avg_sq"][dup_mask.squeeze()]).repeat(*repeat_dims),
                ],
                dim=0,
            )
        del optimizer.state[param]
        optimizer.state[new_params[0]] = param_state
        optimizer.param_groups[0]["params"] = new_params
        del param

    def dup_in_all_optim(self, optimizers, dup_mask, n):
        param_groups = self.get_gaussian_param_groups()
        for group, param in param_groups.items():
            self.dup_in_optim(optimizers.optimizers[group], dup_mask, param, n)

    def after_train(self, step: int):
        assert step == self.step
        # to save some training time, we no longer need to update those stats post refinement
        if self.step >= self.config.stop_split_at:
            return
        with torch.no_grad():
            # keep track of a moving average of grad norms
            visible_mask = (self.radii > 0).flatten()
            assert self.xys.grad is not None
            grads = self.xys.grad.detach().norm(dim=-1)
            # print(f"grad norm min {grads.min().item()} max {grads.max().item()} mean {grads.mean().item()} size {grads.shape}")
            if self.xys_grad_norm is None:
                self.xys_grad_norm = grads
                self.vis_counts = torch.ones_like(self.xys_grad_norm)
            else:
                assert self.vis_counts is not None
                self.vis_counts[visible_mask] = self.vis_counts[visible_mask] + 1
                self.xys_grad_norm[visible_mask] = grads[visible_mask] + self.xys_grad_norm[visible_mask]

            # update the max screen size, as a ratio of number of pixels
            if self.max_2Dsize is None:
                self.max_2Dsize = torch.zeros_like(self.radii, dtype=torch.float32)
            newradii = self.radii.detach()[visible_mask]
            self.max_2Dsize[visible_mask] = torch.maximum(
                self.max_2Dsize[visible_mask],
                newradii / float(max(self.last_size[0], self.last_size[1])),
            )

    def set_crop(self, crop_box: Optional[OrientedBox]):
        self.crop_box = crop_box

    def set_background(self, background_color: torch.Tensor):
        assert background_color.shape == (3,)
        self.background_color = background_color

    def refinement_after(self, optimizers: Optimizers, step):
        assert step == self.step
        if self.step <= self.config.warmup_length:
            return
        with torch.no_grad():
            # Offset all the opacity reset logic by refine_every so that we don't
            # save checkpoints right when the opacity is reset (saves every 2k)
            # then cull
            # only split/cull if we've seen every image since opacity reset
            reset_interval = self.config.reset_alpha_every * self.config.refine_every
            do_densification = (
                self.step < self.config.stop_split_at
                and self.step % reset_interval > self.num_train_data + self.config.refine_every
            )
            if do_densification:
                # then we densify
                assert self.xys_grad_norm is not None and self.vis_counts is not None and self.max_2Dsize is not None
                avg_grad_norm = (self.xys_grad_norm / self.vis_counts) * 0.5 * max(self.last_size[0], self.last_size[1])
                high_grads = (avg_grad_norm > self.config.densify_grad_thresh).squeeze()
                splits = (self.scales.exp().max(dim=-1).values > self.config.densify_size_thresh).squeeze()
                if self.step < self.config.stop_screen_size_at:
                    splits |= (self.max_2Dsize > self.config.split_screen_size).squeeze()
                splits &= high_grads
                nsamps = self.config.n_split_samples
                split_params = self.split_gaussians(splits, nsamps)

                dups = (self.scales.exp().max(dim=-1).values <= self.config.densify_size_thresh).squeeze()
                dups &= high_grads
                dup_params = self.dup_gaussians(dups)
                for name, param in self.gauss_params.items():
                    self.gauss_params[name] = torch.nn.Parameter(
                        torch.cat([param.detach(), split_params[name], dup_params[name]], dim=0)
                    )

                # append zeros to the max_2Dsize tensor
                self.max_2Dsize = torch.cat(
                    [
                        self.max_2Dsize,
                        torch.zeros_like(split_params["scales"][:, 0]),
                        torch.zeros_like(dup_params["scales"][:, 0]),
                    ],
                    dim=0,
                )

                split_idcs = torch.where(splits)[0]
                self.dup_in_all_optim(optimizers, split_idcs, nsamps)

                dup_idcs = torch.where(dups)[0]
                self.dup_in_all_optim(optimizers, dup_idcs, 1)

                # After a guassian is split into two new gaussians, the original one should also be pruned.
                splits_mask = torch.cat(
                    (
                        splits,
                        torch.zeros(
                            nsamps * splits.sum() + dups.sum(),
                            device=self.device,
                            dtype=torch.bool,
                        ),
                    )
                )

                deleted_mask = self.cull_gaussians(splits_mask)
            elif self.step >= self.config.stop_split_at and self.config.continue_cull_post_densification:
                deleted_mask = self.cull_gaussians()
            else:
                # if we donot allow culling post refinement, no more gaussians will be pruned.
                deleted_mask = None

            if deleted_mask is not None:
                self.remove_from_all_optim(optimizers, deleted_mask)

            if self.step < self.config.stop_split_at and self.step % reset_interval == self.config.refine_every:
                # Reset value is set to be twice of the cull_alpha_thresh
                reset_value = self.config.cull_alpha_thresh * 2.0
                self.opacities.data = torch.clamp(
                    self.opacities.data,
                    max=torch.logit(torch.tensor(reset_value, device=self.device)).item(),
                )
                # reset the exp of optimizer
                optim = optimizers.optimizers["opacities"]
                param = optim.param_groups[0]["params"][0]
                param_state = optim.state[param]
                param_state["exp_avg"] = torch.zeros_like(param_state["exp_avg"])
                param_state["exp_avg_sq"] = torch.zeros_like(param_state["exp_avg_sq"])

            self.xys_grad_norm = None
            self.vis_counts = None
            self.max_2Dsize = None

    def cull_gaussians(self, extra_cull_mask: Optional[torch.Tensor] = None):
        """
        This function deletes gaussians with under a certain opacity threshold
        extra_cull_mask: a mask indicates extra gaussians to cull besides existing culling criterion
        """
        n_bef = self.num_points
        # cull transparent ones
        culls = (torch.sigmoid(self.opacities) < self.config.cull_alpha_thresh).squeeze()
        below_alpha_count = torch.sum(culls).item()
        toobigs_count = 0
        if extra_cull_mask is not None:
            culls = culls | extra_cull_mask
        if self.step > self.config.refine_every * self.config.reset_alpha_every:
            # cull huge ones
            toobigs = (torch.exp(self.scales).max(dim=-1).values > self.config.cull_scale_thresh).squeeze()
            if self.step < self.config.stop_screen_size_at:
                # cull big screen space
                assert self.max_2Dsize is not None
                toobigs = toobigs | (self.max_2Dsize > self.config.cull_screen_size).squeeze()
            culls = culls | toobigs
            toobigs_count = torch.sum(toobigs).item()
        for name, param in self.gauss_params.items():
            self.gauss_params[name] = torch.nn.Parameter(param[~culls])

        CONSOLE.log(
            f"Culled {n_bef - self.num_points} gaussians "
            f"({below_alpha_count} below alpha thresh, {toobigs_count} too bigs, {self.num_points} remaining)"
        )

        return culls

    def split_gaussians(self, split_mask, samps):
        """
        This function splits gaussians that are too large
        """
        n_splits = split_mask.sum().item()
        CONSOLE.log(f"Splitting {split_mask.sum().item()/self.num_points} gaussians: {n_splits}/{self.num_points}")
        centered_samples = torch.randn((samps * n_splits, 3), device=self.device)  # Nx3 of axis-aligned scales
        scaled_samples = (
            torch.exp(self.scales[split_mask].repeat(samps, 1)) * centered_samples
        )  # how these scales are rotated
        quats = self.quats[split_mask] / self.quats[split_mask].norm(dim=-1, keepdim=True)  # normalize them first
        rots = quat_to_rotmat(quats.repeat(samps, 1))  # how these scales are rotated
        rotated_samples = torch.bmm(rots, scaled_samples[..., None]).squeeze()
        new_means = rotated_samples + self.means[split_mask].repeat(samps, 1)
        # step 2, sample new colors
        new_features_dc = self.features_dc[split_mask].repeat(samps, 1)
        new_features_rest = self.features_rest[split_mask].repeat(samps, 1, 1)
        # step 3, sample new opacities
        new_opacities = self.opacities[split_mask].repeat(samps, 1)
        # step 4, sample new scales
        size_fac = 1.6
        new_scales = torch.log(torch.exp(self.scales[split_mask]) / size_fac).repeat(samps, 1)
        self.scales[split_mask] = torch.log(torch.exp(self.scales[split_mask]) / size_fac)
        # step 5, sample new quats
        new_quats = self.quats[split_mask].repeat(samps, 1)
        out = {
            "means": new_means,
            "features_dc": new_features_dc,
            "features_rest": new_features_rest,
            "opacities": new_opacities,
            "scales": new_scales,
            "quats": new_quats,
        }
        for name, param in self.gauss_params.items():
            if name not in out:
                out[name] = param[split_mask].repeat(samps, 1)
        return out

    def dup_gaussians(self, dup_mask):
        """
        This function duplicates gaussians that are too small
        """
        n_dups = dup_mask.sum().item()
        CONSOLE.log(f"Duplicating {dup_mask.sum().item()/self.num_points} gaussians: {n_dups}/{self.num_points}")
        new_dups = {}
        for name, param in self.gauss_params.items():
            new_dups[name] = param[dup_mask]
        return new_dups

    def get_training_callbacks(
        self, training_callback_attributes: TrainingCallbackAttributes
    ) -> List[TrainingCallback]:
        cbs = []
        cbs.append(TrainingCallback([TrainingCallbackLocation.BEFORE_TRAIN_ITERATION], self.step_cb))
        # The order of these matters
        cbs.append(
            TrainingCallback(
                [TrainingCallbackLocation.AFTER_TRAIN_ITERATION],
                self.after_train,
            )
        )
        cbs.append(
            TrainingCallback(
                [TrainingCallbackLocation.AFTER_TRAIN_ITERATION],
                self.refinement_after,
                update_every_num_iters=self.config.refine_every,
                args=[training_callback_attributes.optimizers],
            )
        )
        return cbs

    def step_cb(self, step):
        self.step = step

    def get_gaussian_param_groups(self) -> Dict[str, List[Parameter]]:
        # Here we explicitly use the means, scales as parameters so that the user can override this function and
        # specify more if they want to add more optimizable params to gaussians.
        return {
            name: [self.gauss_params[name]]
            for name in ["means", "scales", "quats", "features_dc", "features_rest", "opacities"]
        }

    def get_param_groups(self) -> Dict[str, List[Parameter]]:
        """Obtain the parameter groups for the optimizers

        Returns:
            Mapping of different parameter groups
        """
        gps = self.get_gaussian_param_groups()
        self.camera_optimizer.get_param_groups(param_groups=gps)
        return gps

    def _get_downscale_factor(self):
        if self.training:
            return 2 ** max(
                (self.config.num_downscales - self.step // self.config.resolution_schedule),
                0,
            )
        else:
            return 1

    def _downscale_if_required(self, image):
        d = self._get_downscale_factor()
        if d > 1:
            newsize = [image.shape[0] // d, image.shape[1] // d]

            # torchvision can be slow to import, so we do it lazily.
            import torchvision.transforms.functional as TF

            return TF.resize(image.permute(2, 0, 1), newsize, antialias=None).permute(1, 2, 0)
        return image

    def get_outputs(self, camera: Cameras) -> Dict[str, Union[torch.Tensor, List]]:
        """Takes in a Ray Bundle and returns a dictionary of outputs.

        Args:
            ray_bundle: Input bundle of rays. This raybundle should have all the
            needed information to compute the outputs.

        Returns:
            Outputs of model. (ie. rendered colors)
        """
        if not isinstance(camera, Cameras):
            print("Called get_outputs with not a camera")
            return {}
        assert camera.shape[0] == 1, "Only one camera at a time"

        # get the background color
        if self.training:
            optimized_camera_to_world = self.camera_optimizer.apply_to_camera(camera)[0, ...]

            if self.config.background_color == "random":
                background = torch.rand(3, device=self.device)
            elif self.config.background_color == "white":
                background = torch.ones(3, device=self.device)
            elif self.config.background_color == "black":
                background = torch.zeros(3, device=self.device)
            else:
                background = self.background_color.to(self.device)
        else:
            optimized_camera_to_world = camera.camera_to_worlds[0, ...]

            if renderers.BACKGROUND_COLOR_OVERRIDE is not None:
                background = renderers.BACKGROUND_COLOR_OVERRIDE.to(self.device)
            else:
                background = self.background_color.to(self.device)

        if self.crop_box is not None and not self.training:
            crop_ids = self.crop_box.within(self.means).squeeze()
            if crop_ids.sum() == 0:
                rgb = background.repeat(int(camera.height.item()), int(camera.width.item()), 1)
                depth = background.new_ones(*rgb.shape[:2], 1) * 10
                accumulation = background.new_zeros(*rgb.shape[:2], 1)
                return {"rgb": rgb, "depth": depth, "accumulation": accumulation, "background": background}
        else:
            crop_ids = None
        camera_downscale = self._get_downscale_factor()
        camera.rescale_output_resolution(1 / camera_downscale)
        # shift the camera to center of scene looking at center
        R = optimized_camera_to_world[:3, :3]  # 3 x 3
        T = optimized_camera_to_world[:3, 3:4]  # 3 x 1

        # flip the z and y axes to align with gsplat conventions
        R_edit = torch.diag(torch.tensor([1, -1, -1], device=self.device, dtype=R.dtype))
        R = R @ R_edit
        # analytic matrix inverse to get world2camera matrix
        R_inv = R.T
        T_inv = -R_inv @ T
        viewmat = torch.eye(4, device=R.device, dtype=R.dtype)
        viewmat[:3, :3] = R_inv
        viewmat[:3, 3:4] = T_inv
        # calculate the FOV of the camera given fx and fy, width and height
        cx = camera.cx.item()
        cy = camera.cy.item()
        W, H = int(camera.width.item()), int(camera.height.item())
        self.last_size = (H, W)

        if crop_ids is not None:
            opacities_crop = self.opacities[crop_ids]
            means_crop = self.means[crop_ids]
            features_dc_crop = self.features_dc[crop_ids]
            features_rest_crop = self.features_rest[crop_ids]
            scales_crop = self.scales[crop_ids]
            quats_crop = self.quats[crop_ids]
        else:
            opacities_crop = self.opacities
            means_crop = self.means
            features_dc_crop = self.features_dc
            features_rest_crop = self.features_rest
            scales_crop = self.scales
            quats_crop = self.quats

        colors_crop = torch.cat((features_dc_crop[:, None, :], features_rest_crop), dim=1)
        BLOCK_WIDTH = 16  # this controls the tile size of rasterization, 16 is a good default
        self.xys, depths, self.radii, conics, comp, num_tiles_hit, cov3d = project_gaussians(  # type: ignore
            means_crop,
            torch.exp(scales_crop),
            1,
            quats_crop / quats_crop.norm(dim=-1, keepdim=True),
            viewmat.squeeze()[:3, :],
<<<<<<< HEAD
            # projmat.squeeze() @ viewmat.squeeze(),
=======
>>>>>>> babf5771
            camera.fx.item(),
            camera.fy.item(),
            cx,
            cy,
            H,
            W,
            BLOCK_WIDTH,
        )  # type: ignore

        # rescale the camera back to original dimensions before returning
        camera.rescale_output_resolution(camera_downscale)

        if (self.radii).sum() == 0:
            rgb = background.repeat(H, W, 1)
            depth = background.new_ones(*rgb.shape[:2], 1) * 10
            accumulation = background.new_zeros(*rgb.shape[:2], 1)

            return {"rgb": rgb, "depth": depth, "accumulation": accumulation, "background": background}

        # Important to allow xys grads to populate properly
        if self.training:
            self.xys.retain_grad()

        if self.config.sh_degree > 0:
            viewdirs = means_crop.detach() - optimized_camera_to_world.detach()[:3, 3]  # (N, 3)
            viewdirs = viewdirs / viewdirs.norm(dim=-1, keepdim=True)
            n = min(self.step // self.config.sh_degree_interval, self.config.sh_degree)
            rgbs = spherical_harmonics(n, viewdirs, colors_crop)
            rgbs = torch.clamp(rgbs + 0.5, min=0.0)  # type: ignore
        else:
            rgbs = torch.sigmoid(colors_crop[:, 0, :])

        assert (num_tiles_hit > 0).any()  # type: ignore

        # apply the compensation of screen space blurring to gaussians
        opacities = None
        if self.config.rasterize_mode == "antialiased":
            opacities = torch.sigmoid(opacities_crop) * comp[:, None]
        elif self.config.rasterize_mode == "classic":
            opacities = torch.sigmoid(opacities_crop)
        else:
            raise ValueError("Unknown rasterize_mode: %s", self.config.rasterize_mode)

        rgb, alpha = rasterize_gaussians(  # type: ignore
            self.xys,
            depths,
            self.radii,
            conics,
            num_tiles_hit,  # type: ignore
            rgbs,
            opacities,
            H,
            W,
            BLOCK_WIDTH,
            background=background,
            return_alpha=True,
        )  # type: ignore
        alpha = alpha[..., None]
        rgb = torch.clamp(rgb, max=1.0)  # type: ignore
        depth_im = None
        if self.config.output_depth_during_training or not self.training:
            depth_im = rasterize_gaussians(  # type: ignore
                self.xys,
                depths,
                self.radii,
                conics,
                num_tiles_hit,  # type: ignore
                depths[:, None].repeat(1, 3),
                opacities,
                H,
                W,
                BLOCK_WIDTH,
                background=torch.zeros(3, device=self.device),
            )[..., 0:1]  # type: ignore
            depth_im = torch.where(alpha > 0, depth_im / alpha, depth_im.detach().max())

        return {"rgb": rgb, "depth": depth_im, "accumulation": alpha, "background": background}  # type: ignore

    def get_gt_img(self, image: torch.Tensor):
        """Compute groundtruth image with iteration dependent downscale factor for evaluation purpose

        Args:
            image: tensor.Tensor in type uint8 or float32
        """
        if image.dtype == torch.uint8:
            image = image.float() / 255.0
        gt_img = self._downscale_if_required(image)
        return gt_img.to(self.device)

    def composite_with_background(self, image, background) -> torch.Tensor:
        """Composite the ground truth image with a background color when it has an alpha channel.

        Args:
            image: the image to composite
            background: the background color
        """
        if image.shape[2] == 4:
            alpha = image[..., -1].unsqueeze(-1).repeat((1, 1, 3))
            return alpha * image[..., :3] + (1 - alpha) * background
        else:
            return image

    def get_metrics_dict(self, outputs, batch) -> Dict[str, torch.Tensor]:
        """Compute and returns metrics.

        Args:
            outputs: the output to compute loss dict to
            batch: ground truth batch corresponding to outputs
        """
        gt_rgb = self.composite_with_background(self.get_gt_img(batch["image"]), outputs["background"])
        metrics_dict = {}
        predicted_rgb = outputs["rgb"]
        metrics_dict["psnr"] = self.psnr(predicted_rgb, gt_rgb)

        metrics_dict["gaussian_count"] = self.num_points

        self.camera_optimizer.get_metrics_dict(metrics_dict)
        return metrics_dict

    def get_loss_dict(self, outputs, batch, metrics_dict=None) -> Dict[str, torch.Tensor]:
        """Computes and returns the losses dict.

        Args:
            outputs: the output to compute loss dict to
            batch: ground truth batch corresponding to outputs
            metrics_dict: dictionary of metrics, some of which we can use for loss
        """
        gt_img = self.composite_with_background(self.get_gt_img(batch["image"]), outputs["background"])
        pred_img = outputs["rgb"]

        # Set masked part of both ground-truth and rendered image to black.
        # This is a little bit sketchy for the SSIM loss.
        if "mask" in batch:
            # batch["mask"] : [H, W, 1]
            mask = self._downscale_if_required(batch["mask"])
            mask = mask.to(self.device)
            assert mask.shape[:2] == gt_img.shape[:2] == pred_img.shape[:2]
            gt_img = gt_img * mask
            pred_img = pred_img * mask

        Ll1 = torch.abs(gt_img - pred_img).mean()
        simloss = 1 - self.ssim(gt_img.permute(2, 0, 1)[None, ...], pred_img.permute(2, 0, 1)[None, ...])
        if self.config.use_scale_regularization and self.step % 10 == 0:
            scale_exp = torch.exp(self.scales)
            scale_reg = (
                torch.maximum(
                    scale_exp.amax(dim=-1) / scale_exp.amin(dim=-1),
                    torch.tensor(self.config.max_gauss_ratio),
                )
                - self.config.max_gauss_ratio
            )
            scale_reg = 0.1 * scale_reg.mean()
        else:
            scale_reg = torch.tensor(0.0).to(self.device)

        loss_dict = {
            "main_loss": (1 - self.config.ssim_lambda) * Ll1 + self.config.ssim_lambda * simloss,
            "scale_reg": scale_reg,
        }

        if self.training:
            # Add loss from camera optimizer
            self.camera_optimizer.get_loss_dict(loss_dict)

        return loss_dict

    @torch.no_grad()
    def get_outputs_for_camera(self, camera: Cameras, obb_box: Optional[OrientedBox] = None) -> Dict[str, torch.Tensor]:
        """Takes in a camera, generates the raybundle, and computes the output of the model.
        Overridden for a camera-based gaussian model.

        Args:
            camera: generates raybundle
        """
        assert camera is not None, "must provide camera to gaussian model"
        self.set_crop(obb_box)
        outs = self.get_outputs(camera.to(self.device))
        return outs  # type: ignore

    def get_image_metrics_and_images(
        self, outputs: Dict[str, torch.Tensor], batch: Dict[str, torch.Tensor]
    ) -> Tuple[Dict[str, float], Dict[str, torch.Tensor]]:
        """Writes the test image outputs.

        Args:
            image_idx: Index of the image.
            step: Current step.
            batch: Batch of data.
            outputs: Outputs of the model.

        Returns:
            A dictionary of metrics.
        """
        gt_rgb = self.composite_with_background(self.get_gt_img(batch["image"]), outputs["background"])
        d = self._get_downscale_factor()
        if d > 1:
            # torchvision can be slow to import, so we do it lazily.
            import torchvision.transforms.functional as TF

            newsize = [batch["image"].shape[0] // d, batch["image"].shape[1] // d]
            predicted_rgb = TF.resize(outputs["rgb"].permute(2, 0, 1), newsize, antialias=None).permute(1, 2, 0)
        else:
            predicted_rgb = outputs["rgb"]

        combined_rgb = torch.cat([gt_rgb, predicted_rgb], dim=1)

        # Switch images from [H, W, C] to [1, C, H, W] for metrics computations
        gt_rgb = torch.moveaxis(gt_rgb, -1, 0)[None, ...]
        predicted_rgb = torch.moveaxis(predicted_rgb, -1, 0)[None, ...]

        psnr = self.psnr(gt_rgb, predicted_rgb)
        ssim = self.ssim(gt_rgb, predicted_rgb)
        lpips = self.lpips(gt_rgb, predicted_rgb)

        # all of these metrics will be logged as scalars
        metrics_dict = {"psnr": float(psnr.item()), "ssim": float(ssim)}  # type: ignore
        metrics_dict["lpips"] = float(lpips)

        images_dict = {"img": combined_rgb}

        return metrics_dict, images_dict<|MERGE_RESOLUTION|>--- conflicted
+++ resolved
@@ -727,10 +727,6 @@
             1,
             quats_crop / quats_crop.norm(dim=-1, keepdim=True),
             viewmat.squeeze()[:3, :],
-<<<<<<< HEAD
-            # projmat.squeeze() @ viewmat.squeeze(),
-=======
->>>>>>> babf5771
             camera.fx.item(),
             camera.fy.item(),
             cx,
