# ruff: noqa: E741
# Copyright 2022 the Regents of the University of California, Nerfstudio Team and contributors. All rights reserved.
#
# Licensed under the Apache License, Version 2.0 (the "License");
# you may not use this file except in compliance with the License.
# You may obtain a copy of the License at
#
#     http://www.apache.org/licenses/LICENSE-2.0
#
# Unless required by applicable law or agreed to in writing, software
# distributed under the License is distributed on an "AS IS" BASIS,
# WITHOUT WARRANTIES OR CONDITIONS OF ANY KIND, either express or implied.
# See the License for the specific language governing permissions and
# limitations under the License.

"""
NeRF implementation that combines many recent advancements.
"""

from __future__ import annotations

import math
from dataclasses import dataclass, field
from typing import Dict, List, Optional, Tuple, Type, Union

import numpy as np
import torch
from gsplat._torch_impl import quat_to_rotmat
from gsplat.project_gaussians import project_gaussians
from gsplat.rasterize import rasterize_gaussians
from gsplat.sh import num_sh_bases, spherical_harmonics
from pytorch_msssim import SSIM
from torch.nn import Parameter
from typing_extensions import Literal

from nerfstudio.cameras.camera_optimizers import CameraOptimizer, CameraOptimizerConfig
from nerfstudio.cameras.cameras import Cameras
from nerfstudio.data.scene_box import OrientedBox
from nerfstudio.engine.callbacks import TrainingCallback, TrainingCallbackAttributes, TrainingCallbackLocation
from nerfstudio.engine.optimizers import Optimizers

# need following import for background color override
from nerfstudio.model_components import renderers
from nerfstudio.models.base_model import Model, ModelConfig
from nerfstudio.utils.colors import get_color
from nerfstudio.utils.rich_utils import CONSOLE


def random_quat_tensor(N):
    """
    Defines a random quaternion tensor of shape (N, 4)
    """
    u = torch.rand(N)
    v = torch.rand(N)
    w = torch.rand(N)
    return torch.stack(
        [
            torch.sqrt(1 - u) * torch.sin(2 * math.pi * v),
            torch.sqrt(1 - u) * torch.cos(2 * math.pi * v),
            torch.sqrt(u) * torch.sin(2 * math.pi * w),
            torch.sqrt(u) * torch.cos(2 * math.pi * w),
        ],
        dim=-1,
    )


def RGB2SH(rgb):
    """
    Converts from RGB values [0,1] to the 0th spherical harmonic coefficient
    """
    C0 = 0.28209479177387814
    return (rgb - 0.5) / C0


def SH2RGB(sh):
    """
    Converts from the 0th spherical harmonic coefficient to RGB values [0,1]
    """
    C0 = 0.28209479177387814
    return sh * C0 + 0.5


@dataclass
class SplatfactoModelConfig(ModelConfig):
    """Splatfacto Model Config, nerfstudio's implementation of Gaussian Splatting"""

    _target: Type = field(default_factory=lambda: SplatfactoModel)
    warmup_length: int = 500
    """period of steps where refinement is turned off"""
    refine_every: int = 100
    """period of steps where gaussians are culled and densified"""
    resolution_schedule: int = 3000
    """training starts at 1/d resolution, every n steps this is doubled"""
    background_color: Literal["random", "black", "white"] = "random"
    """Whether to randomize the background color."""
    num_downscales: int = 2
    """at the beginning, resolution is 1/2^d, where d is this number"""
    cull_alpha_thresh: float = 0.1
    """threshold of opacity for culling gaussians. One can set it to a lower value (e.g. 0.005) for higher quality."""
    cull_scale_thresh: float = 0.5
    """threshold of scale for culling huge gaussians"""
    continue_cull_post_densification: bool = True
    """If True, continue to cull gaussians post refinement"""
    reset_alpha_every: int = 30
    """Every this many refinement steps, reset the alpha"""
    densify_grad_thresh: float = 0.0002
    """threshold of positional gradient norm for densifying gaussians"""
    densify_size_thresh: float = 0.01
    """below this size, gaussians are *duplicated*, otherwise split"""
    n_split_samples: int = 2
    """number of samples to split gaussians into"""
    sh_degree_interval: int = 1000
    """every n intervals turn on another sh degree"""
    cull_screen_size: float = 0.15
    """if a gaussian is more than this percent of screen space, cull it"""
    split_screen_size: float = 0.05
    """if a gaussian is more than this percent of screen space, split it"""
    stop_screen_size_at: int = 4000
    """stop culling/splitting at this step WRT screen size of gaussians"""
    random_init: bool = False
    """whether to initialize the positions uniformly randomly (not SFM points)"""
    num_random: int = 50000
    """Number of gaussians to initialize if random init is used"""
    random_scale: float = 10.0
    "Size of the cube to initialize random gaussians within"
    ssim_lambda: float = 0.2
    """weight of ssim loss"""
    stop_split_at: int = 15000
    """stop splitting at this step"""
    sh_degree: int = 3
    """maximum degree of spherical harmonics to use"""
    use_scale_regularization: bool = False
    """If enabled, a scale regularization introduced in PhysGauss (https://xpandora.github.io/PhysGaussian/) is used for reducing huge spikey gaussians."""
    max_gauss_ratio: float = 10.0
    """threshold of ratio of gaussian max to min scale before applying regularization
    loss from the PhysGaussian paper
    """
    output_depth_during_training: bool = False
    """If True, output depth during training. Otherwise, only output depth during evaluation."""
<<<<<<< HEAD
    camera_optimizer: CameraOptimizerConfig = field(default_factory=lambda: CameraOptimizerConfig(mode="SO3xR3"))
    """Config of the camera optimizer to use"""
=======
    rasterize_mode: Literal["classic", "antialiased"] = "classic"
    """
    Classic mode of rendering will use the EWA volume splatting with a [0.3, 0.3] screen space blurring kernel. This
    approach is however not suitable to render tiny gaussians at higher or lower resolution than the captured, which
    results "aliasing-like" artifacts. The antialiased mode overcomes this limitation by calculating compensation factors
    and apply them to the opacities of gaussians to preserve the total integrated density of splats.

    However, PLY exported with antialiased rasterize mode is not compatible with classic mode. Thus many web viewers that
    were implemented for classic mode can not render antialiased mode PLY properly without modifications.
    """
>>>>>>> 2d9bbe50


class SplatfactoModel(Model):
    """Nerfstudio's implementation of Gaussian Splatting

    Args:
        config: Splatfacto configuration to instantiate model
    """

    config: SplatfactoModelConfig

    def __init__(
        self,
        *args,
        seed_points: Optional[Tuple[torch.Tensor, torch.Tensor]] = None,
        **kwargs,
    ):
        self.seed_points = seed_points
        super().__init__(*args, **kwargs)

    def populate_modules(self):
        if self.seed_points is not None and not self.config.random_init:
            means = torch.nn.Parameter(self.seed_points[0])  # (Location, Color)
        else:
            means = torch.nn.Parameter((torch.rand((self.config.num_random, 3)) - 0.5) * self.config.random_scale)
        self.xys_grad_norm = None
        self.max_2Dsize = None
        distances, _ = self.k_nearest_sklearn(means.data, 3)
        distances = torch.from_numpy(distances)
        # find the average of the three nearest neighbors for each point and use that as the scale
        avg_dist = distances.mean(dim=-1, keepdim=True)
        scales = torch.nn.Parameter(torch.log(avg_dist.repeat(1, 3)))
        num_points = means.shape[0]
        quats = torch.nn.Parameter(random_quat_tensor(num_points))
        dim_sh = num_sh_bases(self.config.sh_degree)

        if (
            self.seed_points is not None
            and not self.config.random_init
            # We can have colors without points.
            and self.seed_points[1].shape[0] > 0
        ):
            shs = torch.zeros((self.seed_points[1].shape[0], dim_sh, 3)).float().cuda()
            if self.config.sh_degree > 0:
                shs[:, 0, :3] = RGB2SH(self.seed_points[1] / 255)
                shs[:, 1:, 3:] = 0.0
            else:
                CONSOLE.log("use color only optimization with sigmoid activation")
                shs[:, 0, :3] = torch.logit(self.seed_points[1] / 255, eps=1e-10)
            features_dc = torch.nn.Parameter(shs[:, 0, :])
            features_rest = torch.nn.Parameter(shs[:, 1:, :])
        else:
            features_dc = torch.nn.Parameter(torch.rand(num_points, 3))
            features_rest = torch.nn.Parameter(torch.zeros((num_points, dim_sh - 1, 3)))

        opacities = torch.nn.Parameter(torch.logit(0.1 * torch.ones(num_points, 1)))
        self.gauss_params = torch.nn.ParameterDict(
            {
                "means": means,
                "scales": scales,
                "quats": quats,
                "features_dc": features_dc,
                "features_rest": features_rest,
                "opacities": opacities,
            }
        )

        self.camera_optimizer: CameraOptimizer = self.config.camera_optimizer.setup(
            num_cameras=self.num_train_data, device="cpu"
        )

        # metrics
        from torchmetrics.image import PeakSignalNoiseRatio
        from torchmetrics.image.lpip import LearnedPerceptualImagePatchSimilarity

        self.psnr = PeakSignalNoiseRatio(data_range=1.0)
        self.ssim = SSIM(data_range=1.0, size_average=True, channel=3)
        self.lpips = LearnedPerceptualImagePatchSimilarity(normalize=True)
        self.step = 0

        self.crop_box: Optional[OrientedBox] = None
        if self.config.background_color == "random":
            self.background_color = torch.tensor(
                [0.1490, 0.1647, 0.2157]
            )  # This color is the same as the default background color in Viser. This would only affect the background color when rendering.
        else:
            self.background_color = get_color(self.config.background_color)

    @property
    def colors(self):
        if self.config.sh_degree > 0:
            return SH2RGB(self.features_dc)
        else:
            return torch.sigmoid(self.features_dc)

    @property
    def shs_0(self):
        return self.features_dc

    @property
    def shs_rest(self):
        return self.features_rest

    @property
    def num_points(self):
        return self.means.shape[0]

    @property
    def means(self):
        return self.gauss_params["means"]

    @property
    def scales(self):
        return self.gauss_params["scales"]

    @property
    def quats(self):
        return self.gauss_params["quats"]

    @property
    def features_dc(self):
        return self.gauss_params["features_dc"]

    @property
    def features_rest(self):
        return self.gauss_params["features_rest"]

    @property
    def opacities(self):
        return self.gauss_params["opacities"]

    def load_state_dict(self, dict, **kwargs):  # type: ignore
        # resize the parameters to match the new number of points
        self.step = 30000
        if "means" in dict:
            # For backwards compatibility, we remap the names of parameters from
            # means->gauss_params.means since old checkpoints have that format
            for p in ["means", "scales", "quats", "features_dc", "features_rest", "opacities"]:
                dict[f"gauss_params.{p}"] = dict[p]
        newp = dict["gauss_params.means"].shape[0]
        for name, param in self.gauss_params.items():
            old_shape = param.shape
            new_shape = (newp,) + old_shape[1:]
            self.gauss_params[name] = torch.nn.Parameter(torch.zeros(new_shape, device=self.device))
        super().load_state_dict(dict, **kwargs)

    def k_nearest_sklearn(self, x: torch.Tensor, k: int):
        """
            Find k-nearest neighbors using sklearn's NearestNeighbors.
        x: The data tensor of shape [num_samples, num_features]
        k: The number of neighbors to retrieve
        """
        # Convert tensor to numpy array
        x_np = x.cpu().numpy()

        # Build the nearest neighbors model
        from sklearn.neighbors import NearestNeighbors

        nn_model = NearestNeighbors(n_neighbors=k + 1, algorithm="auto", metric="euclidean").fit(x_np)

        # Find the k-nearest neighbors
        distances, indices = nn_model.kneighbors(x_np)

        # Exclude the point itself from the result and return
        return distances[:, 1:].astype(np.float32), indices[:, 1:].astype(np.float32)

    def remove_from_optim(self, optimizer, deleted_mask, new_params):
        """removes the deleted_mask from the optimizer provided"""
        assert len(new_params) == 1
        # assert isinstance(optimizer, torch.optim.Adam), "Only works with Adam"

        param = optimizer.param_groups[0]["params"][0]
        param_state = optimizer.state[param]
        del optimizer.state[param]

        # Modify the state directly without deleting and reassigning.
        if "exp_avg" in param_state:
            param_state["exp_avg"] = param_state["exp_avg"][~deleted_mask]
            param_state["exp_avg_sq"] = param_state["exp_avg_sq"][~deleted_mask]

        # Update the parameter in the optimizer's param group.
        del optimizer.param_groups[0]["params"][0]
        del optimizer.param_groups[0]["params"]
        optimizer.param_groups[0]["params"] = new_params
        optimizer.state[new_params[0]] = param_state

    def remove_from_all_optim(self, optimizers, deleted_mask):
        param_groups = self.get_gaussian_param_groups()
        for group, param in param_groups.items():
            self.remove_from_optim(optimizers.optimizers[group], deleted_mask, param)
        torch.cuda.empty_cache()

    def dup_in_optim(self, optimizer, dup_mask, new_params, n=2):
        """adds the parameters to the optimizer"""
        param = optimizer.param_groups[0]["params"][0]
        param_state = optimizer.state[param]
        if "exp_avg" in param_state:
            repeat_dims = (n,) + tuple(1 for _ in range(param_state["exp_avg"].dim() - 1))
            param_state["exp_avg"] = torch.cat(
                [
                    param_state["exp_avg"],
                    torch.zeros_like(param_state["exp_avg"][dup_mask.squeeze()]).repeat(*repeat_dims),
                ],
                dim=0,
            )
            param_state["exp_avg_sq"] = torch.cat(
                [
                    param_state["exp_avg_sq"],
                    torch.zeros_like(param_state["exp_avg_sq"][dup_mask.squeeze()]).repeat(*repeat_dims),
                ],
                dim=0,
            )
        del optimizer.state[param]
        optimizer.state[new_params[0]] = param_state
        optimizer.param_groups[0]["params"] = new_params
        del param

    def dup_in_all_optim(self, optimizers, dup_mask, n):
        param_groups = self.get_gaussian_param_groups()
        for group, param in param_groups.items():
            self.dup_in_optim(optimizers.optimizers[group], dup_mask, param, n)

    def after_train(self, step: int):
        assert step == self.step
        # to save some training time, we no longer need to update those stats post refinement
        if self.step >= self.config.stop_split_at:
            return
        with torch.no_grad():
            # keep track of a moving average of grad norms
            visible_mask = (self.radii > 0).flatten()
            assert self.xys.grad is not None
            grads = self.xys.grad.detach().norm(dim=-1)
            # print(f"grad norm min {grads.min().item()} max {grads.max().item()} mean {grads.mean().item()} size {grads.shape}")
            if self.xys_grad_norm is None:
                self.xys_grad_norm = grads
                self.vis_counts = torch.ones_like(self.xys_grad_norm)
            else:
                assert self.vis_counts is not None
                self.vis_counts[visible_mask] = self.vis_counts[visible_mask] + 1
                self.xys_grad_norm[visible_mask] = grads[visible_mask] + self.xys_grad_norm[visible_mask]

            # update the max screen size, as a ratio of number of pixels
            if self.max_2Dsize is None:
                self.max_2Dsize = torch.zeros_like(self.radii, dtype=torch.float32)
            newradii = self.radii.detach()[visible_mask]
            self.max_2Dsize[visible_mask] = torch.maximum(
                self.max_2Dsize[visible_mask],
                newradii / float(max(self.last_size[0], self.last_size[1])),
            )

    def set_crop(self, crop_box: Optional[OrientedBox]):
        self.crop_box = crop_box

    def set_background(self, background_color: torch.Tensor):
        assert background_color.shape == (3,)
        self.background_color = background_color

    def refinement_after(self, optimizers: Optimizers, step):
        assert step == self.step
        if self.step <= self.config.warmup_length:
            return
        with torch.no_grad():
            # Offset all the opacity reset logic by refine_every so that we don't
            # save checkpoints right when the opacity is reset (saves every 2k)
            # then cull
            # only split/cull if we've seen every image since opacity reset
            reset_interval = self.config.reset_alpha_every * self.config.refine_every
            do_densification = (
                self.step < self.config.stop_split_at
                and self.step % reset_interval > self.num_train_data + self.config.refine_every
            )
            if do_densification:
                # then we densify
                assert self.xys_grad_norm is not None and self.vis_counts is not None and self.max_2Dsize is not None
                avg_grad_norm = (self.xys_grad_norm / self.vis_counts) * 0.5 * max(self.last_size[0], self.last_size[1])
                high_grads = (avg_grad_norm > self.config.densify_grad_thresh).squeeze()
                splits = (self.scales.exp().max(dim=-1).values > self.config.densify_size_thresh).squeeze()
                if self.step < self.config.stop_screen_size_at:
                    splits |= (self.max_2Dsize > self.config.split_screen_size).squeeze()
                splits &= high_grads
                nsamps = self.config.n_split_samples
                split_params = self.split_gaussians(splits, nsamps)

                dups = (self.scales.exp().max(dim=-1).values <= self.config.densify_size_thresh).squeeze()
                dups &= high_grads
                dup_params = self.dup_gaussians(dups)
                for name, param in self.gauss_params.items():
                    self.gauss_params[name] = torch.nn.Parameter(
                        torch.cat([param.detach(), split_params[name], dup_params[name]], dim=0)
                    )

                # append zeros to the max_2Dsize tensor
                self.max_2Dsize = torch.cat(
                    [
                        self.max_2Dsize,
                        torch.zeros_like(split_params["scales"][:, 0]),
                        torch.zeros_like(dup_params["scales"][:, 0]),
                    ],
                    dim=0,
                )

                split_idcs = torch.where(splits)[0]
                self.dup_in_all_optim(optimizers, split_idcs, nsamps)

                dup_idcs = torch.where(dups)[0]
                self.dup_in_all_optim(optimizers, dup_idcs, 1)

                # After a guassian is split into two new gaussians, the original one should also be pruned.
                splits_mask = torch.cat(
                    (
                        splits,
                        torch.zeros(
                            nsamps * splits.sum() + dups.sum(),
                            device=self.device,
                            dtype=torch.bool,
                        ),
                    )
                )

                deleted_mask = self.cull_gaussians(splits_mask)
            elif self.step >= self.config.stop_split_at and self.config.continue_cull_post_densification:
                deleted_mask = self.cull_gaussians()
            else:
                # if we donot allow culling post refinement, no more gaussians will be pruned.
                deleted_mask = None

            if deleted_mask is not None:
                self.remove_from_all_optim(optimizers, deleted_mask)

            if self.step < self.config.stop_split_at and self.step % reset_interval == self.config.refine_every:
                # Reset value is set to be twice of the cull_alpha_thresh
                reset_value = self.config.cull_alpha_thresh * 2.0
                self.opacities.data = torch.clamp(
                    self.opacities.data,
                    max=torch.logit(torch.tensor(reset_value, device=self.device)).item(),
                )
                # reset the exp of optimizer
                optim = optimizers.optimizers["opacities"]
                param = optim.param_groups[0]["params"][0]
                param_state = optim.state[param]
                param_state["exp_avg"] = torch.zeros_like(param_state["exp_avg"])
                param_state["exp_avg_sq"] = torch.zeros_like(param_state["exp_avg_sq"])

            self.xys_grad_norm = None
            self.vis_counts = None
            self.max_2Dsize = None

    def cull_gaussians(self, extra_cull_mask: Optional[torch.Tensor] = None):
        """
        This function deletes gaussians with under a certain opacity threshold
        extra_cull_mask: a mask indicates extra gaussians to cull besides existing culling criterion
        """
        n_bef = self.num_points
        # cull transparent ones
        culls = (torch.sigmoid(self.opacities) < self.config.cull_alpha_thresh).squeeze()
        below_alpha_count = torch.sum(culls).item()
        toobigs_count = 0
        if extra_cull_mask is not None:
            culls = culls | extra_cull_mask
        if self.step > self.config.refine_every * self.config.reset_alpha_every:
            # cull huge ones
            toobigs = (torch.exp(self.scales).max(dim=-1).values > self.config.cull_scale_thresh).squeeze()
            if self.step < self.config.stop_screen_size_at:
                # cull big screen space
                assert self.max_2Dsize is not None
                toobigs = toobigs | (self.max_2Dsize > self.config.cull_screen_size).squeeze()
            culls = culls | toobigs
            toobigs_count = torch.sum(toobigs).item()
        for name, param in self.gauss_params.items():
            self.gauss_params[name] = torch.nn.Parameter(param[~culls])

        CONSOLE.log(
            f"Culled {n_bef - self.num_points} gaussians "
            f"({below_alpha_count} below alpha thresh, {toobigs_count} too bigs, {self.num_points} remaining)"
        )

        return culls

    def split_gaussians(self, split_mask, samps):
        """
        This function splits gaussians that are too large
        """
        n_splits = split_mask.sum().item()
        CONSOLE.log(f"Splitting {split_mask.sum().item()/self.num_points} gaussians: {n_splits}/{self.num_points}")
        centered_samples = torch.randn((samps * n_splits, 3), device=self.device)  # Nx3 of axis-aligned scales
        scaled_samples = (
            torch.exp(self.scales[split_mask].repeat(samps, 1)) * centered_samples
        )  # how these scales are rotated
        quats = self.quats[split_mask] / self.quats[split_mask].norm(dim=-1, keepdim=True)  # normalize them first
        rots = quat_to_rotmat(quats.repeat(samps, 1))  # how these scales are rotated
        rotated_samples = torch.bmm(rots, scaled_samples[..., None]).squeeze()
        new_means = rotated_samples + self.means[split_mask].repeat(samps, 1)
        # step 2, sample new colors
        new_features_dc = self.features_dc[split_mask].repeat(samps, 1)
        new_features_rest = self.features_rest[split_mask].repeat(samps, 1, 1)
        # step 3, sample new opacities
        new_opacities = self.opacities[split_mask].repeat(samps, 1)
        # step 4, sample new scales
        size_fac = 1.6
        new_scales = torch.log(torch.exp(self.scales[split_mask]) / size_fac).repeat(samps, 1)
        self.scales[split_mask] = torch.log(torch.exp(self.scales[split_mask]) / size_fac)
        # step 5, sample new quats
        new_quats = self.quats[split_mask].repeat(samps, 1)
        out = {
            "means": new_means,
            "features_dc": new_features_dc,
            "features_rest": new_features_rest,
            "opacities": new_opacities,
            "scales": new_scales,
            "quats": new_quats,
        }
        for name, param in self.gauss_params.items():
            if name not in out:
                out[name] = param[split_mask].repeat(samps, 1)
        return out

    def dup_gaussians(self, dup_mask):
        """
        This function duplicates gaussians that are too small
        """
        n_dups = dup_mask.sum().item()
        CONSOLE.log(f"Duplicating {dup_mask.sum().item()/self.num_points} gaussians: {n_dups}/{self.num_points}")
        new_dups = {}
        for name, param in self.gauss_params.items():
            new_dups[name] = param[dup_mask]
        return new_dups

    def get_training_callbacks(
        self, training_callback_attributes: TrainingCallbackAttributes
    ) -> List[TrainingCallback]:
        cbs = []
        cbs.append(TrainingCallback([TrainingCallbackLocation.BEFORE_TRAIN_ITERATION], self.step_cb))
        # The order of these matters
        cbs.append(
            TrainingCallback(
                [TrainingCallbackLocation.AFTER_TRAIN_ITERATION],
                self.after_train,
            )
        )
        cbs.append(
            TrainingCallback(
                [TrainingCallbackLocation.AFTER_TRAIN_ITERATION],
                self.refinement_after,
                update_every_num_iters=self.config.refine_every,
                args=[training_callback_attributes.optimizers],
            )
        )
        return cbs

    def step_cb(self, step):
        self.step = step

    def get_gaussian_param_groups(self) -> Dict[str, List[Parameter]]:
        # Here we explicitly use the means, scales as parameters so that the user can override this function and
        # specify more if they want to add more optimizable params to gaussians.
        return {
            name: [self.gauss_params[name]]
            for name in ["means", "scales", "quats", "features_dc", "features_rest", "opacities"]
        }

    def get_param_groups(self) -> Dict[str, List[Parameter]]:
        """Obtain the parameter groups for the optimizers

        Returns:
            Mapping of different parameter groups
        """
        gps = self.get_gaussian_param_groups()
        self.camera_optimizer.get_param_groups(param_groups=gps)
        return gps

    def _get_downscale_factor(self):
        if self.training:
            return 2 ** max(
                (self.config.num_downscales - self.step // self.config.resolution_schedule),
                0,
            )
        else:
            return 1

    def _downscale_if_required(self, image):
        d = self._get_downscale_factor()
        if d > 1:
            newsize = [image.shape[0] // d, image.shape[1] // d]

            # torchvision can be slow to import, so we do it lazily.
            import torchvision.transforms.functional as TF

            return TF.resize(image.permute(2, 0, 1), newsize, antialias=None).permute(1, 2, 0)
        return image

    def get_outputs(self, camera: Cameras) -> Dict[str, Union[torch.Tensor, List]]:
        """Takes in a Ray Bundle and returns a dictionary of outputs.

        Args:
            ray_bundle: Input bundle of rays. This raybundle should have all the
            needed information to compute the outputs.

        Returns:
            Outputs of model. (ie. rendered colors)
        """
        if not isinstance(camera, Cameras):
            print("Called get_outputs with not a camera")
            return {}
        assert camera.shape[0] == 1, "Only one camera at a time"

        # get the background color
        if self.training:
            if self.config.background_color == "random":
                background = torch.rand(3, device=self.device)
            elif self.config.background_color == "white":
                background = torch.ones(3, device=self.device)
            elif self.config.background_color == "black":
                background = torch.zeros(3, device=self.device)
            else:
                background = self.background_color.to(self.device)
            self.camera_optimizer.apply_to_camera(camera)
        else:
            if renderers.BACKGROUND_COLOR_OVERRIDE is not None:
                background = renderers.BACKGROUND_COLOR_OVERRIDE.to(self.device)
            else:
                background = self.background_color.to(self.device)

        if self.crop_box is not None and not self.training:
            crop_ids = self.crop_box.within(self.means).squeeze()
            if crop_ids.sum() == 0:
                rgb = background.repeat(int(camera.height.item()), int(camera.width.item()), 1)
                depth = background.new_ones(*rgb.shape[:2], 1) * 10
                accumulation = background.new_zeros(*rgb.shape[:2], 1)
                return {"rgb": rgb, "depth": depth, "accumulation": accumulation, "background": background}
        else:
            crop_ids = None
        camera_downscale = self._get_downscale_factor()
        camera.rescale_output_resolution(1 / camera_downscale)
        # shift the camera to center of scene looking at center
        R = camera.camera_to_worlds[0, :3, :3]  # 3 x 3
        T = camera.camera_to_worlds[0, :3, 3:4]  # 3 x 1
        # flip the z and y axes to align with gsplat conventions
        R_edit = torch.diag(torch.tensor([1, -1, -1], device=self.device, dtype=R.dtype))
        R = R @ R_edit
        # analytic matrix inverse to get world2camera matrix
        R_inv = R.T
        T_inv = -R_inv @ T
        viewmat = torch.eye(4, device=R.device, dtype=R.dtype)
        viewmat[:3, :3] = R_inv
        viewmat[:3, 3:4] = T_inv
        # calculate the FOV of the camera given fx and fy, width and height
        cx = camera.cx.item()
        cy = camera.cy.item()
        W, H = int(camera.width.item()), int(camera.height.item())
        self.last_size = (H, W)

        if crop_ids is not None:
            opacities_crop = self.opacities[crop_ids]
            means_crop = self.means[crop_ids]
            features_dc_crop = self.features_dc[crop_ids]
            features_rest_crop = self.features_rest[crop_ids]
            scales_crop = self.scales[crop_ids]
            quats_crop = self.quats[crop_ids]
        else:
            opacities_crop = self.opacities
            means_crop = self.means
            features_dc_crop = self.features_dc
            features_rest_crop = self.features_rest
            scales_crop = self.scales
            quats_crop = self.quats

        colors_crop = torch.cat((features_dc_crop[:, None, :], features_rest_crop), dim=1)
        BLOCK_WIDTH = 16  # this controls the tile size of rasterization, 16 is a good default
        self.xys, depths, self.radii, conics, comp, num_tiles_hit, cov3d = project_gaussians(  # type: ignore
            means_crop,
            torch.exp(scales_crop),
            1,
            quats_crop / quats_crop.norm(dim=-1, keepdim=True),
            viewmat.squeeze()[:3, :],
            camera.fx.item(),
            camera.fy.item(),
            cx,
            cy,
            H,
            W,
            BLOCK_WIDTH,
        )  # type: ignore

        # rescale the camera back to original dimensions before returning
        camera.rescale_output_resolution(camera_downscale)

        if (self.radii).sum() == 0:
            rgb = background.repeat(H, W, 1)
            depth = background.new_ones(*rgb.shape[:2], 1) * 10
            accumulation = background.new_zeros(*rgb.shape[:2], 1)

            return {"rgb": rgb, "depth": depth, "accumulation": accumulation, "background": background}

        # Important to allow xys grads to populate properly
        if self.training:
            self.xys.retain_grad()

        if self.config.sh_degree > 0:
            viewdirs = means_crop.detach() - camera.camera_to_worlds.detach()[..., :3, 3]  # (N, 3)
            viewdirs = viewdirs / viewdirs.norm(dim=-1, keepdim=True)
            n = min(self.step // self.config.sh_degree_interval, self.config.sh_degree)
            rgbs = spherical_harmonics(n, viewdirs, colors_crop)
            rgbs = torch.clamp(rgbs + 0.5, min=0.0)  # type: ignore
        else:
            rgbs = torch.sigmoid(colors_crop[:, 0, :])

        assert (num_tiles_hit > 0).any()  # type: ignore

        # apply the compensation of screen space blurring to gaussians
        opacities = None
        if self.config.rasterize_mode == "antialiased":
            opacities = torch.sigmoid(opacities_crop) * comp[:, None]
        elif self.config.rasterize_mode == "classic":
            opacities = torch.sigmoid(opacities_crop)
        else:
            raise ValueError("Unknown rasterize_mode: %s", self.config.rasterize_mode)

        rgb, alpha = rasterize_gaussians(  # type: ignore
            self.xys,
            depths,
            self.radii,
            conics,
            num_tiles_hit,  # type: ignore
            rgbs,
            opacities,
            H,
            W,
            BLOCK_WIDTH,
            background=background,
            return_alpha=True,
        )  # type: ignore
        alpha = alpha[..., None]
        rgb = torch.clamp(rgb, max=1.0)  # type: ignore
        depth_im = None
        if self.config.output_depth_during_training or not self.training:
            depth_im = rasterize_gaussians(  # type: ignore
                self.xys,
                depths,
                self.radii,
                conics,
                num_tiles_hit,  # type: ignore
                depths[:, None].repeat(1, 3),
                opacities,
                H,
                W,
                BLOCK_WIDTH,
                background=torch.zeros(3, device=self.device),
            )[..., 0:1]  # type: ignore
            depth_im = torch.where(alpha > 0, depth_im / alpha, depth_im.detach().max())
            depth_im[alpha == 0] = 1000

        return {"rgb": rgb, "depth": depth_im, "accumulation": alpha, "background": background}  # type: ignore

    def get_gt_img(self, image: torch.Tensor):
        """Compute groundtruth image with iteration dependent downscale factor for evaluation purpose

        Args:
            image: tensor.Tensor in type uint8 or float32
        """
        if image.dtype == torch.uint8:
            image = image.float() / 255.0
        gt_img = self._downscale_if_required(image)
        return gt_img.to(self.device)

    def composite_with_background(self, image, background) -> torch.Tensor:
        """Composite the ground truth image with a background color when it has an alpha channel.

        Args:
            image: the image to composite
            background: the background color
        """
        if image.shape[2] == 4:
            alpha = image[..., -1].unsqueeze(-1).repeat((1, 1, 3))
            return alpha * image[..., :3] + (1 - alpha) * background
        else:
            return image

    def get_metrics_dict(self, outputs, batch) -> Dict[str, torch.Tensor]:
        """Compute and returns metrics.

        Args:
            outputs: the output to compute loss dict to
            batch: ground truth batch corresponding to outputs
        """
        gt_rgb = self.composite_with_background(self.get_gt_img(batch["image"]), outputs["background"])
        metrics_dict = {}
        predicted_rgb = outputs["rgb"]
        metrics_dict["psnr"] = self.psnr(predicted_rgb, gt_rgb)

        metrics_dict["gaussian_count"] = self.num_points

        self.camera_optimizer.get_metrics_dict(metrics_dict)
        return metrics_dict

    def get_loss_dict(self, outputs, batch, metrics_dict=None) -> Dict[str, torch.Tensor]:
        """Computes and returns the losses dict.

        Args:
            outputs: the output to compute loss dict to
            batch: ground truth batch corresponding to outputs
            metrics_dict: dictionary of metrics, some of which we can use for loss
        """
        gt_img = self.composite_with_background(self.get_gt_img(batch["image"]), outputs["background"])
        pred_img = outputs["rgb"]

        # Set masked part of both ground-truth and rendered image to black.
        # This is a little bit sketchy for the SSIM loss.
        if "mask" in batch:
            # batch["mask"] : [H, W, 1]
            mask = self._downscale_if_required(batch["mask"])
            mask = mask.to(self.device)
            assert mask.shape[:2] == gt_img.shape[:2] == pred_img.shape[:2]
            gt_img = gt_img * mask
            pred_img = pred_img * mask

        Ll1 = torch.abs(gt_img - pred_img).mean()
        simloss = 1 - self.ssim(gt_img.permute(2, 0, 1)[None, ...], pred_img.permute(2, 0, 1)[None, ...])
        if self.config.use_scale_regularization and self.step % 10 == 0:
            scale_exp = torch.exp(self.scales)
            scale_reg = (
                torch.maximum(
                    scale_exp.amax(dim=-1) / scale_exp.amin(dim=-1),
                    torch.tensor(self.config.max_gauss_ratio),
                )
                - self.config.max_gauss_ratio
            )
            scale_reg = 0.1 * scale_reg.mean()
        else:
            scale_reg = torch.tensor(0.0).to(self.device)

        loss_dict = {
            "main_loss": (1 - self.config.ssim_lambda) * Ll1 + self.config.ssim_lambda * simloss,
            "scale_reg": scale_reg,
        }

        if self.training:
            # Add loss from camera optimizer
            self.camera_optimizer.get_loss_dict(loss_dict)

        return loss_dict

    @torch.no_grad()
    def get_outputs_for_camera(self, camera: Cameras, obb_box: Optional[OrientedBox] = None) -> Dict[str, torch.Tensor]:
        """Takes in a camera, generates the raybundle, and computes the output of the model.
        Overridden for a camera-based gaussian model.

        Args:
            camera: generates raybundle
        """
        assert camera is not None, "must provide camera to gaussian model"
        self.set_crop(obb_box)
        outs = self.get_outputs(camera.to(self.device))
        return outs  # type: ignore

    def get_image_metrics_and_images(
        self, outputs: Dict[str, torch.Tensor], batch: Dict[str, torch.Tensor]
    ) -> Tuple[Dict[str, float], Dict[str, torch.Tensor]]:
        """Writes the test image outputs.

        Args:
            image_idx: Index of the image.
            step: Current step.
            batch: Batch of data.
            outputs: Outputs of the model.

        Returns:
            A dictionary of metrics.
        """
        gt_rgb = self.composite_with_background(self.get_gt_img(batch["image"]), outputs["background"])
        d = self._get_downscale_factor()
        if d > 1:
            # torchvision can be slow to import, so we do it lazily.
            import torchvision.transforms.functional as TF

            newsize = [batch["image"].shape[0] // d, batch["image"].shape[1] // d]
            predicted_rgb = TF.resize(outputs["rgb"].permute(2, 0, 1), newsize, antialias=None).permute(1, 2, 0)
        else:
            predicted_rgb = outputs["rgb"]

        combined_rgb = torch.cat([gt_rgb, predicted_rgb], dim=1)

        # Switch images from [H, W, C] to [1, C, H, W] for metrics computations
        gt_rgb = torch.moveaxis(gt_rgb, -1, 0)[None, ...]
        predicted_rgb = torch.moveaxis(predicted_rgb, -1, 0)[None, ...]

        psnr = self.psnr(gt_rgb, predicted_rgb)
        ssim = self.ssim(gt_rgb, predicted_rgb)
        lpips = self.lpips(gt_rgb, predicted_rgb)

        # all of these metrics will be logged as scalars
        metrics_dict = {"psnr": float(psnr.item()), "ssim": float(ssim)}  # type: ignore
        metrics_dict["lpips"] = float(lpips)

        images_dict = {"img": combined_rgb}

        return metrics_dict, images_dict<|MERGE_RESOLUTION|>--- conflicted
+++ resolved
@@ -137,10 +137,8 @@
     """
     output_depth_during_training: bool = False
     """If True, output depth during training. Otherwise, only output depth during evaluation."""
-<<<<<<< HEAD
-    camera_optimizer: CameraOptimizerConfig = field(default_factory=lambda: CameraOptimizerConfig(mode="SO3xR3"))
+    camera_optimizer: CameraOptimizerConfig = field(default_factory=lambda: CameraOptimizerConfig(mode="off"))
     """Config of the camera optimizer to use"""
-=======
     rasterize_mode: Literal["classic", "antialiased"] = "classic"
     """
     Classic mode of rendering will use the EWA volume splatting with a [0.3, 0.3] screen space blurring kernel. This
@@ -151,7 +149,6 @@
     However, PLY exported with antialiased rasterize mode is not compatible with classic mode. Thus many web viewers that
     were implemented for classic mode can not render antialiased mode PLY properly without modifications.
     """
->>>>>>> 2d9bbe50
 
 
 class SplatfactoModel(Model):
