--- conflicted
+++ resolved
@@ -666,12 +666,9 @@
 
         # get the background color
         if self.training:
-<<<<<<< HEAD
             assert camera.shape[0] == 1, "Only one camera at a time"
             optimized_camera_to_world = self.camera_optimizer.apply_to_camera(camera)
 
-=======
->>>>>>> 959fda2e
             if self.config.background_color == "random":
                 background = torch.rand(3, device=self.device)
             elif self.config.background_color == "white":
@@ -681,11 +678,8 @@
             else:
                 background = self.background_color.to(self.device)
         else:
-<<<<<<< HEAD
             optimized_camera_to_world = camera.camera_to_worlds
 
-=======
->>>>>>> 959fda2e
             if renderers.BACKGROUND_COLOR_OVERRIDE is not None:
                 background = renderers.BACKGROUND_COLOR_OVERRIDE.to(self.device)
             else:
