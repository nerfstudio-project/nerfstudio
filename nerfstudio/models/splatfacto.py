# ruff: noqa: E741
# Copyright 2022 the Regents of the University of California, Nerfstudio Team and contributors. All rights reserved.
#
# Licensed under the Apache License, Version 2.0 (the "License");
# you may not use this file except in compliance with the License.
# You may obtain a copy of the License at
#
#     http://www.apache.org/licenses/LICENSE-2.0
#
# Unless required by applicable law or agreed to in writing, software
# distributed under the License is distributed on an "AS IS" BASIS,
# WITHOUT WARRANTIES OR CONDITIONS OF ANY KIND, either express or implied.
# See the License for the specific language governing permissions and
# limitations under the License.

"""
NeRF implementation that combines many recent advancements.
"""

from __future__ import annotations

import math
from dataclasses import dataclass, field
from typing import Dict, List, Optional, Tuple, Type, Union

import numpy as np
import torch
from gsplat._torch_impl import quat_to_rotmat
from gsplat.project_gaussians import project_gaussians
from gsplat.rasterize import rasterize_gaussians
from gsplat.sh import num_sh_bases, spherical_harmonics
from pytorch_msssim import SSIM
from torch.nn import Parameter
from typing_extensions import Literal

from nerfstudio.cameras.cameras import Cameras
from nerfstudio.data.scene_box import OrientedBox
from nerfstudio.engine.callbacks import TrainingCallback, TrainingCallbackAttributes, TrainingCallbackLocation
from nerfstudio.engine.optimizers import Optimizers

# need following import for background color override
from nerfstudio.model_components import renderers
from nerfstudio.models.base_model import Model, ModelConfig
from nerfstudio.utils.colors import get_color
from nerfstudio.utils.rich_utils import CONSOLE







def random_quat_tensor(N):
    """
    Defines a random quaternion tensor of shape (N, 4)
    """
    u = torch.rand(N)
    v = torch.rand(N)
    w = torch.rand(N)
    return torch.stack(
        [
            torch.sqrt(1 - u) * torch.sin(2 * math.pi * v),
            torch.sqrt(1 - u) * torch.cos(2 * math.pi * v),
            torch.sqrt(u) * torch.sin(2 * math.pi * w),
            torch.sqrt(u) * torch.cos(2 * math.pi * w),
        ],
        dim=-1,
    )


def RGB2SH(rgb):
    """
    Converts from RGB values [0,1] to the 0th spherical harmonic coefficient
    """
    C0 = 0.28209479177387814
    return (rgb - 0.5) / C0


def SH2RGB(sh):
    """
    Converts from the 0th spherical harmonic coefficient to RGB values [0,1]
    """
    C0 = 0.28209479177387814
    return sh * C0 + 0.5


def projection_matrix(znear, zfar, fovx, fovy, device: Union[str, torch.device] = "cpu"):
    """
    Constructs an OpenGL-style perspective projection matrix.
    """
    t = znear * math.tan(0.5 * fovy)
    b = -t
    r = znear * math.tan(0.5 * fovx)
    l = -r
    n = znear
    f = zfar
    return torch.tensor(
        [
            [2 * n / (r - l), 0.0, (r + l) / (r - l), 0.0],
            [0.0, 2 * n / (t - b), (t + b) / (t - b), 0.0],
            [0.0, 0.0, (f + n) / (f - n), -1.0 * f * n / (f - n)],
            [0.0, 0.0, 1.0, 0.0],
        ],
        device=device,
    )


@dataclass
class SplatfactoModelConfig(ModelConfig):
    """Splatfacto Model Config, nerfstudio's implementation of Gaussian Splatting"""

    _target: Type = field(default_factory=lambda: SplatfactoModel)
    warmup_length: int = 500
    """period of steps where refinement is turned off"""
    refine_every: int = 100
    """period of steps where gaussians are culled and densified"""
    resolution_schedule: int = 3000
    """training starts at 1/d resolution, every n steps this is doubled"""
    background_color: Literal["random", "black", "white"] = "random"
    """Whether to randomize the background color."""
    num_downscales: int = 2
    """at the beginning, resolution is 1/2^d, where d is this number"""
    cull_alpha_thresh: float = 0.1
    """threshold of opacity for culling gaussians. One can set it to a lower value (e.g. 0.005) for higher quality."""
    cull_scale_thresh: float = 0.5
    """threshold of scale for culling huge gaussians"""
    continue_cull_post_densification: bool = True
    """If True, continue to cull gaussians post refinement"""
    reset_alpha_every: int = 30
    """Every this many refinement steps, reset the alpha"""
    densify_grad_thresh: float = 0.0002
    """threshold of positional gradient norm for densifying gaussians"""
    densify_size_thresh: float = 0.01
    """below this size, gaussians are *duplicated*, otherwise split"""
    n_split_samples: int = 2
    """number of samples to split gaussians into"""
    sh_degree_interval: int = 1000
    """every n intervals turn on another sh degree"""
    cull_screen_size: float = 0.15
    """if a gaussian is more than this percent of screen space, cull it"""
    split_screen_size: float = 0.05
    """if a gaussian is more than this percent of screen space, split it"""
    stop_screen_size_at: int = 4000
    """stop culling/splitting at this step WRT screen size of gaussians"""
    random_init: bool = False
    """whether to initialize the positions uniformly randomly (not SFM points)"""
    num_random: int = 50000
    """Number of gaussians to initialize if random init is used"""
    random_scale: float = 10.0
    "Size of the cube to initialize random gaussians within"
    ssim_lambda: float = 0.2
    """weight of ssim loss"""
    stop_split_at: int = 15000
    """stop splitting at this step"""
    sh_degree: int = 3
    """maximum degree of spherical harmonics to use"""
    use_scale_regularization: bool = False
    """If enabled, a scale regularization introduced in PhysGauss (https://xpandora.github.io/PhysGaussian/) is used for reducing huge spikey gaussians."""
    max_gauss_ratio: float = 10.0
    """threshold of ratio of gaussian max to min scale before applying regularization
    loss from the PhysGaussian paper
    """
    output_depth_during_training: bool = False
    """If True, output depth during training. Otherwise, only output depth during evaluation."""
    rasterize_mode: Literal["classic", "antialiased"] = "classic"
    """
    Classic mode of rendering will use the EWA volume splatting with a [0.3, 0.3] screen space blurring kernel. This
    approach is however not suitable to render tiny gaussians at higher or lower resolution than the captured, which
    results "aliasing-like" artifacts. The antialiased mode overcomes this limitation by calculating compensation factors
    and apply them to the opacities of gaussians to preserve the total integrated density of splats.

    However, PLY exported with antialiased rasterize mode is not compatible with classic mode. Thus many web viewers that
    were implemented for classic mode can not render antialiased mode PLY properly without modifications.
    """


class SplatfactoModel(Model):
    """Nerfstudio's implementation of Gaussian Splatting

    Args:
        config: Splatfacto configuration to instantiate model
    """

    config: SplatfactoModelConfig

    def __init__(
        self,
        *args,
        seed_points: Optional[Tuple[torch.Tensor, torch.Tensor]] = None,
        **kwargs,
    ):
        self.seed_points = seed_points
        super().__init__(*args, **kwargs)
        self.selected_gaussian_indices = []
        self.original_colors = None

    def update_colors(self):

        if self.original_colors is None:
            self.original_colors = self.features_dc.clone()
        # Reset all Gaussians to their original color
        with torch.no_grad():
            self.features_dc[:] = self.original_colors[:]

        # Proceed only if there are multiple dragboxes (more than one selection)
        
        with torch.no_grad():
            # Initialize a full mask with True for the first selection
            intersection_mask = torch.zeros(self.features_dc.shape[0], dtype=torch.bool, device=self.device)
            first_selection = True

            # Calculate the intersection of all selections
            for indices in self.selected_gaussian_indices:
                current_mask = torch.zeros_like(intersection_mask)
                current_mask[list(indices)] = True
                if first_selection:
                    # For the first selection, initialize the intersection mask
                    intersection_mask = current_mask
                    first_selection = False
                else:
                    # Update the intersection mask
                    intersection_mask &= current_mask

            # Color only the Gaussians in the intersection red
            intersection_indices = intersection_mask.nonzero(as_tuple=True)[0]
            self.features_dc[intersection_indices] = RGB2SH(torch.tensor([1, 0, 0], device=self.device))



    def populate_modules(self):
        if self.seed_points is not None and not self.config.random_init:
            means = torch.nn.Parameter(self.seed_points[0])  # (Location, Color)
        else:
            means = torch.nn.Parameter((torch.rand((self.config.num_random, 3)) - 0.5) * self.config.random_scale)
        self.xys_grad_norm = None
        self.max_2Dsize = None
        distances, _ = self.k_nearest_sklearn(means.data, 3)
        distances = torch.from_numpy(distances)
        # find the average of the three nearest neighbors for each point and use that as the scale
        avg_dist = distances.mean(dim=-1, keepdim=True)
        scales = torch.nn.Parameter(torch.log(avg_dist.repeat(1, 3)))
        num_points = means.shape[0]
        quats = torch.nn.Parameter(random_quat_tensor(num_points))
        dim_sh = num_sh_bases(self.config.sh_degree)

        if (
            self.seed_points is not None
            and not self.config.random_init
            # We can have colors without points.
            and self.seed_points[1].shape[0] > 0
        ):
            shs = torch.zeros((self.seed_points[1].shape[0], dim_sh, 3)).float().cuda()
            if self.config.sh_degree > 0:
                shs[:, 0, :3] = RGB2SH(self.seed_points[1] / 255)
                shs[:, 1:, 3:] = 0.0
            else:
                CONSOLE.log("use color only optimization with sigmoid activation")
                shs[:, 0, :3] = torch.logit(self.seed_points[1] / 255, eps=1e-10)
<<<<<<< HEAD
            self.features_dc = torch.nn.Parameter(shs[:, 0, :])#Nx1x3
            #set to red
            self.features_rest = torch.nn.Parameter(shs[:, 1:, :])#Nx27x3
=======
            features_dc = torch.nn.Parameter(shs[:, 0, :])
            features_rest = torch.nn.Parameter(shs[:, 1:, :])
>>>>>>> 8e0c6875
        else:
            features_dc = torch.nn.Parameter(torch.rand(num_points, 3))
            features_rest = torch.nn.Parameter(torch.zeros((num_points, dim_sh - 1, 3)))

        opacities = torch.nn.Parameter(torch.logit(0.1 * torch.ones(num_points, 1)))
        self.gauss_params = torch.nn.ParameterDict(
            {
                "means": means,
                "scales": scales,
                "quats": quats,
                "features_dc": features_dc,
                "features_rest": features_rest,
                "opacities": opacities,
            }
        )

        # metrics
        from torchmetrics.image import PeakSignalNoiseRatio
        from torchmetrics.image.lpip import LearnedPerceptualImagePatchSimilarity

        self.psnr = PeakSignalNoiseRatio(data_range=1.0)
        self.ssim = SSIM(data_range=1.0, size_average=True, channel=3)
        self.lpips = LearnedPerceptualImagePatchSimilarity(normalize=True)
        self.step = 0

        self.crop_box: Optional[OrientedBox] = None
        if self.config.background_color == "random":
            self.background_color = torch.tensor(
                [0.1490, 0.1647, 0.2157]
            )  # This color is the same as the default background color in Viser. This would only affect the background color when rendering.
        else:
            self.background_color = get_color(self.config.background_color)

        from nerfstudio.viewer.viewer import Viewer

        from nerfstudio.viewer.viewer_elements import ViewerControl, ViewerButton, ViewerClick, ViewerDragbox
        self.viewer_control = ViewerControl()
        # self.viewer = Viewer()

        def delete_cropbox(button: ViewerButton):
            def on_delete(click: ViewerClick):
                print("deleting gaussianas")
                if not self.selected_gaussian_indices:
                    return
                    

                # Assuming self.xys is already updated with the latest projection of Gaussians
                cumulative_mask = torch.ones(self.xys.shape[0], dtype=torch.bool, device=self.device)

                # Compute a cumulative mask as the intersection of all selected dragbox indices
                for indices in self.selected_gaussian_indices:
                    dragbox_mask = torch.zeros(self.xys.shape[0], dtype=torch.bool, device=self.device)
                    dragbox_mask[list(indices)] = True
                    # Apply logical AND to accumulate only Gaussians present in all dragboxes
                    cumulative_mask &= dragbox_mask

                # Invert the cumulative_mask to keep Gaussians outside the intersection
                keep_mask = ~cumulative_mask

                # Update the Gaussian parameters to keep only the Gaussians outside the intersection
                self.means = Parameter(self.means[keep_mask])
                self.scales = Parameter(self.scales[keep_mask])
                self.quats = Parameter(self.quats[keep_mask])
                self.features_dc = Parameter(self.features_dc[keep_mask])
                self.features_rest = Parameter(self.features_rest[keep_mask])
                self.opacities = Parameter(self.opacities[keep_mask])
                self.remove_from_all_optim(self.optimizers, ~keep_mask)
                if self.max_2Dsize is not None:
                    self.max_2Dsize = self.max_2Dsize[keep_mask]
                    self.xys_grad_norm = self.xys_grad_norm[keep_mask]
                    self.vis_counts = self.vis_counts[keep_mask]

                # Clear the list of selected dragbox indices after deletion
                self.selected_gaussian_indices.clear()
                self.original_colors = None
                
                self.button2.set_disabled(False)
                self.viewer_control.unregister_pointer_cb(on_delete)
            # Disable the button and register the callback for dragbox events
            self.button2.set_disabled(True)
            self.viewer_control.register_dragbox_cb(on_delete)
            
        # Create the button with the modified callback
        self.button2 = ViewerButton("Delete Gaussians", cb_hook=delete_cropbox) 
                
        def select_gaussians(button: ViewerButton):
            def on_select(click: ViewerDragbox):
                camera = self.viewer_control.get_camera(300, 400).to(self.device)
                self.get_outputs_for_camera(camera)

                # Convert dragbox coordinates from screen to model space
                box_min = np.array(click.box_min)
                box_max = np.array(click.box_max)

                # Flip the y-axis coordinates due to screen space convention
                box_min[1], box_max[1] = -box_max[1], -box_min[1]

                # Adjust the coordinates to the model space
                box_min[0] = 200 * box_min[0] + 200
                box_max[0] = 200 * box_max[0] + 200
                box_min[1] = 150 * box_min[1] + 150
                box_max[1] = 150 * box_max[1] + 150

                # Create a mask for the Gaussians inside the dragbox
                mask = (
                    (self.xys[:, 0] >= box_min[0]) &
                    (self.xys[:, 0] <= box_max[0]) &
                    (self.xys[:, 1] >= box_min[1]) &
                    (self.xys[:, 1] <= box_max[1])
                )

                 # Track the indices of modified (selected) Gaussians
                selected_indices = torch.where(mask)
                self.selected_gaussian_indices.append(selected_indices)  # Add a new set to the list
                print("before calling update_colors")
                self.update_colors()

                if self.training and self.xys.requires_grad:
                    self.xys.retain_grad()

                self.button.set_disabled(False)
                self.viewer_control.unregister_pointer_cb(on_select)

            # Disable the button and register the callback for dragbox events
            self.button.set_disabled(True)
            self.viewer_control.register_dragbox_cb(on_select)

        # Create the button with the modified callback
        self.button = ViewerButton("Select Gaussians", cb_hook=select_gaussians)

    @property
    def colors(self):
        if self.config.sh_degree > 0:
            return SH2RGB(self.features_dc)
        else:
            return torch.sigmoid(self.features_dc)

    @property
    def shs_0(self):
        return self.features_dc

    @property
    def shs_rest(self):
        return self.features_rest

    @property
    def num_points(self):
        return self.means.shape[0]

    @property
    def means(self):
        return self.gauss_params["means"]

    @property
    def scales(self):
        return self.gauss_params["scales"]

    @property
    def quats(self):
        return self.gauss_params["quats"]

    @property
    def features_dc(self):
        return self.gauss_params["features_dc"]

    @property
    def features_rest(self):
        return self.gauss_params["features_rest"]

    @property
    def opacities(self):
        return self.gauss_params["opacities"]

    def load_state_dict(self, dict, **kwargs):  # type: ignore
        # resize the parameters to match the new number of points
        self.step = 30000
        if "means" in dict:
            # For backwards compatibility, we remap the names of parameters from
            # means->gauss_params.means since old checkpoints have that format
            for p in ["means", "scales", "quats", "features_dc", "features_rest", "opacities"]:
                dict[f"gauss_params.{p}"] = dict[p]
        newp = dict["gauss_params.means"].shape[0]
        for name, param in self.gauss_params.items():
            old_shape = param.shape
            new_shape = (newp,) + old_shape[1:]
            self.gauss_params[name] = torch.nn.Parameter(torch.zeros(new_shape, device=self.device))
        super().load_state_dict(dict, **kwargs)

    def k_nearest_sklearn(self, x: torch.Tensor, k: int):
        """
            Find k-nearest neighbors using sklearn's NearestNeighbors.
        x: The data tensor of shape [num_samples, num_features]
        k: The number of neighbors to retrieve
        """
        # Convert tensor to numpy array
        x_np = x.cpu().numpy()

        # Build the nearest neighbors model
        from sklearn.neighbors import NearestNeighbors

        nn_model = NearestNeighbors(n_neighbors=k + 1, algorithm="auto", metric="euclidean").fit(x_np)

        # Find the k-nearest neighbors
        distances, indices = nn_model.kneighbors(x_np)

        # Exclude the point itself from the result and return
        return distances[:, 1:].astype(np.float32), indices[:, 1:].astype(np.float32)

    def remove_from_optim(self, optimizer, deleted_mask, new_params):
        """removes the deleted_mask from the optimizer provided"""
        assert len(new_params) == 1
        # assert isinstance(optimizer, torch.optim.Adam), "Only works with Adam"

        param = optimizer.param_groups[0]["params"][0]
        param_state = optimizer.state[param]
        del optimizer.state[param]

        # Modify the state directly without deleting and reassigning.
        if "exp_avg" in param_state:
            param_state["exp_avg"] = param_state["exp_avg"][~deleted_mask]
            param_state["exp_avg_sq"] = param_state["exp_avg_sq"][~deleted_mask]

        # Update the parameter in the optimizer's param group.
        del optimizer.param_groups[0]["params"][0]
        del optimizer.param_groups[0]["params"]
        optimizer.param_groups[0]["params"] = new_params
        optimizer.state[new_params[0]] = param_state

    def remove_from_all_optim(self, optimizers, deleted_mask):
        param_groups = self.get_gaussian_param_groups()
        for group, param in param_groups.items():
            self.remove_from_optim(optimizers.optimizers[group], deleted_mask, param)
        torch.cuda.empty_cache()

    def dup_in_optim(self, optimizer, dup_mask, new_params, n=2):
        """adds the parameters to the optimizer"""
        param = optimizer.param_groups[0]["params"][0]
        param_state = optimizer.state[param]
        if "exp_avg" in param_state:
            repeat_dims = (n,) + tuple(1 for _ in range(param_state["exp_avg"].dim() - 1))
            param_state["exp_avg"] = torch.cat(
                [
                    param_state["exp_avg"],
                    torch.zeros_like(param_state["exp_avg"][dup_mask.squeeze()]).repeat(*repeat_dims),
                ],
                dim=0,
            )
            param_state["exp_avg_sq"] = torch.cat(
                [
                    param_state["exp_avg_sq"],
                    torch.zeros_like(param_state["exp_avg_sq"][dup_mask.squeeze()]).repeat(*repeat_dims),
                ],
                dim=0,
            )
        del optimizer.state[param]
        optimizer.state[new_params[0]] = param_state
        optimizer.param_groups[0]["params"] = new_params
        del param

    def dup_in_all_optim(self, optimizers, dup_mask, n):
        param_groups = self.get_gaussian_param_groups()
        for group, param in param_groups.items():
            self.dup_in_optim(optimizers.optimizers[group], dup_mask, param, n)

    def after_train(self, step: int):
        assert step == self.step
        # to save some training time, we no longer need to update those stats post refinement
        if self.step >= self.config.stop_split_at:
            return
        with torch.no_grad():
            # keep track of a moving average of grad norms
            visible_mask = (self.radii > 0).flatten()
            try:
                assert self.xys.grad is not None
            except:
                return
            grads = self.xys.grad.detach().norm(dim=-1)
            # print(f"grad norm min {grads.min().item()} max {grads.max().item()} mean {grads.mean().item()} size {grads.shape}")
            if self.xys_grad_norm is None:
                self.xys_grad_norm = grads
                self.vis_counts = torch.ones_like(self.xys_grad_norm)
            else:
                assert self.vis_counts is not None
                self.vis_counts[visible_mask] = self.vis_counts[visible_mask] + 1
                self.xys_grad_norm[visible_mask] = grads[visible_mask] + self.xys_grad_norm[visible_mask]

            # update the max screen size, as a ratio of number of pixels
            if self.max_2Dsize is None:
                self.max_2Dsize = torch.zeros_like(self.radii, dtype=torch.float32)
            newradii = self.radii.detach()[visible_mask]
            self.max_2Dsize[visible_mask] = torch.maximum(
                self.max_2Dsize[visible_mask],
                newradii / float(max(self.last_size[0], self.last_size[1])),
            )

    def set_crop(self, crop_box: Optional[OrientedBox]):
        self.crop_box = crop_box

    def set_background(self, background_color: torch.Tensor):
        assert background_color.shape == (3,)
        self.background_color = background_color

    def refinement_after(self, optimizers: Optimizers, step):
        assert step == self.step
        if self.step <= self.config.warmup_length:
            return
        with torch.no_grad():
            # Offset all the opacity reset logic by refine_every so that we don't
            # save checkpoints right when the opacity is reset (saves every 2k)
            # then cull
            # only split/cull if we've seen every image since opacity reset
            reset_interval = self.config.reset_alpha_every * self.config.refine_every
            do_densification = (
                self.step < self.config.stop_split_at
                and self.step % reset_interval > self.num_train_data + self.config.refine_every
            )
            if do_densification:
                # then we densify
                assert self.xys_grad_norm is not None and self.vis_counts is not None and self.max_2Dsize is not None
                avg_grad_norm = (self.xys_grad_norm / self.vis_counts) * 0.5 * max(self.last_size[0], self.last_size[1])
                high_grads = (avg_grad_norm > self.config.densify_grad_thresh).squeeze()
                splits = (self.scales.exp().max(dim=-1).values > self.config.densify_size_thresh).squeeze()
                if self.step < self.config.stop_screen_size_at:
                    splits |= (self.max_2Dsize > self.config.split_screen_size).squeeze()
                splits &= high_grads
                nsamps = self.config.n_split_samples
                split_params = self.split_gaussians(splits, nsamps)

                dups = (self.scales.exp().max(dim=-1).values <= self.config.densify_size_thresh).squeeze()
                dups &= high_grads
                dup_params = self.dup_gaussians(dups)
                for name, param in self.gauss_params.items():
                    self.gauss_params[name] = torch.nn.Parameter(
                        torch.cat([param.detach(), split_params[name], dup_params[name]], dim=0)
                    )

                # append zeros to the max_2Dsize tensor
                self.max_2Dsize = torch.cat(
                    [
                        self.max_2Dsize,
                        torch.zeros_like(split_params["scales"][:, 0]),
                        torch.zeros_like(dup_params["scales"][:, 0]),
                    ],
                    dim=0,
                )

                split_idcs = torch.where(splits)[0]
                self.dup_in_all_optim(optimizers, split_idcs, nsamps)

                dup_idcs = torch.where(dups)[0]
                self.dup_in_all_optim(optimizers, dup_idcs, 1)

                # After a guassian is split into two new gaussians, the original one should also be pruned.
                splits_mask = torch.cat(
                    (
                        splits,
                        torch.zeros(
                            nsamps * splits.sum() + dups.sum(),
                            device=self.device,
                            dtype=torch.bool,
                        ),
                    )
                )

                deleted_mask = self.cull_gaussians(splits_mask)
            elif self.step >= self.config.stop_split_at and self.config.continue_cull_post_densification:
                deleted_mask = self.cull_gaussians()
            else:
                # if we donot allow culling post refinement, no more gaussians will be pruned.
                deleted_mask = None

            if deleted_mask is not None:
                self.remove_from_all_optim(optimizers, deleted_mask)

            if self.step < self.config.stop_split_at and self.step % reset_interval == self.config.refine_every:
                # Reset value is set to be twice of the cull_alpha_thresh
                reset_value = self.config.cull_alpha_thresh * 2.0
                self.opacities.data = torch.clamp(
                    self.opacities.data,
                    max=torch.logit(torch.tensor(reset_value, device=self.device)).item(),
                )
                # reset the exp of optimizer
                optim = optimizers.optimizers["opacities"]
                param = optim.param_groups[0]["params"][0]
                param_state = optim.state[param]
                param_state["exp_avg"] = torch.zeros_like(param_state["exp_avg"])
                param_state["exp_avg_sq"] = torch.zeros_like(param_state["exp_avg_sq"])

            self.xys_grad_norm = None
            self.vis_counts = None
            self.max_2Dsize = None

    def cull_gaussians(self, extra_cull_mask: Optional[torch.Tensor] = None):
        """
        This function deletes gaussians with under a certain opacity threshold
        extra_cull_mask: a mask indicates extra gaussians to cull besides existing culling criterion
        """
        n_bef = self.num_points
        # cull transparent ones
        culls = (torch.sigmoid(self.opacities) < self.config.cull_alpha_thresh).squeeze()
        below_alpha_count = torch.sum(culls).item()
        toobigs_count = 0
        if extra_cull_mask is not None:
            culls = culls | extra_cull_mask
        if self.step > self.config.refine_every * self.config.reset_alpha_every:
            # cull huge ones
            toobigs = (torch.exp(self.scales).max(dim=-1).values > self.config.cull_scale_thresh).squeeze()
            if self.step < self.config.stop_screen_size_at:
                # cull big screen space
                assert self.max_2Dsize is not None
                toobigs = toobigs | (self.max_2Dsize > self.config.cull_screen_size).squeeze()
            culls = culls | toobigs
            toobigs_count = torch.sum(toobigs).item()
        for name, param in self.gauss_params.items():
            self.gauss_params[name] = torch.nn.Parameter(param[~culls])

        CONSOLE.log(
            f"Culled {n_bef - self.num_points} gaussians "
            f"({below_alpha_count} below alpha thresh, {toobigs_count} too bigs, {self.num_points} remaining)"
        )

        return culls

    def split_gaussians(self, split_mask, samps):
        """
        This function splits gaussians that are too large
        """
        n_splits = split_mask.sum().item()
        CONSOLE.log(f"Splitting {split_mask.sum().item()/self.num_points} gaussians: {n_splits}/{self.num_points}")
        centered_samples = torch.randn((samps * n_splits, 3), device=self.device)  # Nx3 of axis-aligned scales
        scaled_samples = (
            torch.exp(self.scales[split_mask].repeat(samps, 1)) * centered_samples
        )  # how these scales are rotated
        quats = self.quats[split_mask] / self.quats[split_mask].norm(dim=-1, keepdim=True)  # normalize them first
        rots = quat_to_rotmat(quats.repeat(samps, 1))  # how these scales are rotated
        rotated_samples = torch.bmm(rots, scaled_samples[..., None]).squeeze()
        new_means = rotated_samples + self.means[split_mask].repeat(samps, 1)
        # step 2, sample new colors
        new_features_dc = self.features_dc[split_mask].repeat(samps, 1)
        new_features_rest = self.features_rest[split_mask].repeat(samps, 1, 1)
        # step 3, sample new opacities
        new_opacities = self.opacities[split_mask].repeat(samps, 1)
        # step 4, sample new scales
        size_fac = 1.6
        new_scales = torch.log(torch.exp(self.scales[split_mask]) / size_fac).repeat(samps, 1)
        self.scales[split_mask] = torch.log(torch.exp(self.scales[split_mask]) / size_fac)
        # step 5, sample new quats
        new_quats = self.quats[split_mask].repeat(samps, 1)
        out = {
            "means": new_means,
            "features_dc": new_features_dc,
            "features_rest": new_features_rest,
            "opacities": new_opacities,
            "scales": new_scales,
            "quats": new_quats,
        }
        for name, param in self.gauss_params.items():
            if name not in out:
                out[name] = param[split_mask].repeat(samps, 1)
        return out

    def dup_gaussians(self, dup_mask):
        """
        This function duplicates gaussians that are too small
        """
        n_dups = dup_mask.sum().item()
        CONSOLE.log(f"Duplicating {dup_mask.sum().item()/self.num_points} gaussians: {n_dups}/{self.num_points}")
        new_dups = {}
        for name, param in self.gauss_params.items():
            new_dups[name] = param[dup_mask]
        return new_dups

    def get_training_callbacks(
        self, training_callback_attributes: TrainingCallbackAttributes
    ) -> List[TrainingCallback]:
        cbs = []
        cbs.append(TrainingCallback([TrainingCallbackLocation.BEFORE_TRAIN_ITERATION], self.step_cb))
        # The order of these matters
        cbs.append(
            TrainingCallback(
                [TrainingCallbackLocation.AFTER_TRAIN_ITERATION],
                self.after_train,
            )
        )
        cbs.append(
            TrainingCallback(
                [TrainingCallbackLocation.AFTER_TRAIN_ITERATION],
                self.refinement_after,
                update_every_num_iters=self.config.refine_every,
                args=[training_callback_attributes.optimizers],
            )
        )
        self.optimizers = training_callback_attributes.optimizers
        return cbs

    def step_cb(self, step):
        self.step = step

    def get_gaussian_param_groups(self) -> Dict[str, List[Parameter]]:
        # Here we explicitly use the means, scales as parameters so that the user can override this function and
        # specify more if they want to add more optimizable params to gaussians.
        return {
            name: [self.gauss_params[name]]
            for name in ["means", "scales", "quats", "features_dc", "features_rest", "opacities"]
        }

    def get_param_groups(self) -> Dict[str, List[Parameter]]:
        """Obtain the parameter groups for the optimizers

        Returns:
            Mapping of different parameter groups
        """
        gps = self.get_gaussian_param_groups()
        return gps

    def _get_downscale_factor(self):
        if self.training:
            return 2 ** max(
                (self.config.num_downscales - self.step // self.config.resolution_schedule),
                0,
            )
        else:
            return 1

    def _downscale_if_required(self, image):
        d = self._get_downscale_factor()
        if d > 1:
            newsize = [image.shape[0] // d, image.shape[1] // d]

            # torchvision can be slow to import, so we do it lazily.
            import torchvision.transforms.functional as TF

            return TF.resize(image.permute(2, 0, 1), newsize, antialias=None).permute(1, 2, 0)
        return image

    def get_outputs(self, camera: Cameras) -> Dict[str, Union[torch.Tensor, List]]:
        """Takes in a Ray Bundle and returns a dictionary of outputs.

        Args:
            ray_bundle: Input bundle of rays. This raybundle should have all the
            needed information to compute the outputs.

        Returns:
            Outputs of model. (ie. rendered colors)
        """
        if not isinstance(camera, Cameras):
            print("Called get_outputs with not a camera")
            return {}
        assert camera.shape[0] == 1, "Only one camera at a time"

        # get the background color
        if self.training:
            if self.config.background_color == "random":
                background = torch.rand(3, device=self.device)
            elif self.config.background_color == "white":
                background = torch.ones(3, device=self.device)
            elif self.config.background_color == "black":
                background = torch.zeros(3, device=self.device)
            else:
                background = self.background_color.to(self.device)
        else:
            if renderers.BACKGROUND_COLOR_OVERRIDE is not None:
                background = renderers.BACKGROUND_COLOR_OVERRIDE.to(self.device)
            else:
                background = self.background_color.to(self.device)

        if self.crop_box is not None and not self.training:
            crop_ids = self.crop_box.within(self.means).squeeze()
            if crop_ids.sum() == 0:
                rgb = background.repeat(int(camera.height.item()), int(camera.width.item()), 1)
                depth = background.new_ones(*rgb.shape[:2], 1) * 10
                accumulation = background.new_zeros(*rgb.shape[:2], 1)
                return {"rgb": rgb, "depth": depth, "accumulation": accumulation, "background": background}
        else:
            crop_ids = None
        camera_downscale = self._get_downscale_factor()
        camera.rescale_output_resolution(1 / camera_downscale)
        # shift the camera to center of scene looking at center
        R = camera.camera_to_worlds[0, :3, :3]  # 3 x 3
        T = camera.camera_to_worlds[0, :3, 3:4]  # 3 x 1
        # flip the z and y axes to align with gsplat conventions
        R_edit = torch.diag(torch.tensor([1, -1, -1], device=self.device, dtype=R.dtype))
        R = R @ R_edit
        # analytic matrix inverse to get world2camera matrix
        R_inv = R.T
        T_inv = -R_inv @ T
        viewmat = torch.eye(4, device=R.device, dtype=R.dtype)
        viewmat[:3, :3] = R_inv
        viewmat[:3, 3:4] = T_inv
        # calculate the FOV of the camera given fx and fy, width and height
        cx = camera.cx.item()
        cy = camera.cy.item()
        fovx = 2 * math.atan(camera.width / (2 * camera.fx))
        fovy = 2 * math.atan(camera.height / (2 * camera.fy))
        W, H = int(camera.width.item()), int(camera.height.item())
        self.last_size = (H, W)
        projmat = projection_matrix(0.001, 1000, fovx, fovy, device=self.device)

        if crop_ids is not None:
            opacities_crop = self.opacities[crop_ids]
            means_crop = self.means[crop_ids]
            features_dc_crop = self.features_dc[crop_ids]
            features_rest_crop = self.features_rest[crop_ids]
            scales_crop = self.scales[crop_ids]
            quats_crop = self.quats[crop_ids]
        else:
            opacities_crop = self.opacities
            means_crop = self.means
            features_dc_crop = self.features_dc
            features_rest_crop = self.features_rest
            scales_crop = self.scales
            quats_crop = self.quats

        colors_crop = torch.cat((features_dc_crop[:, None, :], features_rest_crop), dim=1)
        BLOCK_WIDTH = 16  # this controls the tile size of rasterization, 16 is a good default
        self.xys, depths, self.radii, conics, comp, num_tiles_hit, cov3d = project_gaussians(  # type: ignore
            means_crop,
            torch.exp(scales_crop),
            1,
            quats_crop / quats_crop.norm(dim=-1, keepdim=True),
            viewmat.squeeze()[:3, :],
            projmat.squeeze() @ viewmat.squeeze(),
            camera.fx.item(),
            camera.fy.item(),
            cx,
            cy,
            H,
            W,
            BLOCK_WIDTH,
        )  # type: ignore

        # rescale the camera back to original dimensions before returning
        camera.rescale_output_resolution(camera_downscale)

        if (self.radii).sum() == 0:
            rgb = background.repeat(H, W, 1)
            depth = background.new_ones(*rgb.shape[:2], 1) * 10
            accumulation = background.new_zeros(*rgb.shape[:2], 1)

            return {"rgb": rgb, "depth": depth, "accumulation": accumulation, "background": background}

        # Important to allow xys grads to populate properly
        if self.training and self.xys.requires_grad:
            self.xys.retain_grad()

        if self.config.sh_degree > 0:
            viewdirs = means_crop.detach() - camera.camera_to_worlds.detach()[..., :3, 3]  # (N, 3)
            viewdirs = viewdirs / viewdirs.norm(dim=-1, keepdim=True)
            n = min(self.step // self.config.sh_degree_interval, self.config.sh_degree)
            rgbs = spherical_harmonics(n, viewdirs, colors_crop)
            rgbs = torch.clamp(rgbs + 0.5, min=0.0)  # type: ignore
        else:
            rgbs = torch.sigmoid(colors_crop[:, 0, :])

        assert (num_tiles_hit > 0).any()  # type: ignore

        # apply the compensation of screen space blurring to gaussians
        opacities = None
        if self.config.rasterize_mode == "antialiased":
            opacities = torch.sigmoid(opacities_crop) * comp[:, None]
        elif self.config.rasterize_mode == "classic":
            opacities = torch.sigmoid(opacities_crop)
        else:
            raise ValueError("Unknown rasterize_mode: %s", self.config.rasterize_mode)

        rgb, alpha = rasterize_gaussians(  # type: ignore
            self.xys,
            depths,
            self.radii,
            conics,
            num_tiles_hit,  # type: ignore
            rgbs,
            opacities,
            H,
            W,
            BLOCK_WIDTH,
            background=background,
            return_alpha=True,
        )  # type: ignore
        alpha = alpha[..., None]
        rgb = torch.clamp(rgb, max=1.0)  # type: ignore
        depth_im = None
        if self.config.output_depth_during_training or not self.training:
            depth_im = rasterize_gaussians(  # type: ignore
                self.xys,
                depths,
                self.radii,
                conics,
                num_tiles_hit,  # type: ignore
                depths[:, None].repeat(1, 3),
                opacities,
                H,
                W,
                BLOCK_WIDTH,
                background=torch.zeros(3, device=self.device),
            )[..., 0:1]  # type: ignore
            depth_im = torch.where(alpha > 0, depth_im / alpha, depth_im.detach().max())

        return {"rgb": rgb, "depth": depth_im, "accumulation": alpha, "background": background}  # type: ignore

    def get_gt_img(self, image: torch.Tensor):
        """Compute groundtruth image with iteration dependent downscale factor for evaluation purpose

        Args:
            image: tensor.Tensor in type uint8 or float32
        """
        if image.dtype == torch.uint8:
            image = image.float() / 255.0
        gt_img = self._downscale_if_required(image)
        return gt_img.to(self.device)

    def composite_with_background(self, image, background) -> torch.Tensor:
        """Composite the ground truth image with a background color when it has an alpha channel.

        Args:
            image: the image to composite
            background: the background color
        """
        if image.shape[2] == 4:
            alpha = image[..., -1].unsqueeze(-1).repeat((1, 1, 3))
            return alpha * image[..., :3] + (1 - alpha) * background
        else:
            return image

    def get_metrics_dict(self, outputs, batch) -> Dict[str, torch.Tensor]:
        """Compute and returns metrics.

        Args:
            outputs: the output to compute loss dict to
            batch: ground truth batch corresponding to outputs
        """
        gt_rgb = self.composite_with_background(self.get_gt_img(batch["image"]), outputs["background"])
        metrics_dict = {}
        predicted_rgb = outputs["rgb"]
        metrics_dict["psnr"] = self.psnr(predicted_rgb, gt_rgb)

        metrics_dict["gaussian_count"] = self.num_points
        return metrics_dict

    def get_loss_dict(self, outputs, batch, metrics_dict=None) -> Dict[str, torch.Tensor]:
        """Computes and returns the losses dict.

        Args:
            outputs: the output to compute loss dict to
            batch: ground truth batch corresponding to outputs
            metrics_dict: dictionary of metrics, some of which we can use for loss
        """
        gt_img = self.composite_with_background(self.get_gt_img(batch["image"]), outputs["background"])
        pred_img = outputs["rgb"]

        # Set masked part of both ground-truth and rendered image to black.
        # This is a little bit sketchy for the SSIM loss.
        if "mask" in batch:
            # batch["mask"] : [H, W, 1]
            mask = self._downscale_if_required(batch["mask"])
            mask = mask.to(self.device)
            assert mask.shape[:2] == gt_img.shape[:2] == pred_img.shape[:2]
            gt_img = gt_img * mask
            pred_img = pred_img * mask

        Ll1 = torch.abs(gt_img - pred_img).mean()
        simloss = 1 - self.ssim(gt_img.permute(2, 0, 1)[None, ...], pred_img.permute(2, 0, 1)[None, ...])
        if self.config.use_scale_regularization and self.step % 10 == 0:
            scale_exp = torch.exp(self.scales)
            scale_reg = (
                torch.maximum(
                    scale_exp.amax(dim=-1) / scale_exp.amin(dim=-1),
                    torch.tensor(self.config.max_gauss_ratio),
                )
                - self.config.max_gauss_ratio
            )
            scale_reg = 0.1 * scale_reg.mean()
        else:
            scale_reg = torch.tensor(0.0).to(self.device)

        return {
            "main_loss": (1 - self.config.ssim_lambda) * Ll1 + self.config.ssim_lambda * simloss,
            "scale_reg": scale_reg,
        }

    @torch.no_grad()
    def get_outputs_for_camera(self, camera: Cameras, obb_box: Optional[OrientedBox] = None) -> Dict[str, torch.Tensor]:
        """Takes in a camera, generates the raybundle, and computes the output of the model.
        Overridden for a camera-based gaussian model.

        Args:
            camera: generates raybundle
        """
        assert camera is not None, "must provide camera to gaussian model"
        self.set_crop(obb_box)
        outs = self.get_outputs(camera.to(self.device))
        return outs  # type: ignore

    def get_image_metrics_and_images(
        self, outputs: Dict[str, torch.Tensor], batch: Dict[str, torch.Tensor]
    ) -> Tuple[Dict[str, float], Dict[str, torch.Tensor]]:
        """Writes the test image outputs.

        Args:
            image_idx: Index of the image.
            step: Current step.
            batch: Batch of data.
            outputs: Outputs of the model.

        Returns:
            A dictionary of metrics.
        """
        gt_rgb = self.composite_with_background(self.get_gt_img(batch["image"]), outputs["background"])
        d = self._get_downscale_factor()
        if d > 1:
            # torchvision can be slow to import, so we do it lazily.
            import torchvision.transforms.functional as TF

            newsize = [batch["image"].shape[0] // d, batch["image"].shape[1] // d]
            predicted_rgb = TF.resize(outputs["rgb"].permute(2, 0, 1), newsize, antialias=None).permute(1, 2, 0)
        else:
            predicted_rgb = outputs["rgb"]

        combined_rgb = torch.cat([gt_rgb, predicted_rgb], dim=1)

        # Switch images from [H, W, C] to [1, C, H, W] for metrics computations
        gt_rgb = torch.moveaxis(gt_rgb, -1, 0)[None, ...]
        predicted_rgb = torch.moveaxis(predicted_rgb, -1, 0)[None, ...]

        psnr = self.psnr(gt_rgb, predicted_rgb)
        ssim = self.ssim(gt_rgb, predicted_rgb)
        lpips = self.lpips(gt_rgb, predicted_rgb)

        # all of these metrics will be logged as scalars
        metrics_dict = {"psnr": float(psnr.item()), "ssim": float(ssim)}  # type: ignore
        metrics_dict["lpips"] = float(lpips)

        images_dict = {"img": combined_rgb}

        return metrics_dict, images_dict<|MERGE_RESOLUTION|>--- conflicted
+++ resolved
@@ -195,35 +195,25 @@
         self.original_colors = None
 
     def update_colors(self):
-
+        """
+           Updates the colors of dragboxes so that it colors their intersecting gaussians red, and other gaussians 
+           their original colors
+        """
         if self.original_colors is None:
             self.original_colors = self.features_dc.clone()
-        # Reset all Gaussians to their original color
         with torch.no_grad():
-            self.features_dc[:] = self.original_colors[:]
-
-        # Proceed only if there are multiple dragboxes (more than one selection)
-        
+            self.gauss_params['features_dc'] = self.original_colors.clone()
+
         with torch.no_grad():
-            # Initialize a full mask with True for the first selection
-            intersection_mask = torch.zeros(self.features_dc.shape[0], dtype=torch.bool, device=self.device)
-            first_selection = True
-
-            # Calculate the intersection of all selections
+            intersection_mask = torch.ones(self.features_dc.shape[0], dtype=torch.bool, device=self.device)
+
             for indices in self.selected_gaussian_indices:
                 current_mask = torch.zeros_like(intersection_mask)
                 current_mask[list(indices)] = True
-                if first_selection:
-                    # For the first selection, initialize the intersection mask
-                    intersection_mask = current_mask
-                    first_selection = False
-                else:
-                    # Update the intersection mask
-                    intersection_mask &= current_mask
-
-            # Color only the Gaussians in the intersection red
+                intersection_mask &= current_mask
+
             intersection_indices = intersection_mask.nonzero(as_tuple=True)[0]
-            self.features_dc[intersection_indices] = RGB2SH(torch.tensor([1, 0, 0], device=self.device))
+            self.gauss_params['features_dc'][intersection_indices] = RGB2SH(torch.tensor([1, 0, 0], device=self.device))
 
 
 
@@ -256,14 +246,8 @@
             else:
                 CONSOLE.log("use color only optimization with sigmoid activation")
                 shs[:, 0, :3] = torch.logit(self.seed_points[1] / 255, eps=1e-10)
-<<<<<<< HEAD
-            self.features_dc = torch.nn.Parameter(shs[:, 0, :])#Nx1x3
-            #set to red
-            self.features_rest = torch.nn.Parameter(shs[:, 1:, :])#Nx27x3
-=======
             features_dc = torch.nn.Parameter(shs[:, 0, :])
             features_rest = torch.nn.Parameter(shs[:, 1:, :])
->>>>>>> 8e0c6875
         else:
             features_dc = torch.nn.Parameter(torch.rand(num_points, 3))
             features_rest = torch.nn.Parameter(torch.zeros((num_points, dim_sh - 1, 3)))
@@ -301,15 +285,11 @@
 
         from nerfstudio.viewer.viewer_elements import ViewerControl, ViewerButton, ViewerClick, ViewerDragbox
         self.viewer_control = ViewerControl()
-        # self.viewer = Viewer()
 
         def delete_cropbox(button: ViewerButton):
             def on_delete(click: ViewerClick):
-                print("deleting gaussianas")
                 if not self.selected_gaussian_indices:
                     return
-                    
-
                 # Assuming self.xys is already updated with the latest projection of Gaussians
                 cumulative_mask = torch.ones(self.xys.shape[0], dtype=torch.bool, device=self.device)
 
@@ -324,12 +304,8 @@
                 keep_mask = ~cumulative_mask
 
                 # Update the Gaussian parameters to keep only the Gaussians outside the intersection
-                self.means = Parameter(self.means[keep_mask])
-                self.scales = Parameter(self.scales[keep_mask])
-                self.quats = Parameter(self.quats[keep_mask])
-                self.features_dc = Parameter(self.features_dc[keep_mask])
-                self.features_rest = Parameter(self.features_rest[keep_mask])
-                self.opacities = Parameter(self.opacities[keep_mask])
+                for name, param in self.gauss_params.items():
+                    self.gauss_params[name] = torch.nn.Parameter(param[keep_mask])
                 self.remove_from_all_optim(self.optimizers, ~keep_mask)
                 if self.max_2Dsize is not None:
                     self.max_2Dsize = self.max_2Dsize[keep_mask]
@@ -351,8 +327,17 @@
                 
         def select_gaussians(button: ViewerButton):
             def on_select(click: ViewerDragbox):
+                
+                if self.training:
+                    print("Pause Training to Select Gaussians")
+                    self.button.set_disabled(False)
+                    self.viewer_control.unregister_pointer_cb(on_select)
+                    return
+                
                 camera = self.viewer_control.get_camera(300, 400).to(self.device)
+                self.eval()
                 self.get_outputs_for_camera(camera)
+                self.train()
 
                 # Convert dragbox coordinates from screen to model space
                 box_min = np.array(click.box_min)
@@ -378,11 +363,7 @@
                  # Track the indices of modified (selected) Gaussians
                 selected_indices = torch.where(mask)
                 self.selected_gaussian_indices.append(selected_indices)  # Add a new set to the list
-                print("before calling update_colors")
                 self.update_colors()
-
-                if self.training and self.xys.requires_grad:
-                    self.xys.retain_grad()
 
                 self.button.set_disabled(False)
                 self.viewer_control.unregister_pointer_cb(on_select)
