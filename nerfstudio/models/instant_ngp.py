--- conflicted
+++ resolved
@@ -129,15 +129,7 @@
         )
 
         # renderers
-<<<<<<< HEAD
-        background_color = "random"
-        if self.config.background_color in ["white", "black"]:
-            background_color = colors.COLORS_DICT[self.config.background_color]
-
-        self.renderer_rgb = RGBRenderer(background_color=background_color)
-=======
         self.renderer_rgb = RGBRenderer(background_color=self.config.background_color)
->>>>>>> 5613d478
         self.renderer_accumulation = AccumulationRenderer()
         self.renderer_depth = DepthRenderer(method="expected")
 
