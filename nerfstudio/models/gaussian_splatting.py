--- conflicted
+++ resolved
@@ -681,19 +681,8 @@
         d = self._get_downscale_factor()
         mask = batch.get("mask", None)
         if d > 1:
-<<<<<<< HEAD
-            # use torchvision to resize
-            import torchvision.transforms.functional as TF
-
-            newsize = (batch["image"].shape[0] // d, batch["image"].shape[1] // d)
-            gt_img = TF.resize(batch["image"].permute(2, 0, 1), newsize).permute(1, 2, 0)
-            
-            if mask is not None:
-                mask = TF.resize(mask[None, ...], newsize)[0]
-=======
             newsize = [batch["image"].shape[0] // d, batch["image"].shape[1] // d]
             gt_img = TF.resize(batch["image"].permute(2, 0, 1), newsize, antialias=None).permute(1, 2, 0)
->>>>>>> d5074f4d
         else:
             gt_img = batch["image"]
         gt_rgb = gt_img[..., :3]
@@ -711,15 +700,6 @@
             )
             scale_reg = 0.1 * scale_reg.mean()
         else:
-<<<<<<< HEAD
-            sh_reg = 0.0
-        if mask is not None:
-            Ll1 = torch.abs(gt_rgb[mask] - outputs["rgb"][mask]).mean()
-            return {"main_loss": Ll1, "sh_reg": sh_reg}
-        Ll1 = torch.abs(gt_rgb - outputs["rgb"]).mean()
-        simloss = 1 - self.ssim(gt_rgb.permute(2, 0, 1)[None, ...], outputs["rgb"].permute(2, 0, 1)[None, ...])
-        return {"main_loss": (1 - self.config.ssim_lambda) * Ll1 + self.config.ssim_lambda * simloss,"sh_reg":sh_reg}
-=======
             sh_reg = torch.tensor(0.0).to(self.device)
             scale_reg = torch.tensor(0.0).to(self.device)
         return {
@@ -727,7 +707,6 @@
             "sh_reg": sh_reg,
             "scale_reg": scale_reg,
         }
->>>>>>> d5074f4d
 
     @torch.no_grad()
     def get_outputs_for_camera(self, camera: Cameras, obb_box: Optional[OrientedBox] = None) -> Dict[str, torch.Tensor]:
