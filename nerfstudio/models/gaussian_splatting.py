--- conflicted
+++ resolved
@@ -581,15 +581,7 @@
             W,
             tile_bounds,
         )
-<<<<<<< HEAD
-
-        # if self.training:
-        #     # experimental gradient scaling for floater removal
-        #     depths_de = depths.detach()
-        #     opacities_crop = scale_gauss_gradients_by_distance_squared(opacities_crop,depths_de,far_dist=1,padding_eps=.3)
-=======
         
->>>>>>> 1a3ee1aa
         # Important to allow xys grads to populate properly
         if self.training:
             self.xys.retain_grad()
@@ -597,14 +589,7 @@
             viewdirs = means_crop.detach() - camera.camera_to_worlds.detach()[..., :3, 3]  # (N, 3)
             viewdirs = viewdirs / viewdirs.norm(dim=-1, keepdim=True)
             n = min(self.step // self.config.sh_degree_interval, self.config.sh_degree)
-<<<<<<< HEAD
-            n_coeffs = num_sh_bases(n)
-            coeffs = colors_crop[:, :n_coeffs, :]
-            # input expects (N, n_coeffs, 3)
-            rgbs = SphericalHarmonics.apply(n, viewdirs, coeffs)
-=======
             rgbs = SphericalHarmonics.apply(n, viewdirs, colors_crop)
->>>>>>> 1a3ee1aa
             rgbs = torch.clamp(rgbs + 0.5, 0.0, 1.0)
         else:
             rgbs = self.get_colors.squeeze()  # (N, 3)
