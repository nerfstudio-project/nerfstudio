--- conflicted
+++ resolved
@@ -666,26 +666,20 @@
                 mask = TF.resize(mask[None, ...], newsize)[0]
         else:
             gt_img = batch["image"]
-<<<<<<< HEAD
         gt_rgb = gt_img[..., :3]
         
-        if mask is not None:
-            Ll1 = torch.abs(gt_rgb[mask] - outputs["rgb"][mask]).mean()
-            return {"main_loss": Ll1}
-        Ll1 = torch.abs(gt_rgb - outputs["rgb"]).mean()
-        simloss = 1 - self.ssim(gt_rgb.permute(2, 0, 1)[None, ...], outputs["rgb"].permute(2, 0, 1)[None, ...])
-        return {"main_loss": (1 - self.config.ssim_lambda) * Ll1 + self.config.ssim_lambda * simloss}
-=======
-        Ll1 = torch.abs(gt_img - outputs["rgb"]).mean()
-        simloss = 1 - self.ssim(gt_img.permute(2, 0, 1)[None, ...], outputs["rgb"].permute(2, 0, 1)[None, ...])
         if self.step % 10 == 0:
             # Before, we made split sh and colors onto different optimizer, with shs having a low learning rate
             # This is slow, instead we apply a regularization every few steps
             sh_reg = self.colors_all[:,1:,:].norm(dim=1).mean()
         else:
             sh_reg = 0.0
-        return {"main_loss": (1 - self.config.ssim_lambda) * Ll1 + self.config.ssim_lambda * simloss,'sh_reg':sh_reg}
->>>>>>> 315ae690
+        if mask is not None:
+            Ll1 = torch.abs(gt_rgb[mask] - outputs["rgb"][mask]).mean()
+            return {"main_loss": Ll1, "sh_reg": sh_reg}
+        Ll1 = torch.abs(gt_rgb - outputs["rgb"]).mean()
+        simloss = 1 - self.ssim(gt_rgb.permute(2, 0, 1)[None, ...], outputs["rgb"].permute(2, 0, 1)[None, ...])
+        return {"main_loss": (1 - self.config.ssim_lambda) * Ll1 + self.config.ssim_lambda * simloss,"sh_reg":sh_reg}
 
     @torch.no_grad()
     def get_outputs_for_camera_ray_bundle(
