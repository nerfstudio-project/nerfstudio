--- conflicted
+++ resolved
@@ -592,19 +592,15 @@
             return {}
         assert camera.shape[0] == 1, "Only one camera at a time"
         if self.training:
-<<<<<<< HEAD
             # currently relies on the branch vickie/camera-grads
             self.camera_optimizer.apply_to_camera(camera)
+            
         # get the background color
-
         if self.training:
             if self.config.background_color == "random":
                 background = torch.rand(3, device=self.device)
             else:
                 background = self.back_color.to(self.device)
-=======
-            background = torch.rand(3, device=self.device)
->>>>>>> 402d4fdd
         else:
             if renderers.BACKGROUND_COLOR_OVERRIDE is not None:
                 background = renderers.BACKGROUND_COLOR_OVERRIDE.to(self.device)
