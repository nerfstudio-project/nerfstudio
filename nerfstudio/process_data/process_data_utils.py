# Copyright 2022 The Nerfstudio Team. All rights reserved.
#
# Licensed under the Apache License, Version 2.0 (the "License");
# you may not use this file except in compliance with the License.
# You may obtain a copy of the License at
#
#     http://www.apache.org/licenses/LICENSE-2.0
#
# Unless required by applicable law or agreed to in writing, software
# distributed under the License is distributed on an "AS IS" BASIS,
# WITHOUT WARRANTIES OR CONDITIONS OF ANY KIND, either express or implied.
# See the License for the specific language governing permissions and
# limitations under the License.

"""Helper utils for processing data into the nerfstudio format."""

import os
import shutil
import sys
from enum import Enum
from pathlib import Path
from typing import List, Optional, Tuple

<<<<<<< HEAD
=======
import cv2
>>>>>>> b1da94c9
import numpy as np
from rich.console import Console
from typing_extensions import Literal

from nerfstudio.utils.rich_utils import status
from nerfstudio.utils.scripts import run_command

CONSOLE = Console(width=120)


class CameraModel(Enum):
    """Enum for camera types."""

    OPENCV = "OPENCV"
    OPENCV_FISHEYE = "OPENCV_FISHEYE"


CAMERA_MODELS = {
    "perspective": CameraModel.OPENCV,
    "fisheye": CameraModel.OPENCV_FISHEYE,
}


def get_image_filenames(directory: Path, max_num_images: int = -1) -> Tuple[List[Path], int]:
    """Returns a list of image filenames in a directory.

    Args:
        dir: Path to the directory.
        max_num_images: The maximum number of images to return. -1 means no limit.
    Returns:
        A tuple of A list of image filenames, number of original image paths.
    """
    allowed_exts = [".jpg", ".jpeg", ".png", ".tif", ".tiff"]
    image_paths = sorted([p for p in directory.glob("[!.]*") if p.suffix.lower() in allowed_exts])
    num_orig_images = len(image_paths)

    if max_num_images != -1 and num_orig_images > max_num_images:
        idx = np.round(np.linspace(0, num_orig_images - 1, max_num_images)).astype(int)
    else:
        idx = np.arange(num_orig_images)

    image_filenames = list(np.array(image_paths)[idx])

    return image_filenames, num_orig_images


def get_num_frames_in_video(video: Path) -> int:
    """Returns the number of frames in a video.

    Args:
        video: Path to a video.

    Returns:
        The number of frames in a video.
    """
    cmd = f"ffprobe -v error -select_streams v:0 -count_packets \
            -show_entries stream=nb_read_packets -of csv=p=0 {video}"
    output = run_command(cmd)
    assert output is not None
    output = output.strip(" ,\t\n\r")
    return int(output)


def convert_video_to_images(
    video_path: Path, image_dir: Path, num_frames_target: int, verbose: bool = False
) -> Tuple[List[str], int]:
    """Converts a video into a sequence of images.

    Args:
        video_path: Path to the video.
        output_dir: Path to the output directory.
        num_frames_target: Number of frames to extract.
        verbose: If True, logs the output of the command.
    Returns:
        A tuple containing summary of the conversion and the number of extracted frames.
    """

    with status(msg="Converting video to images...", spinner="bouncingBall", verbose=verbose):
        # delete existing images in folder
        for img in image_dir.glob("*.png"):
            if verbose:
                CONSOLE.log(f"Deleting {img}")
            img.unlink()

        num_frames = get_num_frames_in_video(video_path)
        if num_frames == 0:
            CONSOLE.print(f"[bold red]Error: Video has no frames: {video_path}")
            sys.exit(1)
        print("Number of frames in video:", num_frames)

        out_filename = image_dir / "frame_%05d.png"
        ffmpeg_cmd = f"ffmpeg -i {video_path}"
        spacing = num_frames // num_frames_target

        if spacing > 1:
            ffmpeg_cmd += f" -vf thumbnail={spacing},setpts=N/TB -r 1"
        else:
            CONSOLE.print("[bold red]Can't satisfy requested number of frames. Extracting all frames.")
            ffmpeg_cmd += " -pix_fmt bgr8"

        ffmpeg_cmd += f" {out_filename}"

        run_command(ffmpeg_cmd, verbose=verbose)

    num_final_frames = len(list(image_dir.glob("*.png")))
    summary_log = []
    summary_log.append(f"Starting with {num_frames} video frames")
    summary_log.append(f"We extracted {num_final_frames} images")
    CONSOLE.log("[bold green]:tada: Done converting video to images.")

    return summary_log, num_final_frames


def copy_images_list(
    image_paths: List[Path], image_dir: Path, crop_border_pixels: Optional[int] = None, verbose: bool = False
) -> List[Path]:
    """Copy all images in a list of Paths. Useful for filtering from a directory.
    Args:
        image_paths: List of Paths of images to copy to a new directory.
        image_dir: Path to the output directory.
        crop_border_pixels: If not None, crops each edge by the specified number of pixels.
        verbose: If True, print extra logging.
    Returns:
        A list of the copied image Paths.
    """

    # Remove original directory only if we provide a proper image folder path
    if image_dir.is_dir() and len(image_paths):
        shutil.rmtree(image_dir, ignore_errors=True)
        image_dir.mkdir(exist_ok=True, parents=True)

    copied_image_paths = []

    # Images should be 1-indexed for the rest of the pipeline.
    for idx, image_path in enumerate(image_paths):
        if verbose:
            CONSOLE.log(f"Copying image {idx + 1} of {len(image_paths)}...")
        copied_image_path = image_dir / f"frame_{idx + 1:05d}{image_path.suffix}"
        shutil.copy(image_path, copied_image_path)
        copied_image_paths.append(copied_image_path)

    if crop_border_pixels is not None:
        file_type = image_paths[0].suffix
        filename = f"frame_%05d{file_type}"
        crop = f"crop=iw-{crop_border_pixels*2}:ih-{crop_border_pixels*2}"
        ffmpeg_cmd = f"ffmpeg -y -noautorotate -i {image_dir / filename} -q:v 2 -vf {crop} {image_dir / filename}"
        run_command(ffmpeg_cmd, verbose=verbose)

    num_frames = len(image_paths)

    if num_frames == 0:
        CONSOLE.log("[bold red]:skull: No usable images in the data folder.")
    else:
        CONSOLE.log("[bold green]:tada: Done copying images.")

    return copied_image_paths


def copy_images(data: Path, image_dir: Path, verbose) -> int:
    """Copy images from a directory to a new directory.

    Args:
        data: Path to the directory of images.
        image_dir: Path to the output directory.
        verbose: If True, print extra logging.
    Returns:
        The number of images copied.
    """
    with status(msg="[bold yellow]Copying images...", spinner="bouncingBall", verbose=verbose):
        allowed_exts = [".jpg", ".jpeg", ".png", ".tif", ".tiff"]
        image_paths = sorted([p for p in data.glob("[!.]*") if p.suffix.lower() in allowed_exts])

        if len(image_paths) == 0:
            CONSOLE.log("[bold red]:skull: No usable images in the data folder.")
            sys.exit(1)

        num_frames = len(copy_images_list(image_paths, image_dir, verbose))

    return num_frames


def downscale_images(image_dir: Path, num_downscales: int, verbose: bool = False) -> str:
    """Downscales the images in the directory. Uses FFMPEG.

    Assumes images are named frame_00001.png, frame_00002.png, etc.

    Args:
        image_dir: Path to the directory containing the images.
        num_downscales: Number of times to downscale the images. Downscales by 2 each time.
        verbose: If True, logs the output of the command.

    Returns:
        Summary of downscaling.
    """

    if num_downscales == 0:
        return "No downscaling performed."

    with status(msg="[bold yellow]Downscaling images...", spinner="growVertical", verbose=verbose):
        downscale_factors = [2**i for i in range(num_downscales + 1)[1:]]
        for downscale_factor in downscale_factors:
            assert downscale_factor > 1
            assert isinstance(downscale_factor, int)
            downscale_dir = image_dir.parent / f"images_{downscale_factor}"
            downscale_dir.mkdir(parents=True, exist_ok=True)
            # Using %05d ffmpeg commands appears to be unreliable (skips images), so use scandir.
            files = os.scandir(image_dir)
            for f in files:
                filename = f.name
                ffmpeg_cmd = [
                    f"ffmpeg -y -noautorotate -i {image_dir / filename} ",
                    f"-q:v 2 -vf scale=iw/{downscale_factor}:ih/{downscale_factor} ",
                    f"{downscale_dir / filename}",
                ]
                ffmpeg_cmd = " ".join(ffmpeg_cmd)
                run_command(ffmpeg_cmd, verbose=verbose)

    CONSOLE.log("[bold green]:tada: Done downscaling images.")
    downscale_text = [f"[bold blue]{2**(i+1)}x[/bold blue]" for i in range(num_downscales)]
    downscale_text = ", ".join(downscale_text[:-1]) + " and " + downscale_text[-1]
    return f"We downsampled the images by {downscale_text}"


def find_tool_feature_matcher_combination(
    sfm_tool: Literal["any", "colmap", "hloc"],
    feature_type: Literal[
        "any",
        "sift",
        "superpoint",
        "superpoint_aachen",
        "superpoint_max",
        "superpoint_inloc",
        "r2d2",
        "d2net-ss",
        "sosnet",
        "disk",
    ],
    matcher_type: Literal[
        "any", "NN", "superglue", "superglue-fast", "NN-superpoint", "NN-ratio", "NN-mutual", "adalam"
    ],
):
    """Find a valid combination of sfm tool, feature type, and matcher type.
    Basically, replace the default parameters 'any' by usable value

    Args:
        sfm_tool: Sfm tool name (any, colmap, hloc)
        feature_type: Type of image features (any, sift, superpoint, ...)
        matcher_type: Type of matching algorithm (any, NN, superglue,...)

    Returns:
        Tuple of sfm tool, feature type, and matcher type.
        Returns (None,None,None) if no valid combination can be found
    """
    if sfm_tool == "any":
        if (feature_type in ("any", "sift")) and (matcher_type in ("any", "NN")):
            sfm_tool = "colmap"
        else:
            sfm_tool = "hloc"

    if sfm_tool == "colmap":
        if (feature_type not in ("any", "sift")) or (matcher_type not in ("any", "NN")):
            return (None, None, None)
        return ("colmap", "sift", "NN")
    if sfm_tool == "hloc":
        if feature_type in ("any", "superpoint"):
            feature_type = "superpoint_aachen"

        if matcher_type == "any":
            matcher_type = "superglue"
        elif matcher_type == "NN":
            matcher_type = "NN-mutual"

        return (sfm_tool, feature_type, matcher_type)
    return (None, None, None)


def generate_circle_mask(height: int, width: int, percent_radius) -> Optional[np.ndarray]:
    """generate a circle mask of the given size.

    Args:
        height: The height of the mask.
        width: The width of the mask.
        percent_radius: The radius of the circle as a percentage of the image diagonal size.

    Returns:
        The mask or None if the radius is too large.
    """
    if percent_radius <= 0.0:
        CONSOLE.log("[bold red]:skull: The radius of the circle mask must be positive.")
        sys.exit(1)
    if percent_radius >= 1.0:
        return None
    mask = np.zeros((height, width), dtype=np.uint8)
    center = (width // 2, height // 2)
    radius = int(percent_radius * np.sqrt(width**2 + height**2) / 2.0)
    cv2.circle(mask, center, radius, 1, -1)
    return mask


def generate_crop_mask(
    height: int, width: int, percent_crop: Tuple[float, float, float, float]
) -> Optional[np.ndarray]:
    """generate a crop mask of the given size.

    Args:
        height: The height of the mask.
        width: The width of the mask.
        percent_crop: The percent of the image to crop in each direction [top, bottom, left, right].

    Returns:
        The mask or None if no cropping is performed.
    """
    if np.all(np.array(percent_crop) == 0.0):
        return None
    if np.any(np.array(percent_crop) < 0.0) or np.any(np.array(percent_crop) > 1.0):
        CONSOLE.log("[bold red]Invalid crop percentage, must be between 0 and 1.")
        sys.exit(1)
    top, bottom, left, right = percent_crop
    mask = np.zeros((height, width), dtype=np.uint8)
    top = int(top * height)
    bottom = int(bottom * height)
    left = int(left * width)
    right = int(right * width)
    mask[top : height - bottom, left : width - right] = 1.0
    return mask


def generate_mask(
    height: int, width: int, percent_crop: Tuple[float, float, float, float], percent_radius: float
) -> Optional[np.ndarray]:
    """generate a mask of the given size.

    Args:
        height: The height of the mask.
        width: The width of the mask.
        percent_crop: The percent of the image to crop in each direction [top, bottom, left, right].
        percent_radius: The radius of the circle as a percentage of the image diagonal size.

    Returns:
        The mask or None if no mask is needed.
    """
    crop_mask = generate_crop_mask(height, width, percent_crop)
    circle_mask = generate_circle_mask(height, width, percent_radius)
    if crop_mask is None:
        return circle_mask
    if circle_mask is None:
        return crop_mask
    return crop_mask * circle_mask


def save_mask(
    image_dir: Path,
    num_downscales: int,
    percent_crop: Tuple[float, float, float, float] = (0, 0, 0, 0),
    percent_radius: float = 1.0,
) -> Optional[Path]:
    """Save a mask for each image in the image directory.

    Args:
        image_dir: The directory containing the images.
        num_downscales: The number of downscaling levels.
        percent_crop: The percent of the image to crop in each direction [top, bottom, left, right].
        percent_radius: The radius of the circle as a percentage of the image diagonal size.

    Returns:
        The path to the mask file or None if no mask is needed.
    """
    image_path = next(image_dir.glob("frame_*"))
    image = cv2.imread(str(image_path))
    height, width = image.shape[:2]
    mask = generate_mask(height, width, percent_crop, percent_radius)
    if mask is None:
        return None
    mask *= 255
    mask_path = image_dir.parent / "masks"
    mask_path.mkdir(exist_ok=True)
    cv2.imwrite(str(mask_path / "mask.png"), mask)
    downscale_factors = [2**i for i in range(num_downscales + 1)[1:]]
    for downscale in downscale_factors:
        mask_path_i = image_dir.parent / f"masks_{downscale}"
        mask_path_i.mkdir(exist_ok=True)
        mask_path_i = mask_path_i / "mask.png"
        mask_i = cv2.resize(mask, (width // downscale, height // downscale), interpolation=cv2.INTER_NEAREST)
        cv2.imwrite(str(mask_path_i), mask_i)
    CONSOLE.log(":tada: Generated and saved masks.")
    return mask_path / "mask.png"<|MERGE_RESOLUTION|>--- conflicted
+++ resolved
@@ -21,10 +21,8 @@
 from pathlib import Path
 from typing import List, Optional, Tuple
 
-<<<<<<< HEAD
-=======
+
 import cv2
->>>>>>> b1da94c9
 import numpy as np
 from rich.console import Console
 from typing_extensions import Literal
