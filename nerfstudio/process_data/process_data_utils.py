# Copyright 2022 The Nerfstudio Team. All rights reserved.
#
# Licensed under the Apache License, Version 2.0 (the "License");
# you may not use this file except in compliance with the License.
# You may obtain a copy of the License at
#
#     http://www.apache.org/licenses/LICENSE-2.0
#
# Unless required by applicable law or agreed to in writing, software
# distributed under the License is distributed on an "AS IS" BASIS,
# WITHOUT WARRANTIES OR CONDITIONS OF ANY KIND, either express or implied.
# See the License for the specific language governing permissions and
# limitations under the License.

"""Helper utils for processing data into the nerfstudio format."""

import os
import shutil
import sys
from enum import Enum
from pathlib import Path
from typing import List, Optional, Tuple

import cv2
import numpy as np
from rich.console import Console
from typing_extensions import Literal

from nerfstudio.utils.rich_utils import status
from nerfstudio.utils.scripts import run_command

<<<<<<< HEAD
CONSOLE = Console(width=120, no_color=True)
=======
CONSOLE = Console(width=120)
POLYCAM_UPSCALING_TIMES = 2
>>>>>>> 2e843eb2


class CameraModel(Enum):
    """Enum for camera types."""

    OPENCV = "OPENCV"
    OPENCV_FISHEYE = "OPENCV_FISHEYE"


CAMERA_MODELS = {
    "perspective": CameraModel.OPENCV,
    "fisheye": CameraModel.OPENCV_FISHEYE,
}


def get_image_filenames(directory: Path, max_num_images: int = -1) -> Tuple[List[Path], int]:
    """Returns a list of image filenames in a directory.

    Args:
        dir: Path to the directory.
        max_num_images: The maximum number of images to return. -1 means no limit.
    Returns:
        A tuple of A list of image filenames, number of original image paths.
    """
    allowed_exts = [".jpg", ".jpeg", ".png", ".tif", ".tiff"]
    image_paths = sorted([p for p in directory.glob("[!.]*") if p.suffix.lower() in allowed_exts])
    num_orig_images = len(image_paths)

    if max_num_images != -1 and num_orig_images > max_num_images:
        idx = np.round(np.linspace(0, num_orig_images - 1, max_num_images)).astype(int)
    else:
        idx = np.arange(num_orig_images)

    image_filenames = list(np.array(image_paths)[idx])

    return image_filenames, num_orig_images


def get_num_frames_in_video(video: Path) -> int:
    """Returns the number of frames in a video.

    Args:
        video: Path to a video.

    Returns:
        The number of frames in a video.
    """
    cmd = f"ffprobe -v error -select_streams v:0 -count_packets \
            -show_entries stream=nb_read_packets -of csv=p=0 {video}"
    output = run_command(cmd)
    assert output is not None
    output = output.strip(" ,\t\n\r")
    return int(output)


def convert_video_to_images(
    video_path: Path, image_dir: Path, num_frames_target: int, verbose: bool = False
) -> Tuple[List[str], int]:
    """Converts a video into a sequence of images.

    Args:
        video_path: Path to the video.
        output_dir: Path to the output directory.
        num_frames_target: Number of frames to extract.
        verbose: If True, logs the output of the command.
    Returns:
        A tuple containing summary of the conversion and the number of extracted frames.
    """

    with status(
        msg="Converting video to images...", spinner="bouncingBall", verbose=verbose
    ):
        # delete existing images in folder
        for img in image_dir.glob("*.png"):
            if verbose:
                CONSOLE.log(f"Deleting {img}")
            img.unlink()

        num_frames = get_num_frames_in_video(video_path)
        if num_frames == 0:
            CONSOLE.print(f"[bold red]Error: Video has no frames: {video_path}")
            sys.exit(1)
        print("Number of frames in video:", num_frames)

        out_filename = image_dir / "frame_%05d.png"
        ffmpeg_cmd = f"ffmpeg -i {video_path}"
        spacing = num_frames // num_frames_target

        if spacing > 1:
            ffmpeg_cmd += f" -vf thumbnail={spacing},setpts=N/TB -r 1"
        else:
<<<<<<< HEAD
            CONSOLE.print(
                "[bold red]Can't satify requested number of frames. Extracting all frames."
            )
=======
            CONSOLE.print("[bold red]Can't satisfy requested number of frames. Extracting all frames.")
>>>>>>> 2e843eb2
            ffmpeg_cmd += " -pix_fmt bgr8"

        ffmpeg_cmd += f" {out_filename}"

        run_command(ffmpeg_cmd, verbose=verbose)

    num_final_frames = len(list(image_dir.glob("*.png")))
    summary_log = []
    summary_log.append(f"Starting with {num_frames} video frames")
    summary_log.append(f"We extracted {num_final_frames} images")
    CONSOLE.log("[bold green]:tada: Done converting video to images.")

    return summary_log, num_final_frames


def copy_images_list(
    image_paths: List[Path],
    image_dir: Path,
    crop_border_pixels: Optional[int] = None,
    verbose: bool = False,
) -> List[Path]:
    """Copy all images in a list of Paths. Useful for filtering from a directory.
    Args:
        image_paths: List of Paths of images to copy to a new directory.
        image_dir: Path to the output directory.
        crop_border_pixels: If not None, crops each edge by the specified number of pixels.
        verbose: If True, print extra logging.
    Returns:
        A list of the copied image Paths.
    """

    # Remove original directory only if we provide a proper image folder path
    if image_dir.is_dir() and len(image_paths):
        shutil.rmtree(image_dir, ignore_errors=True)
        image_dir.mkdir(exist_ok=True, parents=True)

    copied_image_paths = []

    # Images should be 1-indexed for the rest of the pipeline.
    for idx, image_path in enumerate(image_paths):
        if verbose:
            CONSOLE.log(f"Copying image {idx + 1} of {len(image_paths)}...")
        copied_image_path = image_dir / f"frame_{idx + 1:05d}{image_path.suffix}"
        shutil.copy(image_path, copied_image_path)
        copied_image_paths.append(copied_image_path)

    if crop_border_pixels is not None:
        file_type = image_paths[0].suffix
        filename = f"frame_%05d{file_type}"
        crop = f"crop=iw-{crop_border_pixels*2}:ih-{crop_border_pixels*2}"
        ffmpeg_cmd = f"ffmpeg -y -noautorotate -i {image_dir / filename} -q:v 2 -vf {crop} {image_dir / filename}"
        run_command(ffmpeg_cmd, verbose=verbose)

    num_frames = len(image_paths)

    if num_frames == 0:
        CONSOLE.log("[bold red]:skull: No usable images in the data folder.")
    else:
        CONSOLE.log("[bold green]:tada: Done copying images.")

    return copied_image_paths


def copy_and_upscale_polycam_depth_maps_list(
    polycam_depth_image_filenames: List[Path],
    depth_dir: Path,
    crop_border_pixels: Optional[int] = None,
    verbose: bool = False,
) -> List[Path]:
    """
    Copy depth maps to working location and upscale them to match the RGB images dimensions and finally crop them
    equally as RGB Images.
    Args:
        polycam_depth_image_filenames: List of Paths of images to copy to a new directory.
        depth_dir: Path to the output directory.
        crop_border_pixels: If not None, crops each edge by the specified number of pixels.
        verbose: If True, print extra logging.
    Returns:
        A list of the copied depth maps paths.
    """
    depth_dir.mkdir(parents=True, exist_ok=True)

    # copy and upscale them to new directory
    with status(msg="[bold yellow] Upscaling depth maps...", spinner="growVertical", verbose=verbose):
        upscale_factor = 2**POLYCAM_UPSCALING_TIMES
        assert upscale_factor > 1
        assert isinstance(upscale_factor, int)

        copied_depth_map_paths = []
        for idx, depth_map in enumerate(polycam_depth_image_filenames):
            destination = depth_dir / f"frame_{idx + 1:05d}{depth_map.suffix}"
            ffmpeg_cmd = [
                f"ffmpeg -y -i {depth_map} ",
                f"-q:v 2 -vf scale=iw*{upscale_factor}:ih*{upscale_factor}:flags=neighbor ",
                f"{destination}",
            ]
            ffmpeg_cmd = " ".join(ffmpeg_cmd)
            run_command(ffmpeg_cmd, verbose=verbose)
            copied_depth_map_paths.append(destination)

    if crop_border_pixels is not None:
        file_type = depth_dir.glob("frame_*").__next__().suffix
        filename = f"frame_%05d{file_type}"
        crop = f"crop=iw-{crop_border_pixels * 2}:ih-{crop_border_pixels * 2}"
        ffmpeg_cmd = f"ffmpeg -y -i {depth_dir / filename} -q:v 2 -vf {crop} {depth_dir / filename}"
        run_command(ffmpeg_cmd, verbose=verbose)

    CONSOLE.log("[bold green]:tada: Done upscaling depth maps.")
    return copied_depth_map_paths


def copy_images(data: Path, image_dir: Path, verbose) -> int:
    """Copy images from a directory to a new directory.

    Args:
        data: Path to the directory of images.
        image_dir: Path to the output directory.
        verbose: If True, print extra logging.
    Returns:
        The number of images copied.
    """
    with status(
        msg="[bold yellow]Copying images...", spinner="bouncingBall", verbose=verbose
    ):
        allowed_exts = [".jpg", ".jpeg", ".png", ".tif", ".tiff"]
        image_paths = sorted(
            [p for p in data.glob("[!.]*") if p.suffix.lower() in allowed_exts]
        )

        if len(image_paths) == 0:
            CONSOLE.log("[bold red]:skull: No usable images in the data folder.")
            sys.exit(1)

        num_frames = len(copy_images_list(image_paths, image_dir, verbose))

    return num_frames


<<<<<<< HEAD
def downscale_images(
    image_dir: Path, num_downscales: int, verbose: bool = False
) -> str:
=======
def downscale_images(image_dir: Path, num_downscales: int, folder_name: str = "images", verbose: bool = False) -> str:
>>>>>>> 2e843eb2
    """Downscales the images in the directory. Uses FFMPEG.

    Assumes images are named frame_00001.png, frame_00002.png, etc.

    Args:
        image_dir: Path to the directory containing the images.
        num_downscales: Number of times to downscale the images. Downscales by 2 each time.
        folder_name: Name of the output folder
        verbose: If True, logs the output of the command.

    Returns:
        Summary of downscaling.
    """

    if num_downscales == 0:
        return "No downscaling performed."

    with status(
        msg="[bold yellow]Downscaling images...",
        spinner="growVertical",
        verbose=verbose,
    ):
        downscale_factors = [2**i for i in range(num_downscales + 1)[1:]]
        for downscale_factor in downscale_factors:
            assert downscale_factor > 1
            assert isinstance(downscale_factor, int)
            downscale_dir = image_dir.parent / f"{folder_name}_{downscale_factor}"
            downscale_dir.mkdir(parents=True, exist_ok=True)
            # Using %05d ffmpeg commands appears to be unreliable (skips images), so use scandir.
            files = os.scandir(image_dir)
            for f in files:
                filename = f.name
                ffmpeg_cmd = [
                    f"ffmpeg -y -noautorotate -i {image_dir / filename} ",
                    f"-q:v 2 -vf scale=iw/{downscale_factor}:ih/{downscale_factor} ",
                    f"{downscale_dir / filename}",
                ]
                ffmpeg_cmd = " ".join(ffmpeg_cmd)
                run_command(ffmpeg_cmd, verbose=verbose)

    CONSOLE.log("[bold green]:tada: Done downscaling images.")
    downscale_text = [
        f"[bold blue]{2**(i+1)}x[/bold blue]" for i in range(num_downscales)
    ]
    downscale_text = ", ".join(downscale_text[:-1]) + " and " + downscale_text[-1]
    return f"We downsampled the images by {downscale_text}"


def find_tool_feature_matcher_combination(
    sfm_tool: Literal["any", "colmap", "hloc"],
    feature_type: Literal[
        "any",
        "sift",
        "superpoint",
        "superpoint_aachen",
        "superpoint_max",
        "superpoint_inloc",
        "r2d2",
        "d2net-ss",
        "sosnet",
        "disk",
    ],
    matcher_type: Literal[
        "any",
        "NN",
        "superglue",
        "superglue-fast",
        "NN-superpoint",
        "NN-ratio",
        "NN-mutual",
        "adalam",
    ],
):
    """Find a valid combination of sfm tool, feature type, and matcher type.
    Basically, replace the default parameters 'any' by usable value

    Args:
        sfm_tool: Sfm tool name (any, colmap, hloc)
        feature_type: Type of image features (any, sift, superpoint, ...)
        matcher_type: Type of matching algorithm (any, NN, superglue,...)

    Returns:
        Tuple of sfm tool, feature type, and matcher type.
        Returns (None,None,None) if no valid combination can be found
    """
    if sfm_tool == "any":
        if (feature_type in ("any", "sift")) and (matcher_type in ("any", "NN")):
            sfm_tool = "colmap"
        else:
            sfm_tool = "hloc"

    if sfm_tool == "colmap":
        if (feature_type not in ("any", "sift")) or (matcher_type not in ("any", "NN")):
            return (None, None, None)
        return ("colmap", "sift", "NN")
    if sfm_tool == "hloc":
        if feature_type in ("any", "superpoint"):
            feature_type = "superpoint_aachen"

        if matcher_type == "any":
            matcher_type = "superglue"
        elif matcher_type == "NN":
            matcher_type = "NN-mutual"

        return (sfm_tool, feature_type, matcher_type)
    return (None, None, None)


def generate_circle_mask(height: int, width: int, percent_radius) -> Optional[np.ndarray]:
    """generate a circle mask of the given size.

    Args:
        height: The height of the mask.
        width: The width of the mask.
        percent_radius: The radius of the circle as a percentage of the image diagonal size.

    Returns:
        The mask or None if the radius is too large.
    """
    if percent_radius <= 0.0:
        CONSOLE.log("[bold red]:skull: The radius of the circle mask must be positive.")
        sys.exit(1)
    if percent_radius >= 1.0:
        return None
    mask = np.zeros((height, width), dtype=np.uint8)
    center = (width // 2, height // 2)
    radius = int(percent_radius * np.sqrt(width**2 + height**2) / 2.0)
    cv2.circle(mask, center, radius, 1, -1)
    return mask


def generate_crop_mask(
    height: int, width: int, percent_crop: Tuple[float, float, float, float]
) -> Optional[np.ndarray]:
    """generate a crop mask of the given size.

    Args:
        height: The height of the mask.
        width: The width of the mask.
        percent_crop: The percent of the image to crop in each direction [top, bottom, left, right].

    Returns:
        The mask or None if no cropping is performed.
    """
    if np.all(np.array(percent_crop) == 0.0):
        return None
    if np.any(np.array(percent_crop) < 0.0) or np.any(np.array(percent_crop) > 1.0):
        CONSOLE.log("[bold red]Invalid crop percentage, must be between 0 and 1.")
        sys.exit(1)
    top, bottom, left, right = percent_crop
    mask = np.zeros((height, width), dtype=np.uint8)
    top = int(top * height)
    bottom = int(bottom * height)
    left = int(left * width)
    right = int(right * width)
    mask[top : height - bottom, left : width - right] = 1.0
    return mask


def generate_mask(
    height: int, width: int, percent_crop: Tuple[float, float, float, float], percent_radius: float
) -> Optional[np.ndarray]:
    """generate a mask of the given size.

    Args:
        height: The height of the mask.
        width: The width of the mask.
        percent_crop: The percent of the image to crop in each direction [top, bottom, left, right].
        percent_radius: The radius of the circle as a percentage of the image diagonal size.

    Returns:
        The mask or None if no mask is needed.
    """
    crop_mask = generate_crop_mask(height, width, percent_crop)
    circle_mask = generate_circle_mask(height, width, percent_radius)
    if crop_mask is None:
        return circle_mask
    if circle_mask is None:
        return crop_mask
    return crop_mask * circle_mask


def save_mask(
    image_dir: Path,
    num_downscales: int,
    percent_crop: Tuple[float, float, float, float] = (0, 0, 0, 0),
    percent_radius: float = 1.0,
) -> Optional[Path]:
    """Save a mask for each image in the image directory.

    Args:
        image_dir: The directory containing the images.
        num_downscales: The number of downscaling levels.
        percent_crop: The percent of the image to crop in each direction [top, bottom, left, right].
        percent_radius: The radius of the circle as a percentage of the image diagonal size.

    Returns:
        The path to the mask file or None if no mask is needed.
    """
    image_path = next(image_dir.glob("frame_*"))
    image = cv2.imread(str(image_path))
    height, width = image.shape[:2]
    mask = generate_mask(height, width, percent_crop, percent_radius)
    if mask is None:
        return None
    mask *= 255
    mask_path = image_dir.parent / "masks"
    mask_path.mkdir(exist_ok=True)
    cv2.imwrite(str(mask_path / "mask.png"), mask)
    downscale_factors = [2**i for i in range(num_downscales + 1)[1:]]
    for downscale in downscale_factors:
        mask_path_i = image_dir.parent / f"masks_{downscale}"
        mask_path_i.mkdir(exist_ok=True)
        mask_path_i = mask_path_i / "mask.png"
        mask_i = cv2.resize(mask, (width // downscale, height // downscale), interpolation=cv2.INTER_NEAREST)
        cv2.imwrite(str(mask_path_i), mask_i)
    CONSOLE.log(":tada: Generated and saved masks.")
    return mask_path / "mask.png"<|MERGE_RESOLUTION|>--- conflicted
+++ resolved
@@ -29,12 +29,8 @@
 from nerfstudio.utils.rich_utils import status
 from nerfstudio.utils.scripts import run_command
 
-<<<<<<< HEAD
 CONSOLE = Console(width=120, no_color=True)
-=======
-CONSOLE = Console(width=120)
 POLYCAM_UPSCALING_TIMES = 2
->>>>>>> 2e843eb2
 
 
 class CameraModel(Enum):
@@ -126,13 +122,7 @@
         if spacing > 1:
             ffmpeg_cmd += f" -vf thumbnail={spacing},setpts=N/TB -r 1"
         else:
-<<<<<<< HEAD
-            CONSOLE.print(
-                "[bold red]Can't satify requested number of frames. Extracting all frames."
-            )
-=======
             CONSOLE.print("[bold red]Can't satisfy requested number of frames. Extracting all frames.")
->>>>>>> 2e843eb2
             ffmpeg_cmd += " -pix_fmt bgr8"
 
         ffmpeg_cmd += f" {out_filename}"
@@ -271,13 +261,7 @@
     return num_frames
 
 
-<<<<<<< HEAD
-def downscale_images(
-    image_dir: Path, num_downscales: int, verbose: bool = False
-) -> str:
-=======
 def downscale_images(image_dir: Path, num_downscales: int, folder_name: str = "images", verbose: bool = False) -> str:
->>>>>>> 2e843eb2
     """Downscales the images in the directory. Uses FFMPEG.
 
     Assumes images are named frame_00001.png, frame_00002.png, etc.
