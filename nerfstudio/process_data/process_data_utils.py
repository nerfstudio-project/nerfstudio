--- conflicted
+++ resolved
@@ -114,6 +114,7 @@
     crop_factor: Tuple[float, float, float, float] = (0.0, 0.0, 0.0, 0.0),
     verbose: bool = False,
     image_prefix: str = "frame_",
+    keep_image_dir: bool = False,
 ) -> Tuple[List[str], int]:
     """Converts a video into a sequence of images.
 
@@ -125,9 +126,17 @@
         crop_factor: Portion of the image to crop. Should be in [0,1] (top, bottom, left, right)
         verbose: If True, logs the output of the command.
         image_prefix: Prefix to use for the image filenames.
+        keep_image_dir: If True, don't delete the output directory if it already exists.
     Returns:
         A tuple containing summary of the conversion and the number of extracted frames.
     """
+
+    # If keep_image_dir is False, then remove the output image directory and its downscaled versions
+    if not keep_image_dir:
+        for i in range(num_downscales + 1):
+            dir_to_remove = image_dir if i == 0 else f"{image_dir}_{2**i}"
+            shutil.rmtree(dir_to_remove, ignore_errors=True)
+    image_dir.mkdir(exist_ok=True, parents=True)
 
     for i in crop_factor:
         if i < 0 or i > 1:
@@ -142,22 +151,12 @@
         sys.exit(1)
 
     with status(msg="Converting video to images...", spinner="bouncingBall", verbose=verbose):
-        # delete existing images in folder
-        for img in image_dir.glob("*.png"):
-            if verbose:
-                CONSOLE.log(f"Deleting {img}")
-            img.unlink()
-
         num_frames = get_num_frames_in_video(video_path)
         if num_frames == 0:
             CONSOLE.print(f"[bold red]Error: Video has no frames: {video_path}")
             sys.exit(1)
         CONSOLE.print("Number of frames in video:", num_frames)
 
-<<<<<<< HEAD
-        out_filename = image_dir / f"{image_prefix}%05d.png"
-=======
->>>>>>> 388fcb09
         ffmpeg_cmd = f'ffmpeg -i "{video_path}"'
 
         crop_cmd = ""
@@ -173,7 +172,7 @@
 
         downscale_chains = [f"[t{i}]scale=iw/{2**i}:ih/{2**i}[out{i}]" for i in range(num_downscales + 1)]
         downscale_dirs = [Path(str(image_dir) + (f"_{2**i}" if i > 0 else "")) for i in range(num_downscales + 1)]
-        downscale_paths = [downscale_dirs[i] / "frame_%05d.png" for i in range(num_downscales + 1)]
+        downscale_paths = [downscale_dirs[i] / f"{image_prefix}%05d.png" for i in range(num_downscales + 1)]
 
         for dir in downscale_dirs:
             dir.mkdir(parents=True, exist_ok=True)
@@ -204,8 +203,8 @@
 
         num_final_frames = len(list(image_dir.glob("*.png")))
         summary_log = []
-        summary_log.append(f"Starting with {num_frames} video frames")
-        summary_log.append(f"We extracted {num_final_frames} images")
+        summary_log.append(f"Starting with {num_frames} video frames with prefix '{image_prefix}'")
+        summary_log.append(f"We extracted {num_final_frames} images with prefix '{image_prefix}'")
         CONSOLE.log("[bold green]:tada: Done converting video to images.")
 
         return summary_log, num_final_frames
@@ -214,45 +213,39 @@
 def copy_images_list(
     image_paths: List[Path],
     image_dir: Path,
-<<<<<<< HEAD
+    num_downscales: int,
     image_prefix: str = "frame_",
     crop_border_pixels: Optional[int] = None,
     crop_factor: Tuple[float, float, float, float] = (0.0, 0.0, 0.0, 0.0),
     verbose: bool = False,
     keep_image_dir: bool = False,
-=======
-    num_downscales: int,
-    crop_border_pixels: Optional[int] = None,
-    crop_factor: Tuple[float, float, float, float] = (0.0, 0.0, 0.0, 0.0),
-    verbose: bool = False,
     upscale_factor: Optional[int] = None,
     nearest_neighbor: bool = False,
     same_dimensions: bool = True,
->>>>>>> 388fcb09
 ) -> List[Path]:
     """Copy all images in a list of Paths. Useful for filtering from a directory.
     Args:
         image_paths: List of Paths of images to copy to a new directory.
         image_dir: Path to the output directory.
-<<<<<<< HEAD
+        num_downscales: Number of times to downscale the images. Downscales by 2 each time.
         image_prefix: Prefix for the image filenames.
-=======
-        num_downscales: Number of times to downscale the images. Downscales by 2 each time.
->>>>>>> 388fcb09
         crop_border_pixels: If not None, crops each edge by the specified number of pixels.
         crop_factor: Portion of the image to crop. Should be in [0,1] (top, bottom, left, right)
         verbose: If True, print extra logging.
-        keep_image_dir: If True, keep the original directory.
+        keep_image_dir: If True, don't delete the output directory if it already exists.
     Returns:
         A list of the copied image Paths.
     """
 
-    # Remove original directory only if we provide a proper image folder path
+    # Remove original directory and its downscaled versions
+    # only if we provide a proper image folder path and keep_image_dir is False
     if image_dir.is_dir() and len(image_paths) and not keep_image_dir:
         # check that output directory is not the same as input directory
         if image_dir != image_paths[0].parent:
-            shutil.rmtree(image_dir, ignore_errors=True)
-        image_dir.mkdir(exist_ok=True, parents=True)
+            for i in range(num_downscales + 1):
+                dir_to_remove = image_dir if i == 0 else f"{image_dir}_{2**i}"
+                shutil.rmtree(dir_to_remove, ignore_errors=True)
+    image_dir.mkdir(exist_ok=True, parents=True)
 
     copied_image_paths = []
 
@@ -301,7 +294,7 @@
     # When this is not the case (e.g. mixed portrait and landscape images), we need to do individually.
     # (Unfortunately, that is much slower.)
     for framenum in range(1, (1 if same_dimensions else num_frames) + 1):
-        framename = "frame_%05d" if same_dimensions else f"frame_{framenum:05d}"
+        framename = f"{image_prefix}%05d" if same_dimensions else f"{image_prefix}{framenum:05d}"
         ffmpeg_cmd = f'ffmpeg -y -noautorotate -i "{image_dir / f"{framename}{copied_image_paths[0].suffix}"}" -q:v 2 '
 
         crop_cmd = ""
@@ -333,7 +326,7 @@
     if num_frames == 0:
         CONSOLE.log("[bold red]:skull: No usable images in the data folder.")
     else:
-        CONSOLE.log("[bold green]:tada: Done copying images.")
+        CONSOLE.log(f"[bold green]:tada: Done copying images with prefix '{image_prefix}'.")
 
     return copied_image_paths
 
@@ -381,27 +374,22 @@
 def copy_images(
     data: Path,
     image_dir: Path,
-<<<<<<< HEAD
-    verbose,
     image_prefix: str = "frame_",
-    crop_factor: Tuple[float, float, float, float] = (0.0, 0.0, 0.0, 0.0),
+    verbose: bool = False,
     keep_image_dir: bool = False,
-=======
-    verbose: bool = False,
     crop_factor: Tuple[float, float, float, float] = (0.0, 0.0, 0.0, 0.0),
     num_downscales: int = 0,
     same_dimensions: bool = True,
->>>>>>> 388fcb09
 ) -> OrderedDict[Path, Path]:
     """Copy images from a directory to a new directory.
 
     Args:
         data: Path to the directory of images.
         image_dir: Path to the output directory.
+        image_prefix: Prefix for the image filenames.
         verbose: If True, print extra logging.
-        image_prefix: Prefix for the image filenames.
         crop_factor: Portion of the image to crop. Should be in [0,1] (top, bottom, left, right)
-        keep_image_dir: If True, keep the original directory.
+        keep_image_dir: If True, don't delete the output directory if it already exists.
     Returns:
         The mapping from the original filenames to the new ones.
     """
@@ -417,13 +405,10 @@
             image_dir=image_dir,
             crop_factor=crop_factor,
             verbose=verbose,
-<<<<<<< HEAD
             image_prefix=image_prefix,
             keep_image_dir=keep_image_dir,
-=======
             num_downscales=num_downscales,
             same_dimensions=same_dimensions,
->>>>>>> 388fcb09
         )
         return OrderedDict((original_path, new_path) for original_path, new_path in zip(image_paths, copied_images))
 
@@ -437,8 +422,6 @@
 ) -> str:
     """(Now deprecated; much faster integrated into copy_images.)
     Downscales the images in the directory. Uses FFMPEG.
-
-    Assumes images are named frame_00001.png, frame_00002.png, etc.
 
     Args:
         image_dir: Path to the directory containing the images.
