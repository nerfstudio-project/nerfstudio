--- conflicted
+++ resolved
@@ -56,11 +56,15 @@
         Paths to images contained in the directory
     """
     allowed_exts = [".jpg", ".jpeg", ".png", ".tif", ".tiff"]
-    image_paths = sorted([p for p in data.glob("[!.]*") if p.suffix.lower() in allowed_exts])
+    image_paths = sorted(
+        [p for p in data.glob("[!.]*") if p.suffix.lower() in allowed_exts]
+    )
     return image_paths
 
 
-def get_image_filenames(directory: Path, max_num_images: int = -1) -> Tuple[List[Path], int]:
+def get_image_filenames(
+    directory: Path, max_num_images: int = -1
+) -> Tuple[List[Path], int]:
     """Returns a list of image filenames in a directory.
 
     Args:
@@ -135,7 +139,9 @@
         if spacing > 1:
             ffmpeg_cmd += f" -vf thumbnail={spacing},setpts=N/TB -r 1"
         else:
-            CONSOLE.print("[bold red]Can't satisfy requested number of frames. Extracting all frames.")
+            CONSOLE.print(
+                "[bold red]Can't satisfy requested number of frames. Extracting all frames."
+            )
             ffmpeg_cmd += " -pix_fmt bgr8"
 
         ffmpeg_cmd += f" {out_filename}"
@@ -219,7 +225,11 @@
     depth_dir.mkdir(parents=True, exist_ok=True)
 
     # copy and upscale them to new directory
-    with status(msg="[bold yellow] Upscaling depth maps...", spinner="growVertical", verbose=verbose):
+    with status(
+        msg="[bold yellow] Upscaling depth maps...",
+        spinner="growVertical",
+        verbose=verbose,
+    ):
         upscale_factor = 2**POLYCAM_UPSCALING_TIMES
         assert upscale_factor > 1
         assert isinstance(upscale_factor, int)
@@ -257,18 +267,10 @@
     Returns:
         The number of images copied.
     """
-<<<<<<< HEAD
     with status(
         msg="[bold yellow]Copying images...", spinner="bouncingBall", verbose=verbose
     ):
-        allowed_exts = [".jpg", ".jpeg", ".png", ".tif", ".tiff"]
-        image_paths = sorted(
-            [p for p in data.glob("[!.]*") if p.suffix.lower() in allowed_exts]
-        )
-=======
-    with status(msg="[bold yellow]Copying images...", spinner="bouncingBall", verbose=verbose):
         image_paths = list_images(data)
->>>>>>> 796fad8b
 
         if len(image_paths) == 0:
             CONSOLE.log("[bold red]:skull: No usable images in the data folder.")
@@ -279,7 +281,12 @@
     return num_frames
 
 
-def downscale_images(image_dir: Path, num_downscales: int, folder_name: str = "images", verbose: bool = False) -> str:
+def downscale_images(
+    image_dir: Path,
+    num_downscales: int,
+    folder_name: str = "images",
+    verbose: bool = False,
+) -> str:
     """Downscales the images in the directory. Uses FFMPEG.
 
     Assumes images are named frame_00001.png, frame_00002.png, etc.
@@ -388,7 +395,9 @@
     return (None, None, None)
 
 
-def generate_circle_mask(height: int, width: int, percent_radius) -> Optional[np.ndarray]:
+def generate_circle_mask(
+    height: int, width: int, percent_radius
+) -> Optional[np.ndarray]:
     """generate a circle mask of the given size.
 
     Args:
@@ -440,7 +449,10 @@
 
 
 def generate_mask(
-    height: int, width: int, percent_crop: Tuple[float, float, float, float], percent_radius: float
+    height: int,
+    width: int,
+    percent_crop: Tuple[float, float, float, float],
+    percent_radius: float,
 ) -> Optional[np.ndarray]:
     """generate a mask of the given size.
 
@@ -494,7 +506,11 @@
         mask_path_i = image_dir.parent / f"masks_{downscale}"
         mask_path_i.mkdir(exist_ok=True)
         mask_path_i = mask_path_i / "mask.png"
-        mask_i = cv2.resize(mask, (width // downscale, height // downscale), interpolation=cv2.INTER_NEAREST)
+        mask_i = cv2.resize(
+            mask,
+            (width // downscale, height // downscale),
+            interpolation=cv2.INTER_NEAREST,
+        )
         cv2.imwrite(str(mask_path_i), mask_i)
     CONSOLE.log(":tada: Generated and saved masks.")
     return mask_path / "mask.png"