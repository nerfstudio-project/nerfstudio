--- conflicted
+++ resolved
@@ -259,14 +259,8 @@
             CONSOLE.log("[bold red]:skull: No usable images in the data folder.")
             sys.exit(1)
 
-<<<<<<< HEAD
-        copied_images = copy_images_list(image_paths, image_dir, verbose)
+        copied_images = copy_images_list(image_paths=image_paths, image_dir=image_dir, verbose=verbose)
         return OrderedDict((original_path, new_path) for original_path, new_path in zip(image_paths, copied_images))
-=======
-        num_frames = len(copy_images_list(image_paths=image_paths, image_dir=image_dir, verbose=verbose))
-
-    return num_frames
->>>>>>> a28442a8
 
 
 def downscale_images(image_dir: Path, num_downscales: int, folder_name: str = "images", verbose: bool = False) -> str:
