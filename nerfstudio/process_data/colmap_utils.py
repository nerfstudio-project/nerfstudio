--- conflicted
+++ resolved
@@ -64,313 +64,6 @@
     return default_version
 
 
-<<<<<<< HEAD
-def read_next_bytes(fid: BufferedReader, num_bytes: int, format_char_sequence, endian_character: str = "<"):
-    """Read and unpack the next bytes from a binary file.
-
-    Args:
-        fid: Open file
-        num_bytes: Sum of combination of {2, 4, 8}, e.g. 2, 6, 16, 30, etc.
-        format_char_sequence: List of {c, e, f, d, h, H, i, I, l, L, q, Q}.
-        endian_character: Any of {@, =, <, >, !}
-        Tuple of read and unpacked values.
-    """
-    data = fid.read(num_bytes)
-    return struct.unpack(endian_character + format_char_sequence, data)
-
-
-def read_cameras_text(path: Path) -> Dict[int, Camera]:
-    """Parse COLMAP cameras.txt file into a dictionary of Camera objects.
-
-    Args:
-        path: Path to cameras.txt file.
-    Returns:
-        Dictionary of Camera objects.
-    """
-    cameras = {}
-    with open(path, encoding="utf-8") as fid:
-        while True:
-            line = fid.readline()
-            if not line:
-                break
-            line = line.strip()
-            if len(line) > 0 and line[0] != "#":
-                elems = line.split()
-                camera_id = int(elems[0])
-                model = elems[1]
-                width = int(elems[2])
-                height = int(elems[3])
-                params = np.array(tuple(map(float, elems[4:])))
-                cameras[camera_id] = Camera(id=camera_id, model=model, width=width, height=height, params=params)
-    return cameras
-
-
-def read_cameras_binary(path_to_model_file: Path) -> Dict[int, Camera]:
-    """Parse COLMAP cameras.bin file into a dictionary of Camera objects.
-
-    Args:
-        path_to_model_file: Path to cameras.bin file.
-    Returns:
-        Dictionary of Camera objects.
-    """
-    cameras = {}
-    with open(path_to_model_file, "rb") as fid:
-        num_cameras = read_next_bytes(fid, 8, "Q")[0]
-        for _ in range(num_cameras):
-            camera_properties = read_next_bytes(fid, num_bytes=24, format_char_sequence="iiQQ")
-            camera_id = camera_properties[0]
-            model_id = camera_properties[1]
-            model_name = COLMAP_CAMERA_MODEL_IDS[camera_properties[1]].model_name
-            width = camera_properties[2]
-            height = camera_properties[3]
-            num_params = COLMAP_CAMERA_MODEL_IDS[model_id].num_params
-            params = read_next_bytes(fid, num_bytes=8 * num_params, format_char_sequence="d" * num_params)
-            cameras[camera_id] = Camera(
-                id=camera_id, model=model_name, width=width, height=height, params=np.array(params)
-            )
-        assert len(cameras) == num_cameras
-    return cameras
-
-
-def read_images_text(path: Path) -> Dict[int, Image]:
-    """Parse COLMAP images.txt file into a dictionary of Image objects.
-
-    Args:
-        path: Path to images.txt file.
-    Returns:
-        Dictionary of Image objects.
-    """
-    images = {}
-    with open(path, encoding="utf-8") as fid:
-        while True:
-            line = fid.readline()
-            if not line:
-                break
-            line = line.strip()
-            if len(line) > 0 and line[0] != "#":
-                elems = line.split()
-                image_id = int(elems[0])
-                qvec = np.array(tuple(map(float, elems[1:5])))
-                tvec = np.array(tuple(map(float, elems[5:8])))
-                camera_id = int(elems[8])
-                image_name = elems[9]
-                elems = fid.readline().split()
-                xys = np.column_stack([tuple(map(float, elems[0::3])), tuple(map(float, elems[1::3]))])
-                point3d_ids = np.array(tuple(map(int, elems[2::3])))
-                images[image_id] = Image(
-                    id=image_id,
-                    qvec=qvec,
-                    tvec=tvec,
-                    camera_id=camera_id,
-                    name=image_name,
-                    xys=xys,
-                    point3d_ids=point3d_ids,
-                )
-    return images
-
-
-def read_images_binary(path_to_model_file: Path) -> Dict[int, Image]:
-    """Parse COLMAP images.bin file into a dictionary of Image objects.
-
-    Args:
-        path_to_model_file: Path to images.bin file.
-    Returns:
-        Dictionary of Image objects.
-    """
-    images = {}
-    with open(path_to_model_file, "rb") as fid:
-        num_reg_images = read_next_bytes(fid, 8, "Q")[0]
-        for _ in range(num_reg_images):
-            binary_image_properties = read_next_bytes(fid, num_bytes=64, format_char_sequence="idddddddi")
-            image_id = binary_image_properties[0]
-            qvec = np.array(binary_image_properties[1:5])
-            tvec = np.array(binary_image_properties[5:8])
-            camera_id = binary_image_properties[8]
-            image_name = ""
-            current_char = read_next_bytes(fid, 1, "c")[0]
-            while current_char != b"\x00":  # look for the ASCII 0 entry
-                image_name += current_char.decode("utf-8")
-                current_char = read_next_bytes(fid, 1, "c")[0]
-            num_points2d = read_next_bytes(fid, num_bytes=8, format_char_sequence="Q")[0]
-            x_y_id_s = read_next_bytes(fid, num_bytes=24 * num_points2d, format_char_sequence="ddq" * num_points2d)
-            xys = np.column_stack([tuple(map(float, x_y_id_s[0::3])), tuple(map(float, x_y_id_s[1::3]))])
-            point3d_ids = np.array(tuple(map(int, x_y_id_s[2::3])))
-            images[image_id] = Image(
-                id=image_id,
-                qvec=qvec,
-                tvec=tvec,
-                camera_id=camera_id,
-                name=image_name,
-                xys=xys,
-                point3d_ids=point3d_ids,
-            )
-    return images
-
-
-def read_points3d_text(path) -> Dict[int, Point3D]:
-    """Parse COLMAP points3D.txt file into a dictionary of Point3D objects.
-
-    Args:
-        path: Path to points3D.txt file.
-    Returns:
-        Dictionary of Point3D objects.
-    """
-    points3d = {}
-    with open(path, encoding="utf-8") as fid:
-        while True:
-            line = fid.readline()
-            if not line:
-                break
-            line = line.strip()
-            if len(line) > 0 and line[0] != "#":
-                elems = line.split()
-                point3d_id = int(elems[0])
-                xyz = np.array(tuple(map(float, elems[1:4])))
-                rgb = np.array(tuple(map(int, elems[4:7])))
-                error = float(elems[7])
-                image_ids = np.array(tuple(map(int, elems[8::2])))
-                point2d_idxs = np.array(tuple(map(int, elems[9::2])))
-                points3d[point3d_id] = Point3D(
-                    id=point3d_id, xyz=xyz, rgb=rgb, error=error, image_ids=image_ids, point2d_idxs=point2d_idxs
-                )
-    return points3d
-
-
-def read_points3d_binary(path_to_model_file: Path) -> Dict[int, Point3D]:
-    """Parse COLMAP points3D.bin file into a dictionary of Point3D objects.
-
-    Args:
-        path_to_model_file: Path to points3D.bin file.
-    Returns:
-        Dictionary of Point3D objects.
-    """
-    points3d = {}
-    with open(path_to_model_file, "rb") as fid:
-        num_points = read_next_bytes(fid, 8, "Q")[0]
-        for _ in range(num_points):
-            binary_point_line_properties = read_next_bytes(fid, num_bytes=43, format_char_sequence="QdddBBBd")
-            point3d_id = binary_point_line_properties[0]
-            xyz = np.array(binary_point_line_properties[1:4])
-            rgb = np.array(binary_point_line_properties[4:7])
-            error = np.array(binary_point_line_properties[7])
-            track_length = read_next_bytes(fid, num_bytes=8, format_char_sequence="Q")[0]
-            track_elems = read_next_bytes(fid, num_bytes=8 * track_length, format_char_sequence="ii" * track_length)
-            image_ids = np.array(tuple(map(int, track_elems[0::2])))
-            point2d_idxs = np.array(tuple(map(int, track_elems[1::2])))
-            points3d[point3d_id] = Point3D(
-                id=point3d_id, xyz=xyz, rgb=rgb, error=float(error), image_ids=image_ids, point2d_idxs=point2d_idxs
-            )
-    return points3d
-
-
-def detect_model_format(path: Path, ext: str) -> bool:
-    """Detect the format of the model file.
-
-    Args:
-        path: Path to the model file.
-        ext: Extension to test.
-    Returns:
-        True if the model file is the tested extension, False otherwise.
-    """
-
-    if (
-        os.path.isfile(path / f"cameras{ext}")
-        and os.path.isfile(path / f"images{ext}")
-        and os.path.isfile(path / f"points3D{ext}")
-    ):
-        print("Detected model format: '" + ext + "'")
-        return True
-
-    return False
-
-
-def read_model(path: Path, ext: Optional[str] = None) -> Tuple[Dict[int, Camera], Dict[int, Image], Dict[int, Point3D]]:
-    """Read a COLMAP model from a directory.
-
-    Args:
-        path: Path to the model directory.
-        ext: Extension of the model files. If None, the function will try to detect the format.
-    Returns:
-        Tuple of dictionaries of Camera, Image, and Point3D objects.
-    """
-    # try to detect the extension automatically
-    if ext is None:
-        if detect_model_format(path, ".bin"):
-            ext = ".bin"
-        elif detect_model_format(path, ".txt"):
-            ext = ".txt"
-        else:
-            raise ValueError("Provide model format: '.bin' or '.txt'")
-
-    if ext == ".txt":
-        cameras = read_cameras_text(path / f"cameras{ext}")
-        images = read_images_text(path / f"images{ext}")
-        points3d = read_points3d_text(path / f"points3D{ext}")
-    else:
-        cameras = read_cameras_binary(path / f"cameras{ext}")
-        images = read_images_binary(path / f"images{ext}")
-        points3d = read_points3d_binary(path / f"points3D{ext}")
-    return cameras, images, points3d
-
-
-def qvec2rotmat(qvec) -> np.ndarray:
-    """Convert quaternion to rotation matrix.
-
-    Args:
-        qvec: Quaternion vector of shape (4,).
-    Returns:
-        Rotation matrix of shape (3, 3).
-    """
-    return np.array(
-        [
-            [
-                1 - 2 * qvec[2] ** 2 - 2 * qvec[3] ** 2,
-                2 * qvec[1] * qvec[2] - 2 * qvec[0] * qvec[3],
-                2 * qvec[3] * qvec[1] + 2 * qvec[0] * qvec[2],
-            ],
-            [
-                2 * qvec[1] * qvec[2] + 2 * qvec[0] * qvec[3],
-                1 - 2 * qvec[1] ** 2 - 2 * qvec[3] ** 2,
-                2 * qvec[2] * qvec[3] - 2 * qvec[0] * qvec[1],
-            ],
-            [
-                2 * qvec[3] * qvec[1] - 2 * qvec[0] * qvec[2],
-                2 * qvec[2] * qvec[3] + 2 * qvec[0] * qvec[1],
-                1 - 2 * qvec[1] ** 2 - 2 * qvec[2] ** 2,
-            ],
-        ]
-    )
-
-
-def rotmat2qvec(R):
-    """Convert rotation matrix to quaternion.
-
-    Args:
-        R: Rotation matrix of shape (3, 3).
-    Returns:
-        Quaternion vector of shape (4,).
-    """
-    rxx, ryx, rzx, rxy, ryy, rzy, rxz, ryz, rzz = R.flat
-    K = (
-        np.array(
-            [
-                [rxx - ryy - rzz, 0, 0, 0],
-                [ryx + rxy, ryy - rxx - rzz, 0, 0],
-                [rzx + rxz, rzy + ryz, rzz - rxx - ryy, 0],
-                [ryz - rzy, rzx - rxz, rxy - ryx, rxx + ryy + rzz],
-            ]
-        )
-        / 3.0
-    )
-    eigvals, eigvecs = np.linalg.eigh(K)
-    qvec = eigvecs[np.array([3, 0, 1, 2]), np.argmax(eigvals)]
-    if qvec[0] < 0:
-        qvec *= -1
-    return qvec
-
-
-=======
->>>>>>> 5613d478
 def get_vocab_tree() -> Path:
     """Return path to vocab tree. Downloads vocab tree if it doesn't exist.
 
@@ -489,14 +182,6 @@
     CONSOLE.log("[bold green]:tada: Done refining intrinsics.")
 
 
-<<<<<<< HEAD
-def colmap_to_json(
-    cameras_path: Path,
-    images_path: Path,
-    output_dir: Path,
-    camera_model: CameraModel,
-    camera_mask_path: Optional[Path] = None,
-=======
 def parse_colmap_camera_params(camera) -> Dict[str, Any]:  # pylint: disable=too-many-statements
     """
     Parses all currently supported COLMAP cameras into the transforms.json metadata
@@ -706,14 +391,12 @@
     camera_mask_path: Optional[Path] = None,
     image_id_to_depth_path: Optional[Dict[int, Path]] = None,
     image_rename_map: Optional[Dict[str, str]] = None,
->>>>>>> 5613d478
 ) -> int:
     """Converts COLMAP's cameras.bin and images.bin to a JSON file.
 
     Args:
         recon_dir: Path to the reconstruction directory, e.g. "sparse/0"
         output_dir: Path to the output directory.
-        camera_mask_path: Path to the camera mask.
         camera_model: Camera model used.
         camera_mask_path: Path to the camera mask.
         image_id_to_depth_path: When including sfm-based depth, embed these depth file paths in the exported json
@@ -762,12 +445,9 @@
         }
         if camera_mask_path is not None:
             frame["mask_path"] = camera_mask_path.relative_to(camera_mask_path.parent.parent).as_posix()
-<<<<<<< HEAD
-=======
         if image_id_to_depth_path is not None:
             depth_path = image_id_to_depth_path[im_id]
             frame["depth_file_path"] = str(depth_path)
->>>>>>> 5613d478
         frames.append(frame)
 
     if set(cam_id_to_camera.keys()) != {1}:
