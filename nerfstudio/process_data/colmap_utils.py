# Copyright 2022 the Regents of the University of California, Nerfstudio Team and contributors. All rights reserved.
#
# Licensed under the Apache License, Version 2.0 (the "License");
# you may not use this file except in compliance with the License.
# You may obtain a copy of the License at
#
#     http://www.apache.org/licenses/LICENSE-2.0
#
# Unless required by applicable law or agreed to in writing, software
# distributed under the License is distributed on an "AS IS" BASIS,
# WITHOUT WARRANTIES OR CONDITIONS OF ANY KIND, either express or implied.
# See the License for the specific language governing permissions and
# limitations under the License.

"""
Tools supporting the execution of COLMAP and preparation of COLMAP-based datasets for nerfstudio training.
"""

import json
from pathlib import Path
from typing import Any, Dict, Literal, Optional

import appdirs
import cv2
import numpy as np
import requests
import torch
from rich.progress import track

# TODO(1480) use pycolmap instead of colmap_parsing_utils
# import pycolmap
from nerfstudio.data.utils.colmap_parsing_utils import (
    qvec2rotmat,
    read_cameras_binary,
    read_images_binary,
    read_points3D_binary,
    read_points3D_text,
)
from nerfstudio.process_data.process_data_utils import CameraModel
from nerfstudio.utils import colormaps
from nerfstudio.utils.rich_utils import CONSOLE, status
from nerfstudio.utils.scripts import run_command


def get_colmap_version(colmap_cmd: str, default_version=3.8) -> float:
    """Returns the version of COLMAP.
    This code assumes that colmap returns a version string of the form
    "COLMAP 3.8 ..." which may not be true for all versions of COLMAP.

    Args:
        default_version: Default version to return if COLMAP version can't be determined.
    Returns:
        The version of COLMAP.
    """
    output = run_command(f"{colmap_cmd} -h", verbose=False)
    assert output is not None
    for line in output.split("\n"):
        if line.startswith("COLMAP"):
            version = line.split(" ")[1]
            version = "".join([c for c in version if c.isdigit() or c == "."])
            return float(version)
    CONSOLE.print(f"[bold red]Could not find COLMAP version. Using default {default_version}")
    return default_version


def get_vocab_tree() -> Path:
    """Return path to vocab tree. Downloads vocab tree if it doesn't exist.

    Returns:
        The path to the vocab tree.
    """
    vocab_tree_filename = Path(appdirs.user_data_dir("nerfstudio")) / "vocab_tree.fbow"

    if not vocab_tree_filename.exists():
        r = requests.get("https://demuc.de/colmap/vocab_tree_flickr100K_words32K.bin", stream=True)
        vocab_tree_filename.parent.mkdir(parents=True, exist_ok=True)
        with open(vocab_tree_filename, "wb") as f:
            total_length = r.headers.get("content-length")
            assert total_length is not None
            for chunk in track(
                r.iter_content(chunk_size=1024),
                total=int(total_length) / 1024 + 1,
                description="Downloading vocab tree...",
            ):
                if chunk:
                    f.write(chunk)
                    f.flush()
    return vocab_tree_filename


def run_colmap(
    image_dir: Path,
    colmap_dir: Path,
    camera_model: CameraModel,
    camera_mask_path: Optional[Path] = None,
    gpu: bool = True,
    verbose: bool = False,
    matching_method: Literal["vocab_tree", "exhaustive", "sequential"] = "vocab_tree",
    refine_intrinsics: bool = True,
    colmap_cmd: str = "colmap",
) -> None:
    """Runs COLMAP on the images.

    Args:
        image_dir: Path to the directory containing the images.
        colmap_dir: Path to the output directory.
        camera_model: Camera model to use.
        camera_mask_path: Path to the camera mask.
        gpu: If True, use GPU.
        verbose: If True, logs the output of the command.
        matching_method: Matching method to use.
        refine_intrinsics: If True, refine intrinsics.
        colmap_cmd: Path to the COLMAP executable.
    """

    colmap_version = get_colmap_version(colmap_cmd)

    colmap_database_path = colmap_dir / "database.db"
    colmap_database_path.unlink(missing_ok=True)

    # Feature extraction
    feature_extractor_cmd = [
        f"{colmap_cmd} feature_extractor",
        f"--database_path {colmap_dir / 'database.db'}",
        f"--image_path {image_dir}",
        "--ImageReader.single_camera 1",
        f"--ImageReader.camera_model {camera_model.value}",
        f"--SiftExtraction.use_gpu {int(gpu)}",
    ]
    if camera_mask_path is not None:
        feature_extractor_cmd.append(f"--ImageReader.camera_mask_path {camera_mask_path}")
    feature_extractor_cmd = " ".join(feature_extractor_cmd)
    with status(msg="[bold yellow]Running COLMAP feature extractor...", spinner="moon", verbose=verbose):
        run_command(feature_extractor_cmd, verbose=verbose)

    CONSOLE.log("[bold green]:tada: Done extracting COLMAP features.")

    # Feature matching
    feature_matcher_cmd = [
        f"{colmap_cmd} {matching_method}_matcher",
        f"--database_path {colmap_dir / 'database.db'}",
        f"--SiftMatching.use_gpu {int(gpu)}",
    ]
    if matching_method == "vocab_tree":
        vocab_tree_filename = get_vocab_tree()
        feature_matcher_cmd.append(f'--VocabTreeMatching.vocab_tree_path "{vocab_tree_filename}"')
    feature_matcher_cmd = " ".join(feature_matcher_cmd)
    with status(msg="[bold yellow]Running COLMAP feature matcher...", spinner="runner", verbose=verbose):
        run_command(feature_matcher_cmd, verbose=verbose)
    CONSOLE.log("[bold green]:tada: Done matching COLMAP features.")

    # Bundle adjustment
    sparse_dir = colmap_dir / "sparse"
    sparse_dir.mkdir(parents=True, exist_ok=True)
    mapper_cmd = [
        f"{colmap_cmd} mapper",
        f"--database_path {colmap_dir / 'database.db'}",
        f"--image_path {image_dir}",
        f"--output_path {sparse_dir}",
    ]
    if colmap_version >= 3.7:
        mapper_cmd.append("--Mapper.ba_global_function_tolerance=1e-6")

    mapper_cmd = " ".join(mapper_cmd)

    with status(
        msg="[bold yellow]Running COLMAP bundle adjustment... (This may take a while)",
        spinner="circle",
        verbose=verbose,
    ):
        run_command(mapper_cmd, verbose=verbose)
    CONSOLE.log("[bold green]:tada: Done COLMAP bundle adjustment.")

    if refine_intrinsics:
        with status(msg="[bold yellow]Refine intrinsics...", spinner="dqpb", verbose=verbose):
            bundle_adjuster_cmd = [
                f"{colmap_cmd} bundle_adjuster",
                f"--input_path {sparse_dir}/0",
                f"--output_path {sparse_dir}/0",
                "--BundleAdjustment.refine_principal_point 1",
            ]
            run_command(" ".join(bundle_adjuster_cmd), verbose=verbose)
        CONSOLE.log("[bold green]:tada: Done refining intrinsics.")


def parse_colmap_camera_params(camera) -> Dict[str, Any]:
    """
    Parses all currently supported COLMAP cameras into the transforms.json metadata

    Args:
        camera: COLMAP camera
    Returns:
        transforms.json metadata containing camera's intrinsics and distortion parameters

    """
    out: Dict[str, Any] = {
        "w": camera.width,
        "h": camera.height,
    }

    # Parameters match https://github.com/colmap/colmap/blob/dev/src/base/camera_models.h
    camera_params = camera.params
    if camera.model == "SIMPLE_PINHOLE":
        # du = 0
        # dv = 0
        out["fl_x"] = float(camera_params[0])
        out["fl_y"] = float(camera_params[0])
        out["cx"] = float(camera_params[1])
        out["cy"] = float(camera_params[2])
        out["k1"] = 0.0
        out["k2"] = 0.0
        out["p1"] = 0.0
        out["p2"] = 0.0
        camera_model = CameraModel.OPENCV
    elif camera.model == "PINHOLE":
        # f, cx, cy, k

        # du = 0
        # dv = 0
        out["fl_x"] = float(camera_params[0])
        out["fl_y"] = float(camera_params[1])
        out["cx"] = float(camera_params[2])
        out["cy"] = float(camera_params[3])
        out["k1"] = 0.0
        out["k2"] = 0.0
        out["p1"] = 0.0
        out["p2"] = 0.0
        camera_model = CameraModel.OPENCV
    elif camera.model == "SIMPLE_RADIAL":
        # f, cx, cy, k

        # r2 = u**2 + v**2;
        # radial = k * r2
        # du = u * radial
        # dv = u * radial
        out["fl_x"] = float(camera_params[0])
        out["fl_y"] = float(camera_params[0])
        out["cx"] = float(camera_params[1])
        out["cy"] = float(camera_params[2])
        out["k1"] = float(camera_params[3])
        out["k2"] = 0.0
        out["p1"] = 0.0
        out["p2"] = 0.0
        camera_model = CameraModel.OPENCV
    elif camera.model == "RADIAL":
        # f, cx, cy, k1, k2

        # r2 = u**2 + v**2;
        # radial = k1 * r2 + k2 * r2 ** 2
        # du = u * radial
        # dv = v * radial
        out["fl_x"] = float(camera_params[0])
        out["fl_y"] = float(camera_params[0])
        out["cx"] = float(camera_params[1])
        out["cy"] = float(camera_params[2])
        out["k1"] = float(camera_params[3])
        out["k2"] = float(camera_params[4])
        out["p1"] = 0.0
        out["p2"] = 0.0
        camera_model = CameraModel.OPENCV
    elif camera.model == "OPENCV":
        # fx, fy, cx, cy, k1, k2, p1, p2

        # uv = u * v;
        # r2 = u**2 + v**2
        # radial = k1 * r2 + k2 * r2 ** 2
        # du = u * radial + 2 * p1 * u*v + p2 * (r2 + 2 * u**2)
        # dv = v * radial + 2 * p2 * u*v + p1 * (r2 + 2 * v**2)
        out["fl_x"] = float(camera_params[0])
        out["fl_y"] = float(camera_params[1])
        out["cx"] = float(camera_params[2])
        out["cy"] = float(camera_params[3])
        out["k1"] = float(camera_params[4])
        out["k2"] = float(camera_params[5])
        out["p1"] = float(camera_params[6])
        out["p2"] = float(camera_params[7])
        camera_model = CameraModel.OPENCV
    elif camera.model == "OPENCV_FISHEYE":
        # fx, fy, cx, cy, k1, k2, k3, k4

        # r = sqrt(u**2 + v**2)

        # if r > eps:
        #    theta = atan(r)
        #    theta2 = theta ** 2
        #    theta4 = theta2 ** 2
        #    theta6 = theta4 * theta2
        #    theta8 = theta4 ** 2
        #    thetad = theta * (1 + k1 * theta2 + k2 * theta4 + k3 * theta6 + k4 * theta8)
        #    du = u * thetad / r - u;
        #    dv = v * thetad / r - v;
        # else:
        #    du = dv = 0
        out["fl_x"] = float(camera_params[0])
        out["fl_y"] = float(camera_params[1])
        out["cx"] = float(camera_params[2])
        out["cy"] = float(camera_params[3])
        out["k1"] = float(camera_params[4])
        out["k2"] = float(camera_params[5])
        out["k3"] = float(camera_params[6])
        out["k4"] = float(camera_params[7])
        camera_model = CameraModel.OPENCV_FISHEYE
    elif camera.model == "FULL_OPENCV":
        # fx, fy, cx, cy, k1, k2, p1, p2, k3, k4, k5, k6

        # u2 = u ** 2
        # uv = u * v
        # v2 = v ** 2
        # r2 = u2 + v2
        # r4 = r2 * r2
        # r6 = r4 * r2
        # radial = (1 + k1 * r2 + k2 * r4 + k3 * r6) /
        #          (1 + k4 * r2 + k5 * r4 + k6 * r6)
        # du = u * radial + 2 * p1 * uv + p2 * (r2 + 2 * u2) - u
        # dv = v * radial + 2 * p2 * uv + p1 * (r2 + 2 * v2) - v
        out["fl_x"] = float(camera_params[0])
        out["fl_y"] = float(camera_params[1])
        out["cx"] = float(camera_params[2])
        out["cy"] = float(camera_params[3])
        out["k1"] = float(camera_params[4])
        out["k2"] = float(camera_params[5])
        out["p1"] = float(camera_params[6])
        out["p2"] = float(camera_params[7])
        out["k3"] = float(camera_params[8])
        out["k4"] = float(camera_params[9])
        out["k5"] = float(camera_params[10])
        out["k6"] = float(camera_params[11])
        raise NotImplementedError(f"{camera.model} camera model is not supported yet!")
    elif camera.model == "FOV":
        # fx, fy, cx, cy, omega
        out["fl_x"] = float(camera_params[0])
        out["fl_y"] = float(camera_params[1])
        out["cx"] = float(camera_params[2])
        out["cy"] = float(camera_params[3])
        out["omega"] = float(camera_params[4])
        raise NotImplementedError(f"{camera.model} camera model is not supported yet!")
    elif camera.model == "SIMPLE_RADIAL_FISHEYE":
        # f, cx, cy, k

        # r = sqrt(u ** 2 + v ** 2)
        # if r > eps:
        #     theta = atan(r)
        #     theta2 = theta ** 2
        #     thetad = theta * (1 + k * theta2)
        #     du = u * thetad / r - u;
        #     dv = v * thetad / r - v;
        # else:
        #     du = dv = 0
        out["fl_x"] = float(camera_params[0])
        out["fl_y"] = float(camera_params[0])
        out["cx"] = float(camera_params[1])
        out["cy"] = float(camera_params[2])
        out["k1"] = float(camera_params[3])
        out["k2"] = 0.0
        out["k3"] = 0.0
        out["k4"] = 0.0
        camera_model = CameraModel.OPENCV_FISHEYE
    elif camera.model == "RADIAL_FISHEYE":
        # f, cx, cy, k1, k2

        # r = sqrt(u ** 2 + v ** 2)
        # if r > eps:
        #     theta = atan(r)
        #     theta2 = theta ** 2
        #     theta4 = theta2 ** 2
        #     thetad = theta * (1 + k * theta2)
        #     thetad = theta * (1 + k1 * theta2 + k2 * theta4)
        #     du = u * thetad / r - u;
        #     dv = v * thetad / r - v;
        # else:
        #     du = dv = 0
        out["fl_x"] = float(camera_params[0])
        out["fl_y"] = float(camera_params[0])
        out["cx"] = float(camera_params[1])
        out["cy"] = float(camera_params[2])
        out["k1"] = float(camera_params[3])
        out["k2"] = float(camera_params[4])
        out["k3"] = 0
        out["k4"] = 0
        camera_model = CameraModel.OPENCV_FISHEYE
    else:
        # THIN_PRISM_FISHEYE not supported!
        raise NotImplementedError(f"{camera.model} camera model is not supported yet!")

    out["camera_model"] = camera_model.value
    return out


def colmap_to_json(
    recon_dir: Path,
    output_dir: Path,
    camera_mask_path: Optional[Path] = None,
    image_id_to_depth_path: Optional[Dict[int, Path]] = None,
    image_rename_map: Optional[Dict[str, str]] = None,
<<<<<<< HEAD
    ply_filename="sparse_pc.ply",
=======
    keep_original_world_coordinate: bool = False,
>>>>>>> 25a00a09
) -> int:
    """Converts COLMAP's cameras.bin and images.bin to a JSON file.

    Args:
        recon_dir: Path to the reconstruction directory, e.g. "sparse/0"
        output_dir: Path to the output directory.
        camera_model: Camera model used.
        camera_mask_path: Path to the camera mask.
        image_id_to_depth_path: When including sfm-based depth, embed these depth file paths in the exported json
        image_rename_map: Use these image names instead of the names embedded in the COLMAP db
        keep_original_world_coordinate: If True, no extra transform will be applied to world coordinate.
                    Colmap optimized world often have y direction of the first camera pointing towards down direction,
                    while nerfstudio world set z direction to be up direction for viewer.
    Returns:
        The number of registered images.
    """

    # TODO(1480) use pycolmap
    # recon = pycolmap.Reconstruction(recon_dir)
    # cam_id_to_camera = recon.cameras
    # im_id_to_image = recon.images
    cam_id_to_camera = read_cameras_binary(recon_dir / "cameras.bin")
    im_id_to_image = read_images_binary(recon_dir / "images.bin")

    frames = []
    for im_id, im_data in im_id_to_image.items():
        # NB: COLMAP uses Eigen / scalar-first quaternions
        # * https://colmap.github.io/format.html
        # * https://github.com/colmap/colmap/blob/bf3e19140f491c3042bfd85b7192ef7d249808ec/src/base/pose.cc#L75
        # the `rotation_matrix()` handles that format for us.

        # TODO(1480) BEGIN use pycolmap API
        # rotation = im_data.rotation_matrix()
        rotation = qvec2rotmat(im_data.qvec)

        translation = im_data.tvec.reshape(3, 1)
        w2c = np.concatenate([rotation, translation], 1)
        w2c = np.concatenate([w2c, np.array([[0, 0, 0, 1]])], 0)
        c2w = np.linalg.inv(w2c)
        # Convert from COLMAP's camera coordinate system (OpenCV) to ours (OpenGL)
        c2w[0:3, 1:3] *= -1
        if not keep_original_world_coordinate:
            c2w = c2w[np.array([0, 2, 1, 3]), :]
            c2w[2, :] *= -1

        name = im_data.name
        if image_rename_map is not None:
            name = image_rename_map[name]
        name = Path(f"./images/{name}")

        frame = {
            "file_path": name.as_posix(),
            "transform_matrix": c2w.tolist(),
            "colmap_im_id": im_id,
        }
        if camera_mask_path is not None:
            frame["mask_path"] = camera_mask_path.relative_to(camera_mask_path.parent.parent).as_posix()
        if image_id_to_depth_path is not None:
            depth_path = image_id_to_depth_path[im_id]
            frame["depth_file_path"] = str(depth_path.relative_to(depth_path.parent.parent))
        frames.append(frame)

    if set(cam_id_to_camera.keys()) != {1}:
        raise RuntimeError("Only single camera shared for all images is supported.")
    out = parse_colmap_camera_params(cam_id_to_camera[1])
    out["frames"] = frames

    if not keep_original_world_coordinate:
        applied_transform = np.eye(4)[:3, :]
        applied_transform = applied_transform[np.array([0, 2, 1]), :]
        applied_transform[2, :] *= -1
        out["applied_transform"] = applied_transform.tolist()

    # create ply from colmap
    assert ply_filename.endswith(".ply"), f"ply_filename: {ply_filename} does not end with '.ply'"
    create_ply_from_colmap(ply_filename, recon_dir, output_dir)
    out["ply_file_path"] = ply_filename

    with open(output_dir / "transforms.json", "w", encoding="utf-8") as f:
        json.dump(out, f, indent=4)

    return len(frames)


def create_sfm_depth(
    recon_dir: Path,
    output_dir: Path,
    verbose: bool = True,
    depth_scale_to_integer_factor: float = 1000.0,
    min_depth: float = 0.001,
    max_depth: float = 10000,
    max_repoj_err: float = 2.5,
    min_n_visible: int = 2,
    include_depth_debug: bool = False,
    input_images_dir: Optional[Path] = None,
) -> Dict[int, Path]:
    """Converts COLMAP's points3d.bin to sparse depth map images encoded as
    16-bit "millimeter depth" PNGs.

    Notes:
     * This facility does NOT use COLMAP dense reconstruction; it creates depth
        maps from sparse SfM points here.
     * COLMAP does *not* reconstruct metric depth unless you give it calibrated
        (metric) intrinsics as input. Therefore, "depth" in this function has
        potentially ambiguous units.

    Args:
        recon_dir: Path to the reconstruction directory, e.g. "sparse/0"
        output_dir: Path to the output directory.
        verbose: If True, logs progress of depth image creation.
        depth_scale_to_integer_factor: Use this parameter to tune the conversion of
          raw depth measurements to integer depth values.  This value should
          be equal to 1. / `depth_unit_scale_factor`, where
          `depth_unit_scale_factor` is the value you provide at training time.
          E.g. for millimeter depth, leave `depth_unit_scale_factor` at 1e-3
          and depth_scale_to_integer_factor at 1000.
        min_depth: Discard points closer than this to the camera.
        max_depth: Discard points farther than this from the camera.
        max_repoj_err: Discard points with reprojection error greater than this
          amount (in pixels).
        min_n_visible: Discard 3D points that have been triangulated with fewer
          than this many frames.
        include_depth_debug: Also include debug images showing depth overlaid
          upon RGB.
    Returns:
        Depth file paths indexed by COLMAP image id
    """

    # TODO(1480) use pycolmap
    # recon = pycolmap.Reconstruction(recon_dir)
    # ptid_to_info = recon.points3D
    # cam_id_to_camera = recon.cameras
    # im_id_to_image = recon.images
    ptid_to_info = read_points3D_binary(recon_dir / "points3D.bin")
    cam_id_to_camera = read_cameras_binary(recon_dir / "cameras.bin")
    im_id_to_image = read_images_binary(recon_dir / "images.bin")

    # Only support first camera
    CAMERA_ID = 1
    W = cam_id_to_camera[CAMERA_ID].width
    H = cam_id_to_camera[CAMERA_ID].height

    if verbose:
        iter_images = track(
            im_id_to_image.items(), total=len(im_id_to_image.items()), description="Creating depth maps ..."
        )
    else:
        iter_images = iter(im_id_to_image.items())

    image_id_to_depth_path = {}
    for im_id, im_data in iter_images:
        # TODO(1480) BEGIN delete when abandoning colmap_parsing_utils
        pids = [pid for pid in im_data.point3D_ids if pid != -1]
        xyz_world = np.array([ptid_to_info[pid].xyz for pid in pids])
        rotation = qvec2rotmat(im_data.qvec)
        z = (rotation @ xyz_world.T)[-1] + im_data.tvec[-1]
        errors = np.array([ptid_to_info[pid].error for pid in pids])
        n_visible = np.array([len(ptid_to_info[pid].image_ids) for pid in pids])
        uv = np.array([im_data.xys[i] for i in range(len(im_data.xys)) if im_data.point3D_ids[i] != -1])
        # TODO(1480) END delete when abandoning colmap_parsing_utils

        # TODO(1480) BEGIN use pycolmap API

        # # Get only keypoints that have corresponding triangulated 3D points
        # p2ds = im_data.get_valid_points2D()

        # xyz_world = np.array([ptid_to_info[p2d.point3D_id].xyz for p2d in p2ds])

        # # COLMAP OpenCV convention: z is always positive
        # z = (im_data.rotation_matrix() @ xyz_world.T)[-1] + im_data.tvec[-1]

        # # Mean reprojection error in image space
        # errors = np.array([ptid_to_info[p2d.point3D_id].error for p2d in p2ds])

        # # Number of frames in which each frame is visible
        # n_visible = np.array([ptid_to_info[p2d.point3D_id].track.length() for p2d in p2ds])

        # Note: these are *unrectified* pixel coordinates that should match the original input
        # no matter the camera model
        # uv = np.array([p2d.xy for p2d in p2ds])

        # TODO(1480) END use pycolmap API

        idx = np.where(
            (z >= min_depth)
            & (z <= max_depth)
            & (errors <= max_repoj_err)
            & (n_visible >= min_n_visible)
            & (uv[:, 0] >= 0)
            & (uv[:, 0] < W)
            & (uv[:, 1] >= 0)
            & (uv[:, 1] < H)
        )
        z = z[idx]
        uv = uv[idx]

        uu, vv = uv[:, 0].astype(int), uv[:, 1].astype(int)
        depth = np.zeros((H, W), dtype=np.float32)
        depth[vv, uu] = z

        # E.g. if `depth` is metric and in units of meters, and `depth_scale_to_integer_factor`
        # is 1000, then `depth_img` will be integer millimeters.
        depth_img = (depth_scale_to_integer_factor * depth).astype(np.uint16)

        out_name = str(im_data.name)
        depth_path = output_dir / out_name
        if depth_path.suffix == ".jpg":
            depth_path = depth_path.with_suffix(".png")
        cv2.imwrite(str(depth_path), depth_img)  # type: ignore

        image_id_to_depth_path[im_id] = depth_path

        if include_depth_debug:
            assert input_images_dir is not None, "Need explicit input_images_dir for debug images"
            assert input_images_dir.exists(), input_images_dir

            depth_flat = depth.flatten()[:, None]
            overlay = 255.0 * colormaps.apply_depth_colormap(torch.from_numpy(depth_flat)).numpy()
            overlay = overlay.reshape([H, W, 3])
            input_image_path = input_images_dir / im_data.name
            input_image = cv2.imread(str(input_image_path))  # type: ignore
            debug = 0.3 * input_image + 0.7 + overlay

            out_name = out_name + ".debug.jpg"
            output_path = output_dir / "debug_depth" / out_name
            output_path.parent.mkdir(parents=True, exist_ok=True)
            cv2.imwrite(str(output_path), debug.astype(np.uint8))  # type: ignore

    return image_id_to_depth_path


def get_matching_summary(num_initial_frames: int, num_matched_frames: int) -> str:
    """Returns a summary of the matching results.

    Args:
        num_initial_frames: The number of initial frames.
        num_matched_frames: The number of matched frames.

    Returns:
        A summary of the matching results.
    """
    match_ratio = num_matched_frames / num_initial_frames
    if match_ratio == 1:
        return "[bold green]COLMAP found poses for all images, CONGRATS!"
    if match_ratio < 0.4:
        result = f"[bold red]COLMAP only found poses for {num_matched_frames / num_initial_frames * 100:.2f}%"
        result += " of the images. This is low.\nThis can be caused by a variety of reasons,"
        result += " such poor scene coverage, blurry images, or large exposure changes."
        return result
    if match_ratio < 0.8:
        result = f"[bold yellow]COLMAP only found poses for {num_matched_frames / num_initial_frames * 100:.2f}%"
        result += " of the images.\nThis isn't great, but may be ok."
        result += "\nMissing poses can be caused by a variety of reasons, such poor scene coverage, blurry images,"
        result += " or large exposure changes."
        return result
    return f"[bold green]COLMAP found poses for {num_matched_frames / num_initial_frames * 100:.2f}% of the images."


def create_ply_from_colmap(filename: str, recon_dir: Path, output_dir: Path):
    """Writes a ply file from colmap.

    Args:
        filename: file name for .ply
        recon_dir: Directory to grab colmap points
        output_dir: Directory to output .ply
    """
    if (recon_dir / "points3D.bin").exists():
        colmap_points = read_points3D_binary(recon_dir / "points3D.bin")
    elif (recon_dir / "points3D.txt").exists():
        colmap_points = read_points3D_text(recon_dir / "points3D.txt")
    else:
        raise ValueError(f"Could not find points3D.txt or points3D.bin in {recon_dir}")

    # Load point Positions
    points3D = torch.from_numpy(np.array([p.xyz for p in colmap_points.values()], dtype=np.float32))
    # convert to nerfstudio coordinate system
    points3D = points3D[..., torch.tensor([1, 0, 2])]
    points3D[..., 2] *= -1
    # Load point colours
    points3D_rgb = torch.from_numpy(np.array([p.rgb for p in colmap_points.values()], dtype=np.uint8))

    # write ply
    with open(output_dir / filename, "w") as f:
        # Header
        f.write("ply\n")
        f.write("format ascii 1.0\n")
        f.write(f"element vertex {len(points3D)}\n")
        f.write("property float x\n")
        f.write("property float y\n")
        f.write("property float z\n")
        f.write("property uint8 red\n")
        f.write("property uint8 green\n")
        f.write("property uint8 blue\n")
        f.write("end_header\n")

        for coord, color in zip(points3D, points3D_rgb):
            x, y, z = coord
            r, g, b = color
            f.write(f"{x:8f} {y:8f} {z:8f} {r} {g} {b}\n")<|MERGE_RESOLUTION|>--- conflicted
+++ resolved
@@ -392,11 +392,8 @@
     camera_mask_path: Optional[Path] = None,
     image_id_to_depth_path: Optional[Dict[int, Path]] = None,
     image_rename_map: Optional[Dict[str, str]] = None,
-<<<<<<< HEAD
     ply_filename="sparse_pc.ply",
-=======
     keep_original_world_coordinate: bool = False,
->>>>>>> 25a00a09
 ) -> int:
     """Converts COLMAP's cameras.bin and images.bin to a JSON file.
 
