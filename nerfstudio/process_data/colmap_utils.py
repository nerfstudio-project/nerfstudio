# Copyright 2022 The Nerfstudio Team. All rights reserved.
#
# Licensed under the Apache License, Version 2.0 (the "License");
# you may not use this file except in compliance with the License.
# You may obtain a copy of the License at
#
#     http://www.apache.org/licenses/LICENSE-2.0
#
# Unless required by applicable law or agreed to in writing, software
# distributed under the License is distributed on an "AS IS" BASIS,
# WITHOUT WARRANTIES OR CONDITIONS OF ANY KIND, either express or implied.
# See the License for the specific language governing permissions and
# limitations under the License.

"""
Tools supporting the execution of COLMAP and preparation of COLMAP-based datasets for nerstudio training.
"""

import json
from pathlib import Path
from typing import Dict, Optional

import appdirs
import cv2
import numpy as np
import requests
import torch
from rich.console import Console
from rich.progress import track
from typing_extensions import Literal

# TODO(1480) use pycolmap instead of colmap_parsing_utils
# import pycolmap
from nerfstudio.data.utils.colmap_parsing_utils import (
    qvec2rotmat,
    read_cameras_binary,
    read_images_binary,
    read_points3d_binary,
)
from nerfstudio.process_data.process_data_utils import CameraModel
from nerfstudio.utils import colormaps
from nerfstudio.utils.rich_utils import status
from nerfstudio.utils.scripts import run_command

CONSOLE = Console(width=120)


def get_colmap_version(colmap_cmd: str, default_version=3.8) -> float:
    """Returns the version of COLMAP.
    This code assumes that colmap returns a version string of the form
    "COLMAP 3.8 ..." which may not be true for all versions of COLMAP.

    Args:
        default_version: Default version to return if COLMAP version can't be determined.
    Returns:
        The version of COLMAP.
    """
    output = run_command(colmap_cmd, verbose=False)
    assert output is not None
    for line in output.split("\n"):
        if line.startswith("COLMAP"):
            return float(line.split(" ")[1])
    CONSOLE.print(f"[bold red]Could not find COLMAP version. Using default {default_version}")
    return default_version


def get_vocab_tree() -> Path:
    """Return path to vocab tree. Downloads vocab tree if it doesn't exist.

    Returns:
        The path to the vocab tree.
    """
    vocab_tree_filename = Path(appdirs.user_data_dir("nerfstudio")) / "vocab_tree.fbow"

    if not vocab_tree_filename.exists():
        r = requests.get("https://demuc.de/colmap/vocab_tree_flickr100K_words32K.bin", stream=True)
        vocab_tree_filename.parent.mkdir(parents=True, exist_ok=True)
        with open(vocab_tree_filename, "wb") as f:
            total_length = r.headers.get("content-length")
            assert total_length is not None
            for chunk in track(
                r.iter_content(chunk_size=1024),
                total=int(total_length) / 1024 + 1,
                description="Downloading vocab tree...",
            ):
                if chunk:
                    f.write(chunk)
                    f.flush()
    return vocab_tree_filename


def run_colmap(
    image_dir: Path,
    colmap_dir: Path,
    camera_model: CameraModel,
    camera_mask_path: Optional[Path] = None,
    gpu: bool = True,
    verbose: bool = False,
    matching_method: Literal["vocab_tree", "exhaustive", "sequential"] = "vocab_tree",
    colmap_cmd: str = "colmap",
) -> None:
    """Runs COLMAP on the images.

    Args:
        image_dir: Path to the directory containing the images.
        colmap_dir: Path to the output directory.
        camera_model: Camera model to use.
        camera_mask_path: Path to the camera mask.
        gpu: If True, use GPU.
        verbose: If True, logs the output of the command.
        matching_method: Matching method to use.
        colmap_cmd: Path to the COLMAP executable.
    """

    colmap_version = get_colmap_version(colmap_cmd)

    colmap_database_path = colmap_dir / "database.db"
    if colmap_database_path.exists():
        # Can't use missing_ok argument because of Python 3.7 compatibility.
        colmap_database_path.unlink()

    # Feature extraction
    feature_extractor_cmd = [
        f"{colmap_cmd} feature_extractor",
        f"--database_path {colmap_dir / 'database.db'}",
        f"--image_path {image_dir}",
        "--ImageReader.single_camera 1",
        f"--ImageReader.camera_model {camera_model.value}",
        f"--SiftExtraction.use_gpu {int(gpu)}",
    ]
    if camera_mask_path is not None:
        feature_extractor_cmd.append(f"--ImageReader.camera_mask_path {camera_mask_path}")
    feature_extractor_cmd = " ".join(feature_extractor_cmd)
    with status(msg="[bold yellow]Running COLMAP feature extractor...", spinner="moon", verbose=verbose):
        run_command(feature_extractor_cmd, verbose=verbose)

    CONSOLE.log("[bold green]:tada: Done extracting COLMAP features.")

    # Feature matching
    feature_matcher_cmd = [
        f"{colmap_cmd} {matching_method}_matcher",
        f"--database_path {colmap_dir / 'database.db'}",
        f"--SiftMatching.use_gpu {int(gpu)}",
    ]
    if matching_method == "vocab_tree":
        vocab_tree_filename = get_vocab_tree()
        feature_matcher_cmd.append(f"--VocabTreeMatching.vocab_tree_path {vocab_tree_filename}")
    feature_matcher_cmd = " ".join(feature_matcher_cmd)
    with status(msg="[bold yellow]Running COLMAP feature matcher...", spinner="runner", verbose=verbose):
        run_command(feature_matcher_cmd, verbose=verbose)
    CONSOLE.log("[bold green]:tada: Done matching COLMAP features.")

    # Bundle adjustment
    sparse_dir = colmap_dir / "sparse"
    sparse_dir.mkdir(parents=True, exist_ok=True)
    mapper_cmd = [
        f"{colmap_cmd} mapper",
        f"--database_path {colmap_dir / 'database.db'}",
        f"--image_path {image_dir}",
        f"--output_path {sparse_dir}",
    ]
    if colmap_version >= 3.7:
        mapper_cmd.append("--Mapper.ba_global_function_tolerance 1e-6")

    mapper_cmd = " ".join(mapper_cmd)

    with status(
        msg="[bold yellow]Running COLMAP bundle adjustment... (This may take a while)",
        spinner="circle",
        verbose=verbose,
    ):
        run_command(mapper_cmd, verbose=verbose)
    CONSOLE.log("[bold green]:tada: Done COLMAP bundle adjustment.")
    with status(msg="[bold yellow]Refine intrinsics...", spinner="dqpb", verbose=verbose):
        bundle_adjuster_cmd = [
            f"{colmap_cmd} bundle_adjuster",
            f"--input_path {sparse_dir}/0",
            f"--output_path {sparse_dir}/0",
            "--BundleAdjustment.refine_principal_point 1",
        ]
        run_command(" ".join(bundle_adjuster_cmd), verbose=verbose)
    CONSOLE.log("[bold green]:tada: Done refining intrinsics.")


def colmap_to_json(
    recon_dir: Path,
    output_dir: Path,
    camera_model: CameraModel,
    camera_mask_path: Optional[Path] = None,
<<<<<<< HEAD
    image_id_to_depth_path: Optional[Dict[int, Path]] = None,
=======
    image_rename_map: Optional[Dict[str, str]] = None,
>>>>>>> 93359b13
) -> int:
    """Converts COLMAP's cameras.bin and images.bin to a JSON file.

    Args:
        recon_dir: Path to the reconstruction directory, e.g. "sparse/0"
        output_dir: Path to the output directory.
        camera_mask_path: Path to the camera mask.
        camera_model: Camera model used.

    Returns:
        The number of registered images.
    """

    # TODO(1480) use pycolmap
    # recon = pycolmap.Reconstruction(recon_dir)
    # cam_id_to_camera = recon.cameras
    # im_id_to_image = recon.images
    cam_id_to_camera = read_cameras_binary(recon_dir / "cameras.bin")
    im_id_to_image = read_images_binary(recon_dir / "images.bin")

    # Only support first camera
    CAMERA_ID = 1  # pylint: disable=invalid-name
    camera_params = cam_id_to_camera[CAMERA_ID].params

    frames = []
    for im_id, im_data in im_id_to_image.items():
        # NB: COLMAP uses Eigen / scalar-first quaternions
        # * https://colmap.github.io/format.html
        # * https://github.com/colmap/colmap/blob/bf3e19140f491c3042bfd85b7192ef7d249808ec/src/base/pose.cc#L75
        # the `rotation_matrix()` handles that format for us.

        # TODO(1480) BEGIN use pycolmap API
        # rotation = im_data.rotation_matrix()
        rotation = qvec2rotmat(im_data.qvec)

        translation = im_data.tvec.reshape(3, 1)
        w2c = np.concatenate([rotation, translation], 1)
        w2c = np.concatenate([w2c, np.array([[0, 0, 0, 1]])], 0)
        c2w = np.linalg.inv(w2c)
        # Convert from COLMAP's camera coordinate system (OpenCV) to ours (OpenGL)
        c2w[0:3, 1:3] *= -1
        c2w = c2w[np.array([1, 0, 2, 3]), :]
        c2w[2, :] *= -1

        name = im_data.name
        if image_rename_map is not None:
            name = image_rename_map[name]
        name = Path(f"./images/{name}")

        frame = {
            "file_path": name.as_posix(),
            "transform_matrix": c2w.tolist(),
            "colmap_im_id": im_id,
        }
        if camera_mask_path is not None:
            frame["mask_path"] = camera_mask_path.relative_to(camera_mask_path.parent.parent).as_posix()
        if image_id_to_depth_path is not None:
            depth_path = image_id_to_depth_path[im_id]
            frame["depth_file_path"] = str(depth_path)
        frames.append(frame)

    out = {
        "fl_x": float(camera_params[0]),
        "fl_y": float(camera_params[1]),
        "cx": float(camera_params[2]),
        "cy": float(camera_params[3]),
        "w": cam_id_to_camera[CAMERA_ID].width,
        "h": cam_id_to_camera[CAMERA_ID].height,
        "camera_model": camera_model.value,
    }

    if camera_model == CameraModel.OPENCV:
        out.update(
            {
                "k1": float(camera_params[4]),
                "k2": float(camera_params[5]),
                "p1": float(camera_params[6]),
                "p2": float(camera_params[7]),
            }
        )
    if camera_model == CameraModel.OPENCV_FISHEYE:
        out.update(
            {
                "k1": float(camera_params[4]),
                "k2": float(camera_params[5]),
                "k3": float(camera_params[6]),
                "k4": float(camera_params[7]),
            }
        )

    out["frames"] = frames

    with open(output_dir / "transforms.json", "w", encoding="utf-8") as f:
        json.dump(out, f, indent=4)

    return len(frames)


def create_sfm_depth(
    recon_dir: Path,
    output_dir: Path,
    verbose: bool = True,
    depth_scale_to_integer_factor: float = 1000.0,
    min_depth: float = 0.001,
    max_depth: float = 10000,
    max_repoj_err: float = 2.5,
    min_n_visible: int = 2,
    include_depth_debug: bool = False,
    input_images_dir: Optional[Path] = None,
) -> Dict[int, Path]:
    """Converts COLMAP's points3d.bin to sparse depth map images encoded as
    16-bit "millimeter depth" PNGs.

    Notes:
     * This facility does NOT use COLMAP dense reconstruction; it creates depth
        maps from sparse SfM points here.
     * COLMAP does *not* reconstruct metric depth unless you give it calibrated
        (metric) intrinsics as input. Therefore, "depth" in this function has
        potentially ambiguous units.

    Args:
        recon_dir: Path to the reconstruction directory, e.g. "sparse/0"
        output_dir: Path to the output directory.
        verbose: If True, logs progress of depth image creation.
        depth_scale_to_integer_factor: Use this parameter to tune the conversion of
          raw depth measurements to integer depth values.  This value should
          be equal to 1. / `depth_unit_scale_factor`, where
          `depth_unit_scale_factor` is the value you provide at training time.
          E.g. for millimeter depth, leave `depth_unit_scale_factor` at 1e-3
          and depth_scale_to_integer_factor at 1000.
        min_depth: Discard points closer than this to the camera.
        max_depth: Discard points farther than this from the camera.
        max_repoj_err: Discard points with reprojection error greater than this
          amount (in pixels).
        min_n_visible: Discard 3D points that have been triangulated with fewer
          than this many frames.
        include_depth_debug: Also include debug images showing depth overlaid
          upon RGB.
    Returns:
        Depth file paths indexed by COLMAP image id
    """

    # TODO(1480) use pycolmap
    # recon = pycolmap.Reconstruction(recon_dir)
    # ptid_to_info = recon.points3D
    # cam_id_to_camera = recon.cameras
    # im_id_to_image = recon.images
    ptid_to_info = read_points3d_binary(recon_dir / "points3D.bin")
    cam_id_to_camera = read_cameras_binary(recon_dir / "cameras.bin")
    im_id_to_image = read_images_binary(recon_dir / "images.bin")

    # Only support first camera
    CAMERA_ID = 1  # pylint: disable=invalid-name
    W = cam_id_to_camera[CAMERA_ID].width
    H = cam_id_to_camera[CAMERA_ID].height

    if verbose:
        iter_images = track(
            im_id_to_image.items(), total=len(im_id_to_image.items()), description="Creating depth maps ..."
        )
    else:
        iter_images = iter(im_id_to_image.items())

    image_id_to_depth_path = {}
    for im_id, im_data in iter_images:
        # TODO(1480) BEGIN delete when abandoning colmap_parsing_utils
        pids = [pid for pid in im_data.point3D_ids if pid != -1]
        xyz_world = np.array([ptid_to_info[pid].xyz for pid in pids])
        rotation = qvec2rotmat(im_data.qvec)
        z = (rotation @ xyz_world.T)[-1] + im_data.tvec[-1]
        errors = np.array([ptid_to_info[pid].error for pid in pids])
        n_visible = np.array([len(ptid_to_info[pid].image_ids) for pid in pids])
        uv = np.array([im_data.xys[i] for i in range(len(im_data.xys)) if im_data.point3D_ids[i] != -1])
        # TODO(1480) END delete when abandoning colmap_parsing_utils

        # TODO(1480) BEGIN use pycolmap API

        # # Get only keypoints that have corresponding triangulated 3D points
        # p2ds = im_data.get_valid_points2D()

        # xyz_world = np.array([ptid_to_info[p2d.point3D_id].xyz for p2d in p2ds])

        # # COLMAP OpenCV convention: z is always positive
        # z = (im_data.rotation_matrix() @ xyz_world.T)[-1] + im_data.tvec[-1]

        # # Mean reprojection error in image space
        # errors = np.array([ptid_to_info[p2d.point3D_id].error for p2d in p2ds])

        # # Number of frames in which each frame is visible
        # n_visible = np.array([ptid_to_info[p2d.point3D_id].track.length() for p2d in p2ds])

        # Note: these are *unrectified* pixel coordinates that should match the original input
        # no matter the camera model
        # uv = np.array([p2d.xy for p2d in p2ds])

        # TODO(1480) END use pycolmap API

        idx = np.where(
            (z >= min_depth)
            & (z <= max_depth)
            & (errors <= max_repoj_err)
            & (n_visible >= min_n_visible)
            & (uv[:, 0] >= 0)
            & (uv[:, 0] < W)
            & (uv[:, 1] >= 0)
            & (uv[:, 1] < H)
        )
        z = z[idx]
        uv = uv[idx]

        uu, vv = uv[:, 0].astype(int), uv[:, 1].astype(int)
        depth = np.zeros((H, W), dtype=np.float32)
        depth[vv, uu] = z

        # E.g. if `depth` is metric and in units of meters, and `depth_scale_to_integer_factor`
        # is 1000, then `depth_img` will be integer millimeters.
        depth_img = (depth_scale_to_integer_factor * depth).astype(np.uint16)

        out_name = str(im_data.name)
        depth_path = output_dir / out_name
        cv2.imwrite(str(depth_path), depth_img)

        image_id_to_depth_path[im_id] = depth_path

        if include_depth_debug:
            assert input_images_dir is not None, "Need explicit input_images_dir for debug images"
            assert input_images_dir.exists(), input_images_dir

            depth_flat = depth.flatten()[:, None]
            overlay = 255.0 * colormaps.apply_depth_colormap(torch.from_numpy(depth_flat)).numpy()
            overlay = overlay.reshape([H, W, 3])
            input_image_path = input_images_dir / im_data.name
            input_image = cv2.imread(str(input_image_path))
            debug = 0.3 * input_image + 0.7 + overlay

            out_name = out_name + ".debug.jpg"
            output_path = output_dir / "debug_depth" / out_name
            output_path.parent.mkdir(parents=True, exist_ok=True)
            cv2.imwrite(str(output_path), debug.astype(np.uint8))

    return image_id_to_depth_path


def get_matching_summary(num_intial_frames: int, num_matched_frames: int) -> str:
    """Returns a summary of the matching results.

    Args:
        num_intial_frames: The number of initial frames.
        num_matched_frames: The number of matched frames.

    Returns:
        A summary of the matching results.
    """
    match_ratio = num_matched_frames / num_intial_frames
    if match_ratio == 1:
        return "[bold green]COLMAP found poses for all images, CONGRATS!"
    if match_ratio < 0.4:
        result = f"[bold red]COLMAP only found poses for {num_matched_frames / num_intial_frames * 100:.2f}%"
        result += " of the images. This is low.\nThis can be caused by a variety of reasons,"
        result += " such poor scene coverage, blurry images, or large exposure changes."
        return result
    if match_ratio < 0.8:
        result = f"[bold yellow]COLMAP only found poses for {num_matched_frames / num_intial_frames * 100:.2f}%"
        result += " of the images.\nThis isn't great, but may be ok."
        result += "\nMissing poses can be caused by a variety of reasons, such poor scene coverage, blurry images,"
        result += " or large exposure changes."
        return result
    return f"[bold green]COLMAP found poses for {num_matched_frames / num_intial_frames * 100:.2f}% of the images."<|MERGE_RESOLUTION|>--- conflicted
+++ resolved
@@ -187,19 +187,18 @@
     output_dir: Path,
     camera_model: CameraModel,
     camera_mask_path: Optional[Path] = None,
-<<<<<<< HEAD
     image_id_to_depth_path: Optional[Dict[int, Path]] = None,
-=======
     image_rename_map: Optional[Dict[str, str]] = None,
->>>>>>> 93359b13
 ) -> int:
     """Converts COLMAP's cameras.bin and images.bin to a JSON file.
 
     Args:
         recon_dir: Path to the reconstruction directory, e.g. "sparse/0"
         output_dir: Path to the output directory.
+        camera_model: Camera model used.
         camera_mask_path: Path to the camera mask.
-        camera_model: Camera model used.
+        image_id_to_depth_path: When including sfm-based depth, embed these depth file paths in the exported json
+        image_rename_map: Use these image names instead of the names embedded in the COLMAP db
 
     Returns:
         The number of registered images.
