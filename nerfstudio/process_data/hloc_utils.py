"""
Code that uses the hierarchical localization toolbox (hloc)
to extract and match image features, estimate camera poses,
and do sparse reconstruction.
Requires hloc module from : https://github.com/cvg/Hierarchical-Localization
"""

# Copyright 2022 The Nerfstudio Team. All rights reserved.
#
# Licensed under the Apache License, Version 2.0 (the "License");
# you may not use this file except in compliance with the License.
# You may obtain a copy of the License at
#
#     http://www.apache.org/licenses/LICENSE-2.0
#
# Unless required by applicable law or agreed to in writing, software
# distributed under the License is distributed on an "AS IS" BASIS,
# WITHOUT WARRANTIES OR CONDITIONS OF ANY KIND, either express or implied.
# See the License for the specific language governing permissions and
# limitations under the License.

import sys
from pathlib import Path

from rich.console import Console
from typing_extensions import Literal

from nerfstudio.process_data.process_data_utils import CameraModel

try:
    # TODO(1480) un-hide pycolmap import
    import pycolmap
    from hloc import (
        extract_features,
        match_features,
        pairs_from_exhaustive,
        pairs_from_retrieval,
        reconstruction,
    )
except ImportError:
    _HAS_HLOC = False
else:
    _HAS_HLOC = True

try:
    from pixsfm.refine_hloc import PixSfM
except ImportError:
    _HAS_PIXSFM = False
else:
    _HAS_PIXSFM = True

<<<<<<< HEAD
CONSOLE = Console(width=120, no_color=True)
=======
CONSOLE = Console(width=120)
>>>>>>> 35cd06ef


def run_hloc(
    image_dir: Path,
    colmap_dir: Path,
    camera_model: CameraModel,
    verbose: bool = False,
    matching_method: Literal["vocab_tree", "exhaustive", "sequential"] = "vocab_tree",
    feature_type: Literal[
        "sift",
        "superpoint_aachen",
        "superpoint_max",
        "superpoint_inloc",
        "r2d2",
        "d2net-ss",
        "sosnet",
        "disk",
    ] = "superpoint_aachen",
    matcher_type: Literal[
        "superglue",
        "superglue-fast",
        "NN-superpoint",
        "NN-ratio",
        "NN-mutual",
        "adalam",
    ] = "superglue",
    num_matched: int = 50,
    refine_pixsfm: bool = False,
) -> None:
    """Runs hloc on the images.

    Args:
        image_dir: Path to the directory containing the images.
        colmap_dir: Path to the output directory.
        camera_model: Camera model to use.
        gpu: If True, use GPU.
        verbose: If True, logs the output of the command.
        matching_method: Method to use for matching images.
        feature_type: Type of visual features to use.
        matcher_type: Type of feature matcher to use.
        num_matched: Number of image pairs for loc.
        refine_pixsfm: If True, refine the reconstruction using pixel-perfect-sfm.
    """
    if not _HAS_HLOC:
        CONSOLE.print(
            f"[bold red]Error: To use this set of parameters ({feature_type}/{matcher_type}/hloc), "
            "you must install hloc toolbox!!"
        )
        sys.exit(1)

    if refine_pixsfm and not _HAS_PIXSFM:
<<<<<<< HEAD
        CONSOLE.print(
            "[bold red]Error: use refine_pixsfm, you must install pixel-perfect-sfm toolbox!!"
        )
=======
        CONSOLE.print("[bold red]Error: use refine_pixsfm, you must install pixel-perfect-sfm toolbox!!")
>>>>>>> 35cd06ef
        sys.exit(1)

    outputs = colmap_dir
    sfm_pairs = outputs / "pairs-netvlad.txt"
    sfm_dir = outputs / "sparse" / "0"
    features = outputs / "features.h5"
    matches = outputs / "matches.h5"

    retrieval_conf = extract_features.confs["netvlad"]
    feature_conf = extract_features.confs[feature_type]
    matcher_conf = match_features.confs[matcher_type]

    references = [p.relative_to(image_dir).as_posix() for p in image_dir.iterdir()]
    extract_features.main(
        feature_conf, image_dir, image_list=references, feature_path=features
    )
    if matching_method == "exhaustive":
        pairs_from_exhaustive.main(sfm_pairs, image_list=references)
    else:
        retrieval_path = extract_features.main(retrieval_conf, image_dir, outputs)
        if num_matched >= len(references):
            num_matched = len(references)
        pairs_from_retrieval.main(retrieval_path, sfm_pairs, num_matched=num_matched)
    match_features.main(matcher_conf, sfm_pairs, features=features, matches=matches)

<<<<<<< HEAD
    image_options = (
        pycolmap.ImageReaderOptions(  # pylint: disable=c-extension-no-member
            camera_model=camera_model.value
        )
=======
    image_options = pycolmap.ImageReaderOptions(  # pylint: disable=c-extension-no-member
        camera_model=camera_model.value
>>>>>>> 35cd06ef
    )
    if refine_pixsfm:
        sfm = PixSfM(
            conf={
                "dense_features": {"use_cache": True},
<<<<<<< HEAD
                "KA": {
                    "dense_features": {"use_cache": True},
                    "max_kps_per_problem": 1000,
                },
=======
                "KA": {"dense_features": {"use_cache": True}, "max_kps_per_problem": 1000},
>>>>>>> 35cd06ef
                "BA": {"strategy": "costmaps"},
            }
        )
        refined, _ = sfm.reconstruction(
            sfm_dir,
            image_dir,
            sfm_pairs,
            features,
            matches,
            image_list=references,
            camera_mode=pycolmap.CameraMode.SINGLE,  # pylint: disable=c-extension-no-member
            image_options=image_options,
            verbose=verbose,
        )
        print("Refined", refined.summary())

    else:
        reconstruction.main(
            sfm_dir,
            image_dir,
            sfm_pairs,
            features,
            matches,
            camera_mode=pycolmap.CameraMode.SINGLE,  # pylint: disable=c-extension-no-member
            image_options=image_options,
            verbose=verbose,
        )<|MERGE_RESOLUTION|>--- conflicted
+++ resolved
@@ -49,11 +49,7 @@
 else:
     _HAS_PIXSFM = True
 
-<<<<<<< HEAD
 CONSOLE = Console(width=120, no_color=True)
-=======
-CONSOLE = Console(width=120)
->>>>>>> 35cd06ef
 
 
 def run_hloc(
@@ -105,13 +101,7 @@
         sys.exit(1)
 
     if refine_pixsfm and not _HAS_PIXSFM:
-<<<<<<< HEAD
-        CONSOLE.print(
-            "[bold red]Error: use refine_pixsfm, you must install pixel-perfect-sfm toolbox!!"
-        )
-=======
         CONSOLE.print("[bold red]Error: use refine_pixsfm, you must install pixel-perfect-sfm toolbox!!")
->>>>>>> 35cd06ef
         sys.exit(1)
 
     outputs = colmap_dir
@@ -125,9 +115,7 @@
     matcher_conf = match_features.confs[matcher_type]
 
     references = [p.relative_to(image_dir).as_posix() for p in image_dir.iterdir()]
-    extract_features.main(
-        feature_conf, image_dir, image_list=references, feature_path=features
-    )
+    extract_features.main(feature_conf, image_dir, image_list=references, feature_path=features)
     if matching_method == "exhaustive":
         pairs_from_exhaustive.main(sfm_pairs, image_list=references)
     else:
@@ -137,28 +125,14 @@
         pairs_from_retrieval.main(retrieval_path, sfm_pairs, num_matched=num_matched)
     match_features.main(matcher_conf, sfm_pairs, features=features, matches=matches)
 
-<<<<<<< HEAD
-    image_options = (
-        pycolmap.ImageReaderOptions(  # pylint: disable=c-extension-no-member
-            camera_model=camera_model.value
-        )
-=======
     image_options = pycolmap.ImageReaderOptions(  # pylint: disable=c-extension-no-member
         camera_model=camera_model.value
->>>>>>> 35cd06ef
     )
     if refine_pixsfm:
         sfm = PixSfM(
             conf={
                 "dense_features": {"use_cache": True},
-<<<<<<< HEAD
-                "KA": {
-                    "dense_features": {"use_cache": True},
-                    "max_kps_per_problem": 1000,
-                },
-=======
                 "KA": {"dense_features": {"use_cache": True}, "max_kps_per_problem": 1000},
->>>>>>> 35cd06ef
                 "BA": {"strategy": "costmaps"},
             }
         )
