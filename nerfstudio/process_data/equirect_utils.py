# Copyright 2022 the Regents of the University of California, Nerfstudio Team and contributors. All rights reserved.
#
# Licensed under the Apache License, Version 2.0 (the "License");
# you may not use this file except in compliance with the License.
# You may obtain a copy of the License at
#
#     http://www.apache.org/licenses/LICENSE-2.0
#
# Unless required by applicable law or agreed to in writing, software
# distributed under the License is distributed on an "AS IS" BASIS,
# WITHOUT WARRANTIES OR CONDITIONS OF ANY KIND, either express or implied.
# See the License for the specific language governing permissions and
# limitations under the License.

"""Helper utils for processing equirectangular data."""

import os
os.environ["OPENCV_IO_ENABLE_OPENEXR"]="1"

import json
import sys
from pathlib import Path
from typing import List, Tuple
import math

import cv2
import numpy as np
from numpy.linalg import inv

from scipy.spatial.transform import Rotation
import torch
from equilib import Equi2Pers
from rich.progress import (
    BarColumn,
    Progress,
    TaskProgressColumn,
    TextColumn,
    TimeRemainingColumn,
)

from nerfstudio.utils.rich_utils import CONSOLE, ItersPerSecColumn
from nerfstudio.process_data.process_data_utils import CAMERA_MODELS
from nerfstudio.utils import io


def _crop_bottom(bound_arr: list, fov: int, crop_factor: float) -> List[float]:
    """Returns a list of vertical bounds with the bottom cropped.

    Args:
        bound_arr (list): List of vertical bounds in ascending order.
        fov (int): Field of view of the camera.
        crop_factor (float): Portion of the image to crop from the bottom.

    Returns:
        list: A new list of bounds with the bottom cropped.
    """
    degrees_chopped = 180 * crop_factor
    new_bottom_start = 90 - degrees_chopped - fov / 2
    for i, el in reversed(list(enumerate(bound_arr))):
        if el > new_bottom_start + fov / 2:
            bound_arr[i] = None
        elif el > new_bottom_start:
            diff = el - new_bottom_start
            bound_arr[i] = new_bottom_start
            for j in range(i - 1, -1, -1):
                bound_arr[j] -= diff / (2 ** (i - j))
            break

    return bound_arr


def _crop_top(bound_arr: list, fov: int, crop_factor: float) -> List[float]:
    """Returns a list of vertical bounds with the top cropped.

    Args:
        bound_arr (list): List of vertical bounds in ascending order.
        fov (int): Field of view of the camera.
        crop_factor (float): Portion of the image to crop from the top.

    Returns:
        list: A new list of bounds with the top cropped.
    """
    degrees_chopped = 180 * crop_factor
    new_top_start = -90 + degrees_chopped + fov / 2
    for i, el in enumerate(bound_arr):
        if el < new_top_start - fov / 2:
            bound_arr[i] = None
        elif el < new_top_start:
            diff = new_top_start - el
            bound_arr[i] = new_top_start
            for j in range(i + 1, len(bound_arr)):
                bound_arr[j] += diff / (2 ** (j - i))
            break

    return bound_arr


def _crop_bound_arr_vertical(
    bound_arr: list, fov: int, crop_factor: Tuple[float, float, float, float] = (0.0, 0.0, 0.0, 0.0)
) -> list:
    """Returns a list of vertical bounds adjusted for cropping.

    Args:
        bound_arr (list): Original list of vertical bounds in ascending order.
        fov (int): Field of view of the camera.
        crop_factor (Tuple[float, float, float, float]): Crop arr (top, bottom, left, right).

    Returns:
        list: Cropped bound arr
    """
    if crop_factor[1] > 0:
        bound_arr = _crop_bottom(bound_arr, fov, crop_factor[1])
    if crop_factor[0] > 0:
        bound_arr = _crop_top(bound_arr, fov, crop_factor[0])
    return bound_arr


def generate_planar_projections_from_equirectangular(
    image_dir: Path,
    planar_image_size: Tuple[int, int],
    samples_per_im: int,
    mask_dir: Path,
    crop_factor: Tuple[float, float, float, float] = (0.0, 0.0, 0.0, 0.0),
) -> Path:
    """Generate planar projections from an equirectangular image.

    Args:
        image_dir: The directory containing the equirectangular image.
        planar_image_size: The size of the planar projections [width, height].
        samples_per_im: The number of samples to take per image.
        crop_factor: The portion of the image to crop from the (top, bottom, left, and right).
                    Values should be in [0, 1].
    returns:
        The path to the planar projections directory.
    """

    for i in crop_factor:
        if i < 0 or i > 1:
            CONSOLE.print("[bold red] Invalid crop factor. All values must be in [0,1].")
            sys.exit(1)

    device = torch.device("cuda")

    fov = 120
    yaw_pitch_pairs = []
    left_bound, right_bound = -180, 180
    if crop_factor[3] > 0:
        left_bound = -180 + 360 * crop_factor[3]
    if crop_factor[2] > 0:
        right_bound = 180 - 360 * crop_factor[2]

    if samples_per_im == 8:
        fov = 120
        bound_arr = [-45, 0, 45]
        bound_arr = _crop_bound_arr_vertical(bound_arr, fov, crop_factor)
        if bound_arr[1] is not None:
            for i in np.arange(left_bound, right_bound, 90):
                yaw_pitch_pairs.append((i, bound_arr[1]))
        if bound_arr[2] is not None:
            for i in np.arange(left_bound, right_bound, 180):
                yaw_pitch_pairs.append((i, bound_arr[2]))
        if bound_arr[0] is not None:
            for i in np.arange(left_bound, right_bound, 180):
                yaw_pitch_pairs.append((i, bound_arr[0]))
    elif samples_per_im == 14:
        fov = 110
        bound_arr = [-45, 0, 45]
        bound_arr = _crop_bound_arr_vertical(bound_arr, fov, crop_factor)
        if bound_arr[1] is not None:
            for i in np.arange(left_bound, right_bound, 60):
                yaw_pitch_pairs.append((i, bound_arr[1]))
        if bound_arr[2] is not None:
            for i in np.arange(left_bound, right_bound, 90):
                yaw_pitch_pairs.append((i, bound_arr[2]))
        if bound_arr[0] is not None:
            for i in np.arange(left_bound, right_bound, 90):
                yaw_pitch_pairs.append((i, bound_arr[0]))

    equi2pers = Equi2Pers(height=planar_image_size[1], width=planar_image_size[0], fov_x=fov, mode="bilinear")
    frame_dir = image_dir
    output_dir = image_dir / "planar_projections"
    output_dir.mkdir(exist_ok=True)
    
    output_mask_dir = image_dir / "mask_planar_projections"
    output_mask_dir.mkdir(exist_ok=True)
    
    num_ims = len(os.listdir(frame_dir))
    progress = Progress(
        TextColumn("[bold blue]Generating Planar Images", justify="right"),
        BarColumn(),
        TaskProgressColumn(show_speed=True),
        ItersPerSecColumn(suffix="equirect frames/s"),
        TimeRemainingColumn(elapsed_when_finished=True, compact=True),
    )

    with progress:
        for i in progress.track(os.listdir(frame_dir), description="", total=num_ims):
            if i.lower().endswith((".jpg", ".png", ".jpeg", ".exr")):
                im = np.array(cv2.imread(os.path.join(frame_dir, i)))
                im = torch.tensor(im, dtype=torch.float32, device=device)
                im = torch.permute(im, (2, 0, 1)) / 255.0

                mask_addr = os.path.join(mask_dir, i)
                if not os.path.isfile(mask_addr):
                    raise Exception("The corresponding mask for " + i + " does not exist!!!")
                mask = np.array(cv2.imread(mask_addr))
                mask = torch.tensor(mask, dtype=torch.float32, device=device)
                mask = torch.permute(mask, (2, 0, 1)) / 255.0

                count = 0
                for u_deg, v_deg in yaw_pitch_pairs:
                    v_rad = torch.pi * v_deg / 180.0
                    u_rad = torch.pi * u_deg / 180.0
                    pers_image = equi2pers(im, rots={"roll": 0, "pitch": v_rad, "yaw": u_rad}) * 255.0
                    pers_mask = equi2pers(mask, rots={"roll": 0, "pitch": v_rad, "yaw": u_rad}) * 255.0

                    assert isinstance(pers_image, torch.Tensor) and isinstance(pers_mask, torch.Tensor)
                    pers_image = (pers_image.permute(1, 2, 0)).type(torch.uint8).to("cpu").numpy()
<<<<<<< HEAD
                    pers_mask = (pers_mask.permute(1, 2, 0)).type(torch.uint8).to("cpu").numpy()
                    cv2.imwrite(f"{output_dir}/{i[:-4]}_{count}.jpg", pers_image)
                    cv2.imwrite(f"{output_mask_dir}/{i[:-4]}_{count}.jpg", pers_mask)
                    
=======
                    cv2.imwrite(f"{output_dir}/{i[:-4]}_{count}.png", pers_image)
>>>>>>> 5774f594
                    count += 1

    return output_dir, output_mask_dir

def generate_planar_projections_from_equirectangular(
    metadata_path: Path,
    image_dir: Path,
    planar_image_size: Tuple[int, int],
    samples_per_im: int,
    crop_factor: Tuple[float, float, float, float] = (0.0, 0.0, 0.0, 0.0),
) -> Path:
    """Given camera pose, generate planar projections from an equirectangular image.
       And output corresponding camera pose.

    Args:
        metadata_path: Path to the panoramas metadata JSON file.
        image_dir: The directory containing the equirectangular image.
        planar_image_size: The size of the planar projections [width, height].
        samples_per_im: The number of samples to take per image.
        crop_factor: The portion of the image to crop from the (top, bottom, left, and right).
                    Values should be in [0, 1].
    returns:
        The path to the planar projections directory.
    """

    for i in crop_factor:
        if i < 0 or i > 1:
            CONSOLE.print("[bold red] Invalid crop factor. All values must be in [0,1].")
            sys.exit(1)

    device = torch.device("cuda")
    metadata_dict = io.load_from_json(metadata_path)
    frames_previous = metadata_dict["frames"]
    camera_to_worlds_panos = np.array([frame["transform_matrix"] for frame in frames_previous]).astype(np.float32)
    
    fov = 120
    yaw_pitch_pairs = []
    left_bound, right_bound = -180, 180
    if crop_factor[3] > 0:
        left_bound = -180 + 360 * crop_factor[3]
    if crop_factor[2] > 0:
        right_bound = 180 - 360 * crop_factor[2]

    if samples_per_im == 8:
        fov = 120
        bound_arr = [-45, 0, 45]
        bound_arr = _crop_bound_arr_vertical(bound_arr, fov, crop_factor)
        if bound_arr[1] is not None:
            for i in np.arange(left_bound, right_bound, 90):
                yaw_pitch_pairs.append((i, bound_arr[1]))
        if bound_arr[2] is not None:
            for i in np.arange(left_bound, right_bound, 180):
                yaw_pitch_pairs.append((i, bound_arr[2]))
        if bound_arr[0] is not None:
            for i in np.arange(left_bound, right_bound, 180):
                yaw_pitch_pairs.append((i, bound_arr[0]))
    elif samples_per_im == 14:
        fov = 110
        bound_arr = [-45, 0, 45]
        bound_arr = _crop_bound_arr_vertical(bound_arr, fov, crop_factor)
        if bound_arr[1] is not None:
            for i in np.arange(left_bound, right_bound, 60):
                yaw_pitch_pairs.append((i, bound_arr[1]))
        if bound_arr[2] is not None:
            for i in np.arange(left_bound, right_bound, 90):
                yaw_pitch_pairs.append((i, bound_arr[2]))
        if bound_arr[0] is not None:
            for i in np.arange(left_bound, right_bound, 90):
                yaw_pitch_pairs.append((i, bound_arr[0]))

    equi2pers = Equi2Pers(height=planar_image_size[1], width=planar_image_size[0], fov_x=fov, mode="bilinear")
    frame_dir = image_dir
    output_dir = image_dir / "planar_projections"
    output_dir.mkdir(exist_ok=True)
    num_ims = len(os.listdir(frame_dir))
    progress = Progress(
        TextColumn("[bold blue]Generating Planar Images", justify="right"),
        BarColumn(),
        TaskProgressColumn(show_speed=True),
        ItersPerSecColumn(suffix="equirect frames/s"),
        TimeRemainingColumn(elapsed_when_finished=True, compact=True),
    )

    
    frames = []
    idx = 0
    with progress:
        for i in progress.track(os.listdir(frame_dir), description="", total=num_ims):
            if i.lower().endswith((".jpg", ".png", ".jpeg", ".exr")):
                if i.lower().endswith((".exr")):
                    im = np.array(cv2.imread(os.path.join(frame_dir, i), cv2.IMREAD_UNCHANGED)).astype("float32")
                    im = torch.tensor(im, dtype=torch.float32, device=device)
                    im = torch.permute(im, (2, 0, 1))
                else:
                    im = np.array(cv2.imread(os.path.join(frame_dir, i)))
                    im = torch.tensor(im, dtype=torch.float32, device=device)
                    im = torch.permute(im, (2, 0, 1)) / 255.0
                count = 0
                current_pano_camera_pose = np.array(camera_to_worlds_panos[idx])
                current_pano_camera_rotation = current_pano_camera_pose[:3, :3]
                for u_deg, v_deg in yaw_pitch_pairs:
                    v_rad = torch.pi * v_deg / 180.0
                    u_rad = torch.pi * u_deg / 180.0
                    pers_image = equi2pers(im, rots={"roll": 0, "pitch": v_rad, "yaw": u_rad})
                    # transform matrix for blender: object.matrix_world 
                    perspective_camera_rotation = inv(Rotation.from_euler('XYZ', [v_rad, -u_rad, 0], degrees=False).as_matrix())
                    perspective_camera_rotation = current_pano_camera_rotation @  perspective_camera_rotation
                    perspective_camera_pose = current_pano_camera_pose.copy()
                    perspective_camera_pose[:3, :3] = perspective_camera_rotation
       
                    assert isinstance(pers_image, torch.Tensor)
                    if i.lower().endswith((".exr")):
                        # normalize alpha channel
                        pers_image = (pers_image.permute(1, 2, 0)).type(torch.float32).to("cpu").numpy()
                        cv2.imwrite(f"{output_dir}/{i[:-4]}_{count}.exr", pers_image)
                        frame = {
                            "file_path": f"{output_dir}/{i[:-4]}_{count}.exr",
                            "transform_matrix": perspective_camera_pose.tolist(),
                        }
                    else:
                        pers_image *= 255.0
                        pers_image = (pers_image.permute(1, 2, 0)).type(torch.uint8).to("cpu").numpy()
                        cv2.imwrite(f"{output_dir}/{i[:-4]}_{count}.png", pers_image)
                        frame = {
                            "file_path": f"{output_dir}/{i[:-4]}_{count}.png",
                            "transform_matrix": perspective_camera_pose.tolist(),
                        }
                    frames.append(frame)        
                    count += 1
            idx += 1
    W = planar_image_size[0]
    H = planar_image_size[1]
    cx, cy = W / 2, H / 2
    def fov2foc_len(fov, sensor_width):
        return sensor_width / (2. * math.tan(math.radians(fov / 2)))
    ## default in blender perspective camera: camera sensor width == 36 mm
    focal_length_x = fov2foc_len(fov, W)
    focal_length_y = fov2foc_len(fov, H)

    out = {
        "fl_x": focal_length_x,
        "fl_y": focal_length_y,
        "cx": cx,
        "cy": cy,
        "w": W,
        "h": H,
        "camera_model": CAMERA_MODELS["perspective"].name,
    }
    out["frames"] = frames
    with open(output_dir / "transforms.json", "w", encoding="utf-8") as f:
        json.dump(out, f, indent=4)
    return output_dir

def compute_resolution_from_equirect(image_dir: Path, num_images: int) -> Tuple[int, int]:
    """Compute the resolution of the perspective projections of equirectangular images
       from the heuristic: num_image * res**2 = orig_height * orig_width.

    Args:
        image_dir: The directory containing the equirectangular images.
    returns:
        The target resolution of the perspective projections.
    """

    for i in os.listdir(image_dir):
        if i.lower().endswith((".jpg", ".png", ".jpeg", ".exr")):
            im = np.array(cv2.imread(os.path.join(image_dir, i)))
            res_squared = (im.shape[0] * im.shape[1]) / num_images
            return (int(np.sqrt(res_squared)), int(np.sqrt(res_squared)))
    raise ValueError("No images found in the directory.")<|MERGE_RESOLUTION|>--- conflicted
+++ resolved
@@ -216,14 +216,10 @@
 
                     assert isinstance(pers_image, torch.Tensor) and isinstance(pers_mask, torch.Tensor)
                     pers_image = (pers_image.permute(1, 2, 0)).type(torch.uint8).to("cpu").numpy()
-<<<<<<< HEAD
                     pers_mask = (pers_mask.permute(1, 2, 0)).type(torch.uint8).to("cpu").numpy()
-                    cv2.imwrite(f"{output_dir}/{i[:-4]}_{count}.jpg", pers_image)
-                    cv2.imwrite(f"{output_mask_dir}/{i[:-4]}_{count}.jpg", pers_mask)
+                    cv2.imwrite(f"{output_dir}/{i[:-4]}_{count}.png", pers_image)
+                    cv2.imwrite(f"{output_mask_dir}/{i[:-4]}_{count}.png", pers_mask)
                     
-=======
-                    cv2.imwrite(f"{output_dir}/{i[:-4]}_{count}.png", pers_image)
->>>>>>> 5774f594
                     count += 1
 
     return output_dir, output_mask_dir
