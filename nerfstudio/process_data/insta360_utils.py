# Copyright 2022 The Nerfstudio Team. All rights reserved.
#
# Licensed under the Apache License, Version 2.0 (the "License");
# you may not use this file except in compliance with the License.
# You may obtain a copy of the License at
#
#     http://www.apache.org/licenses/LICENSE-2.0
#
# Unless required by applicable law or agreed to in writing, software
# distributed under the License is distributed on an "AS IS" BASIS,
# WITHOUT WARRANTIES OR CONDITIONS OF ANY KIND, either express or implied.
# See the License for the specific language governing permissions and
# limitations under the License.

"""Helper utils for processing insta360 data."""

import sys
from pathlib import Path
from typing import List, Tuple

from rich.console import Console

from nerfstudio.process_data.process_data_utils import get_num_frames_in_video
from nerfstudio.utils.rich_utils import status
from nerfstudio.utils.scripts import run_command

CONSOLE = Console(width=120, no_color=True)


def get_insta360_filenames(data: Path) -> Tuple[Path, Path]:
    """Returns the filenames of the Insta360 videos from a single video file.

    Example input name: VID_20220212_070353_00_003.insv

    Args:
        data: Path to a Insta360 file.

    Returns:
        The filenames of the Insta360 videios.
    """
    if data.suffix != ".insv":
        raise ValueError("The input file must be an .insv file.")
    file_parts = data.stem.split("_")

    stem_back = f"VID_{file_parts[1]}_{file_parts[2]}_00_{file_parts[4]}.insv"
    stem_front = f"VID_{file_parts[1]}_{file_parts[2]}_10_{file_parts[4]}.insv"

    filename_back = data.parent / stem_back
    filename_front = data.parent / stem_front

    return filename_back, filename_front


def convert_insta360_to_images(
    video_front: Path,
    video_back: Path,
    image_dir: Path,
    num_frames_target: int,
    crop_percentage: float = 0.7,
    verbose: bool = False,
) -> Tuple[List[str], int]:
    """Converts a video into a sequence of images.

    Args:
        video_front: Path to the front video.
        video_back: Path to the back video.
        output_dir: Path to the output directory.
        num_frames_target: Number of frames to extract.
        crop_percentage: Percentage used to calculate the cropped dimensions of extracted frames. Currently used to crop
         out the curved portions of the fish-eye lens.
        verbose: If True, logs the output of the command.
    Returns:
        A tuple containing summary of the conversion and the number of extracted frames.
    """

    with status(
        msg="Converting video to images...", spinner="bouncingBall", verbose=verbose
    ):
        # delete existing images in folder
        for img in image_dir.glob("*.png"):
            if verbose:
                CONSOLE.log(f"Deleting {img}")
            img.unlink()

        num_frames_front = get_num_frames_in_video(video_front)
        num_frames_back = get_num_frames_in_video(video_back)
        if num_frames_front == 0:
            CONSOLE.print(f"[bold red]Error: Video has no frames: {video_front}")
            sys.exit(1)
        if num_frames_back == 0:
            CONSOLE.print(f"[bold red]Error: Video has no frames: {video_front}")
            sys.exit(1)

        spacing = num_frames_front // (num_frames_target // 2)
        vf_cmds = []
        if spacing > 1:
            vf_cmds = [f"thumbnail={spacing}", "setpts=N/TB"]
        else:
<<<<<<< HEAD
            CONSOLE.print(
                "[bold red]Can't satify requested number of frames. Extracting all frames."
            )
=======
            CONSOLE.print("[bold red]Can't satisfy requested number of frames. Extracting all frames.")
>>>>>>> 2e843eb2

        vf_cmds.append(f"crop=iw*{crop_percentage}:ih*{crop_percentage}")

        front_vf_cmds = vf_cmds + ["transpose=2"]
        back_vf_cmds = vf_cmds + ["transpose=1"]

        front_ffmpeg_cmd = f"ffmpeg -i {video_front} -vf {','.join(front_vf_cmds)} -r 1 {image_dir / 'frame_%05d.png'}"
        back_ffmpeg_cmd = f"ffmpeg -i {video_back} -vf {','.join(back_vf_cmds)} -r 1 {image_dir / 'back_frame_%05d.png'}"

        run_command(front_ffmpeg_cmd, verbose=verbose)
        run_command(back_ffmpeg_cmd, verbose=verbose)

        num_extracted_front_frames = len(list(image_dir.glob("frame*.png")))
        for i, img in enumerate(image_dir.glob("back_frame_*.png")):
            img.rename(image_dir / f"frame_{i+1+num_extracted_front_frames:05d}.png")

    num_final_frames = len(list(image_dir.glob("*.png")))
    summary_log = []
    summary_log.append(
        f"Starting with {num_frames_front + num_frames_back} video frames"
    )
    summary_log.append(f"We extracted {num_final_frames} images")
    CONSOLE.log("[bold green]:tada: Done converting insta360 to images.")

    return summary_log, num_final_frames


def convert_insta360_single_file_to_images(
    video: Path,
    image_dir: Path,
    num_frames_target: int,
    crop_percentage: float = 0.7,
    verbose: bool = False,
) -> Tuple[List[str], int]:
    """Converts a video into a sequence of images.

    Args:
        video: Path to the video.
        output_dir: Path to the output directory.
        num_frames_target: Number of frames to extract.
        crop_percentage: Percentage used to calculate the cropped dimensions of extracted frames. Currently used to crop
         out the curved portions of the fish-eye lens.
        verbose: If True, logs the output of the command.
    Returns:
        A tuple containing summary of the conversion and the number of extracted frames.
    """

    with status(
        msg="Converting video to images...", spinner="bouncingBall", verbose=verbose
    ):
        # delete existing images in folder
        for img in image_dir.glob("*.png"):
            if verbose:
                CONSOLE.log(f"Deleting {img}")
            img.unlink()

        num_frames = get_num_frames_in_video(video)
        if num_frames == 0:
            CONSOLE.print(f"[bold red]Error: Video has no frames: {video}")
            sys.exit(1)

        spacing = num_frames // (num_frames_target // 2)
        vf_cmds = []
        if spacing > 1:
            vf_cmds = [f"thumbnail={spacing}", "setpts=N/TB"]
        else:
<<<<<<< HEAD
            CONSOLE.print(
                "[bold red]Can't satify requested number of frames. Extracting all frames."
            )
=======
            CONSOLE.print("[bold red]Can't satisfy requested number of frames. Extracting all frames.")
>>>>>>> 2e843eb2

        vf_cmds_back = vf_cmds.copy()
        vf_cmds_front = vf_cmds.copy()

        vf_cmds_back.append(
            f"crop=ih*{crop_percentage}:ih*{crop_percentage}:ih*({crop_percentage}/4):ih*({crop_percentage}/4)"
        )
        vf_cmds_front.append(
            f"crop=ih*{crop_percentage}:ih*{crop_percentage}:iw/2+ih*{crop_percentage/4}:ih*{crop_percentage/4}"
        )

        front_ffmpeg_cmd = f"ffmpeg -i {video} -vf {','.join(vf_cmds_front)} -r 1 {image_dir / 'frame_%05d.png'}"
        back_ffmpeg_cmd = f"ffmpeg -i {video} -vf {','.join(vf_cmds_back)} -r 1 {image_dir / 'back_frame_%05d.png'}"

        run_command(back_ffmpeg_cmd, verbose=verbose)
        run_command(front_ffmpeg_cmd, verbose=verbose)

        num_extracted_frames = len(list(image_dir.glob("frame*.png")))
        for i, img in enumerate(image_dir.glob("back_frame_*.png")):
            img.rename(image_dir / f"frame_{i+1+num_extracted_frames:05d}.png")

    num_final_frames = len(list(image_dir.glob("*.png")))
    summary_log = []
    summary_log.append(f"Starting with {num_frames} video frames")
    summary_log.append(f"We extracted {num_final_frames} images")
    CONSOLE.log("[bold green]:tada: Done converting insta360 to images.")

    return summary_log, num_final_frames<|MERGE_RESOLUTION|>--- conflicted
+++ resolved
@@ -96,13 +96,7 @@
         if spacing > 1:
             vf_cmds = [f"thumbnail={spacing}", "setpts=N/TB"]
         else:
-<<<<<<< HEAD
-            CONSOLE.print(
-                "[bold red]Can't satify requested number of frames. Extracting all frames."
-            )
-=======
             CONSOLE.print("[bold red]Can't satisfy requested number of frames. Extracting all frames.")
->>>>>>> 2e843eb2
 
         vf_cmds.append(f"crop=iw*{crop_percentage}:ih*{crop_percentage}")
 
@@ -169,13 +163,7 @@
         if spacing > 1:
             vf_cmds = [f"thumbnail={spacing}", "setpts=N/TB"]
         else:
-<<<<<<< HEAD
-            CONSOLE.print(
-                "[bold red]Can't satify requested number of frames. Extracting all frames."
-            )
-=======
             CONSOLE.print("[bold red]Can't satisfy requested number of frames. Extracting all frames.")
->>>>>>> 2e843eb2
 
         vf_cmds_back = vf_cmds.copy()
         vf_cmds_front = vf_cmds.copy()
