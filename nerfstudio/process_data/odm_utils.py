--- conflicted
+++ resolved
@@ -54,32 +54,12 @@
 
 def reconstruction_to_ply(reconstruction: dict, output_ply: Path):
     points = reconstruction.get("points", [])
-<<<<<<< HEAD
     coords = []
-=======
-    vertices = []
-    colors = []
-    transform = np.array([[0, 0, 1, 0], [0, -1, 0, 0], [1, 0, 0, 0]])
->>>>>>> d8b517d6
 
     for pid in points:
         point = points[pid]
         p, c = point["coordinates"], point["color"]
-<<<<<<< HEAD
         coords.append("{} {} {} {} {} {}".format(p[0], p[1], p[2], int(c[0]), int(c[1]), int(c[2])))
-=======
-        vertices.append(p)
-        colors.append(c)
-
-    vertices = np.array(vertices)
-    coords = []
-
-    vertices = np.einsum("ij,bj->bi", transform[:3, :3], vertices) + transform[:3, 3]
-    for i in range(len(vertices)):
-        v = vertices[i]
-        c = colors[i]
-        coords.append("{} {} {} {} {} {}".format(v[0], v[1], v[2], int(c[0]), int(c[1]), int(c[2])))
->>>>>>> d8b517d6
 
     header = [
         "ply",
@@ -155,7 +135,6 @@
 
     shots_dict = {}
     reconstruction = None
-<<<<<<< HEAD
 
     if reconstruction_file.exists:
         reconstruction = get_reconstruction(reconstruction_file)
@@ -189,38 +168,6 @@
             m[:3, :3] = rotation
             m[:3, 3] = translation
 
-=======
-
-    if reconstruction_file.exists:
-        reconstruction = get_reconstruction(reconstruction_file)
-        shots = reconstruction.get("shots", [])
-        for filename in shots:
-            shot = shots[filename]
-            rotation = rodrigues_vec_to_rotation_mat(np.array(shot["rotation"]) * -1)
-            origin = -rodrigues_vec_to_rotation_mat(np.array(shot["rotation"])).T.dot(np.array(shot["translation"]))
-
-            m = np.eye(4)
-            m[:3, :3] = rotation
-            m[:3, 3] = origin
-
-            name, ext = os.path.splitext(filename)
-            shots_dict[name] = m
-    else:
-        with open(shots_file, "r", encoding="utf-8") as f:
-            shots = json.loads(f.read())
-
-        shots = shots["features"]
-        for shot in shots:
-            props = shot["properties"]
-            filename = props["filename"]
-            rotation = rodrigues_vec_to_rotation_mat(np.array(props["rotation"]) * -1)
-            translation = np.array(props["translation"])
-
-            m = np.eye(4)
-            m[:3, :3] = rotation
-            m[:3, 3] = translation
-
->>>>>>> d8b517d6
             name, ext = os.path.splitext(filename)
             shots_dict[name] = m
 
@@ -243,11 +190,7 @@
     data["frames"] = frames
 
     if reconstruction is not None:
-<<<<<<< HEAD
-        reconstruction_to_ply(reconstruction, output_dir / "reconstruction.ply", shots_dict)
-=======
         reconstruction_to_ply(reconstruction, output_dir / "reconstruction.ply")
->>>>>>> d8b517d6
         data["ply_file_path"] = "reconstruction.ply"
 
     with open(output_dir / "transforms.json", "w", encoding="utf-8") as f:
