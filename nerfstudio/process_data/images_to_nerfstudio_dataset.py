--- conflicted
+++ resolved
@@ -45,20 +45,14 @@
 
         # Generate planar projections if equirectangular
         if self.camera_type == "equirectangular":
+            if self.eval_data is not None:
+                raise ValueError("Cannot use eval_data with camera_type equirectangular.")
+
             pers_size = equirect_utils.compute_resolution_from_equirect(self.data, self.images_per_equirect)
             CONSOLE.log(f"Generating {self.images_per_equirect} {pers_size} sized images per equirectangular image")
             self.data = equirect_utils.generate_planar_projections_from_equirectangular(
                 self.data, pers_size, self.images_per_equirect, crop_factor=self.crop_factor
             )
-
-            if self.eval_data is not None:
-                pers_size = equirect_utils.compute_resolution_from_equirect(self.eval_data, self.images_per_equirect)
-                CONSOLE.log(
-                    f"Generating {self.images_per_equirect} {pers_size} sized images per equirectangular eval image"
-                )
-                self.eval_data = equirect_utils.generate_planar_projections_from_equirectangular(
-                    self.eval_data, pers_size, self.images_per_equirect, crop_factor=self.crop_factor
-                )
 
             self.camera_type = "perspective"
 
@@ -71,14 +65,11 @@
                 self.data,
                 image_dir=self.image_dir,
                 crop_factor=self.crop_factor,
-<<<<<<< HEAD
-                image_prefix="frame_eval_" if self.eval_data is not None else "frame_",
-                verbose=self.verbose,
-=======
+                image_prefix="frame_train_" if self.eval_data is not None else "frame_",
                 verbose=self.verbose,
                 num_downscales=self.num_downscales,
                 same_dimensions=self.same_dimensions,
->>>>>>> 388fcb09
+                keep_image_dir=False,
             )
             if self.eval_data is not None:
                 eval_image_rename_map_paths = process_data_utils.copy_images(
@@ -87,6 +78,9 @@
                     crop_factor=self.crop_factor,
                     image_prefix="frame_eval_",
                     verbose=self.verbose,
+                    num_downscales=self.num_downscales,
+                    same_dimensions=self.same_dimensions,
+                    keep_image_dir=True,
                 )
                 image_rename_map_paths.update(eval_image_rename_map_paths)
 
