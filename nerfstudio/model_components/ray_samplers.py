# Copyright 2022 the Regents of the University of California, Nerfstudio Team and contributors. All rights reserved.
#
# Licensed under the Apache License, Version 2.0 (the "License");
# you may not use this file except in compliance with the License.
# You may obtain a copy of the License at
#
#     http://www.apache.org/licenses/LICENSE-2.0
#
# Unless required by applicable law or agreed to in writing, software
# distributed under the License is distributed on an "AS IS" BASIS,
# WITHOUT WARRANTIES OR CONDITIONS OF ANY KIND, either express or implied.
# See the License for the specific language governing permissions and
# limitations under the License.

"""
Collection of sampling strategies
"""

from abc import abstractmethod
from typing import Any, Callable, List, Optional, Protocol, Tuple, Union

import torch
from jaxtyping import Float
from nerfacc import OccGridEstimator
from torch import Tensor, nn

from nerfstudio.cameras.rays import Frustums, RayBundle, RaySamples


class Sampler(nn.Module):
    """Generate Samples

    Args:
        num_samples: number of samples to take
    """

    def __init__(
        self,
        num_samples: Optional[int] = None,
    ) -> None:
        super().__init__()
        self.num_samples = num_samples

    @abstractmethod
    def generate_ray_samples(self) -> Any:
        """Generate Ray Samples"""

    def forward(self, *args, **kwargs) -> Any:
        """Generate ray samples"""
        return self.generate_ray_samples(*args, **kwargs)


class SpacedSampler(Sampler):
    """Sample points according to a function.

    Args:
        num_samples: Number of samples per ray
        spacing_fn: Function that dictates sample spacing (ie `lambda x : x` is uniform).
        spacing_fn_inv: The inverse of spacing_fn.
        train_stratified: Use stratified sampling during training. Defaults to True
        single_jitter: Use a same random jitter for all samples along a ray. Defaults to False
    """

    def __init__(
        self,
        spacing_fn: Callable,
        spacing_fn_inv: Callable,
        num_samples: Optional[int] = None,
        train_stratified=True,
        single_jitter=False,
    ) -> None:
        super().__init__(num_samples=num_samples)
        self.train_stratified = train_stratified
        self.single_jitter = single_jitter
        self.spacing_fn = spacing_fn
        self.spacing_fn_inv = spacing_fn_inv

    def generate_ray_samples(
        self,
        ray_bundle: Optional[RayBundle] = None,
        num_samples: Optional[int] = None,
    ) -> RaySamples:
        """Generates position samples according to spacing function.

        Args:
            ray_bundle: Rays to generate samples for
            num_samples: Number of samples per ray

        Returns:
            Positions and deltas for samples along a ray
        """
        assert ray_bundle is not None
        assert ray_bundle.nears is not None
        assert ray_bundle.fars is not None

        num_samples = num_samples or self.num_samples
        assert num_samples is not None
        num_rays = ray_bundle.origins.shape[0]

        bins = torch.linspace(0.0, 1.0, num_samples + 1).to(ray_bundle.origins.device)[None, ...]  # [1, num_samples+1]

        # TODO More complicated than it needs to be.
        if self.train_stratified and self.training:
            if self.single_jitter:
                t_rand = torch.rand((num_rays, 1), dtype=bins.dtype, device=bins.device)
            else:
                t_rand = torch.rand((num_rays, num_samples + 1), dtype=bins.dtype, device=bins.device)
            bin_centers = (bins[..., 1:] + bins[..., :-1]) / 2.0
            bin_upper = torch.cat([bin_centers, bins[..., -1:]], -1)
            bin_lower = torch.cat([bins[..., :1], bin_centers], -1)
            bins = bin_lower + (bin_upper - bin_lower) * t_rand

        s_near, s_far = (self.spacing_fn(x) for x in (ray_bundle.nears, ray_bundle.fars))

        def spacing_to_euclidean_fn(x):
            return self.spacing_fn_inv(x * s_far + (1 - x) * s_near)

        euclidean_bins = spacing_to_euclidean_fn(bins)  # [num_rays, num_samples+1]

        ray_samples = ray_bundle.get_ray_samples(
            bin_starts=euclidean_bins[..., :-1, None],
            bin_ends=euclidean_bins[..., 1:, None],
            spacing_starts=bins[..., :-1, None],
            spacing_ends=bins[..., 1:, None],
            spacing_to_euclidean_fn=spacing_to_euclidean_fn,
        )

        return ray_samples


class UniformSampler(SpacedSampler):
    """Sample uniformly along a ray

    Args:
        num_samples: Number of samples per ray
        train_stratified: Use stratified sampling during training. Defaults to True
        single_jitter: Use a same random jitter for all samples along a ray. Defaults to False
    """

    def __init__(
        self,
        num_samples: Optional[int] = None,
        train_stratified=True,
        single_jitter=False,
    ) -> None:
        super().__init__(
            num_samples=num_samples,
            spacing_fn=lambda x: x,
            spacing_fn_inv=lambda x: x,
            train_stratified=train_stratified,
            single_jitter=single_jitter,
        )


class LinearDisparitySampler(SpacedSampler):
    """Sample linearly in disparity along a ray

    Args:
        num_samples: Number of samples per ray
        train_stratified: Use stratified sampling during training. Defaults to True
        single_jitter: Use a same random jitter for all samples along a ray. Defaults to False
    """

    def __init__(
        self,
        num_samples: Optional[int] = None,
        train_stratified=True,
        single_jitter=False,
    ) -> None:
        super().__init__(
            num_samples=num_samples,
            spacing_fn=lambda x: 1 / x,
            spacing_fn_inv=lambda x: 1 / x,
            train_stratified=train_stratified,
            single_jitter=single_jitter,
        )


class SqrtSampler(SpacedSampler):
    """Square root sampler along a ray

    Args:
        num_samples: Number of samples per ray
        train_stratified: Use stratified sampling during training. Defaults to True
    """

    def __init__(
        self,
        num_samples: Optional[int] = None,
        train_stratified=True,
        single_jitter=False,
    ) -> None:
        super().__init__(
            num_samples=num_samples,
            spacing_fn=torch.sqrt,
            spacing_fn_inv=lambda x: x**2,
            train_stratified=train_stratified,
            single_jitter=single_jitter,
        )


class LogSampler(SpacedSampler):
    """Log sampler along a ray

    Args:
        num_samples: Number of samples per ray
        train_stratified: Use stratified sampling during training. Defaults to True
    """

    def __init__(
        self,
        num_samples: Optional[int] = None,
        train_stratified=True,
        single_jitter=False,
    ) -> None:
        super().__init__(
            num_samples=num_samples,
            spacing_fn=torch.log,
            spacing_fn_inv=torch.exp,
            train_stratified=train_stratified,
            single_jitter=single_jitter,
        )


class UniformLinDispPiecewiseSampler(SpacedSampler):
    """Piecewise sampler along a ray that allocates the first half of the samples uniformly and the second half
    using linearly in disparity spacing.


    Args:
        num_samples: Number of samples per ray
        train_stratified: Use stratified sampling during training. Defaults to True
        single_jitter: Use a same random jitter for all samples along a ray. Defaults to False
    """

    def __init__(
        self,
        num_samples: Optional[int] = None,
        train_stratified=True,
        single_jitter=False,
    ) -> None:
        super().__init__(
            num_samples=num_samples,
            spacing_fn=lambda x: torch.where(x < 1, x / 2, 1 - 1 / (2 * x)),
            spacing_fn_inv=lambda x: torch.where(x < 0.5, 2 * x, 1 / (2 - 2 * x)),
            train_stratified=train_stratified,
            single_jitter=single_jitter,
        )


class PDFSampler(Sampler):
    """Sample based on probability distribution

    Args:
        num_samples: Number of samples per ray
        train_stratified: Randomize location within each bin during training.
        single_jitter: Use a same random jitter for all samples along a ray. Defaults to False
        include_original: Add original samples to ray.
        histogram_padding: Amount to weights prior to computing PDF.
    """

    def __init__(
        self,
        num_samples: Optional[int] = None,
        train_stratified: bool = True,
        single_jitter: bool = False,
        include_original: bool = True,
        histogram_padding: float = 0.00,
    ) -> None:
        super().__init__(num_samples=num_samples)
        self.train_stratified = train_stratified
        self.include_original = include_original
        self.histogram_padding = histogram_padding
        self.single_jitter = single_jitter

    def generate_ray_samples(
        self,
        ray_bundle: Optional[RayBundle] = None,
        ray_samples: Optional[RaySamples] = None,
        weights: Optional[Float[Tensor, "*batch num_samples 1"]] = None,
        num_samples: Optional[int] = None,
        eps: float = 1e-5,
    ) -> RaySamples:
        """Generates position samples given a distribution.

        Args:
            ray_bundle: Rays to generate samples for
            ray_samples: Existing ray samples
            weights: Weights for each bin
            num_samples: Number of samples per ray
            eps: Small value to prevent numerical issues.

        Returns:
            Positions and deltas for samples along a ray
        """

        if ray_samples is None or ray_bundle is None:
            raise ValueError("ray_samples and ray_bundle must be provided")
        assert weights is not None, "weights must be provided"

        num_samples = num_samples or self.num_samples
        assert num_samples is not None
        num_bins = num_samples + 1

        weights = weights[..., 0] + self.histogram_padding

        # Add small offset to rays with zero weight to prevent NaNs
        weights_sum = torch.sum(weights, dim=-1, keepdim=True)
        padding = torch.relu(eps - weights_sum)
        weights = weights + padding / weights.shape[-1]
        weights_sum += padding

        pdf = weights / weights_sum
        cdf = torch.min(torch.ones_like(pdf), torch.cumsum(pdf, dim=-1))
        cdf = torch.cat([torch.zeros_like(cdf[..., :1]), cdf], dim=-1)

        if self.train_stratified and self.training:
            # Stratified samples between 0 and 1
            u = torch.linspace(0.0, 1.0 - (1.0 / num_bins), steps=num_bins, device=cdf.device)
            u = u.expand(size=(*cdf.shape[:-1], num_bins))
            if self.single_jitter:
                rand = torch.rand((*cdf.shape[:-1], 1), device=cdf.device) / num_bins
            else:
                rand = torch.rand((*cdf.shape[:-1], num_samples + 1), device=cdf.device) / num_bins
            u = u + rand
        else:
            # Uniform samples between 0 and 1
            u = torch.linspace(0.0, 1.0 - (1.0 / num_bins), steps=num_bins, device=cdf.device)
            u = u + 1.0 / (2 * num_bins)
            u = u.expand(size=(*cdf.shape[:-1], num_bins))
        u = u.contiguous()

        assert (
            ray_samples.spacing_starts is not None and ray_samples.spacing_ends is not None
        ), "ray_sample spacing_starts and spacing_ends must be provided"
        assert ray_samples.spacing_to_euclidean_fn is not None, "ray_samples.spacing_to_euclidean_fn must be provided"
        existing_bins = torch.cat(
            [
                ray_samples.spacing_starts[..., 0],
                ray_samples.spacing_ends[..., -1:, 0],
            ],
            dim=-1,
        )

        inds = torch.searchsorted(cdf, u, side="right")
        below = torch.clamp(inds - 1, 0, existing_bins.shape[-1] - 1)
        above = torch.clamp(inds, 0, existing_bins.shape[-1] - 1)
        cdf_g0 = torch.gather(cdf, -1, below)
        bins_g0 = torch.gather(existing_bins, -1, below)
        cdf_g1 = torch.gather(cdf, -1, above)
        bins_g1 = torch.gather(existing_bins, -1, above)

        t = torch.clip(torch.nan_to_num((u - cdf_g0) / (cdf_g1 - cdf_g0), 0), 0, 1)
        bins = bins_g0 + t * (bins_g1 - bins_g0)

        if self.include_original:
            bins, _ = torch.sort(torch.cat([existing_bins, bins], -1), -1)

        # Stop gradients
        bins = bins.detach()

        euclidean_bins = ray_samples.spacing_to_euclidean_fn(bins)

        ray_samples = ray_bundle.get_ray_samples(
            bin_starts=euclidean_bins[..., :-1, None],
            bin_ends=euclidean_bins[..., 1:, None],
            spacing_starts=bins[..., :-1, None],
            spacing_ends=bins[..., 1:, None],
            spacing_to_euclidean_fn=ray_samples.spacing_to_euclidean_fn,
        )

        return ray_samples


class DensityFn(Protocol):
    """
    Function that evaluates density at a given point.
    """

    def __call__(
        self, positions: Float[Tensor, "*batch 3"], times: Optional[Float[Tensor, "*batch 1"]] = None
    ) -> Float[Tensor, "*batch 1"]:
        ...


class VolumetricSampler(Sampler):
    """Sampler inspired by the one proposed in the Instant-NGP paper.
    Generates samples along a ray by sampling the occupancy field.
    Optionally removes occluded samples if the density_fn is provided.

    Args:
    occupancy_grid: Occupancy grid to sample from.
    density_fn: Function that evaluates density at a given point.
    scene_aabb: Axis-aligned bounding box of the scene, should be set to None if the scene is unbounded.
    """

    def __init__(
        self,
        occupancy_grid: OccGridEstimator,
<<<<<<< HEAD
        density_fn: Optional[Callable[[TensorType[..., 3]], TensorType[..., 1]]] = None,
    ) -> None:
=======
        density_fn: Optional[DensityFn] = None,
    ):
>>>>>>> 2df9f5ad
        super().__init__()
        assert occupancy_grid is not None
        self.density_fn = density_fn
        self.occupancy_grid = occupancy_grid

    def get_sigma_fn(self, origins, directions, times=None) -> Optional[Callable]:
        """Returns a function that returns the density of a point.

        Args:
            origins: Origins of rays
            directions: Directions of rays
            times: Times at which rays are sampled
        Returns:
            Function that returns the density of a point or None if a density function is not provided.
        """

        if self.density_fn is None or not self.training:
            return None

        density_fn = self.density_fn

        def sigma_fn(t_starts, t_ends, ray_indices):
            t_origins = origins[ray_indices]
            t_dirs = directions[ray_indices]
            positions = t_origins + t_dirs * (t_starts + t_ends)[:, None] / 2.0
            if times is None:
                return density_fn(positions).squeeze(-1)
            return density_fn(positions, times[ray_indices]).squeeze(-1)

        return sigma_fn

    def generate_ray_samples(self) -> RaySamples:
        raise RuntimeError(
            "The VolumetricSampler fuses sample generation and density check together. Please call forward() directly."
        )

    def forward(
        self,
        ray_bundle: RayBundle,
        render_step_size: float,
        near_plane: float = 0.0,
        far_plane: Optional[float] = None,
        alpha_thre: float = 0.01,
        cone_angle: float = 0.0,
    ) -> Tuple[RaySamples, Float[Tensor, "total_samples "]]:
        """Generate ray samples in a bounding box.

        Args:
            ray_bundle: Rays to generate samples for
            render_step_size: Minimum step size to use for rendering
            near_plane: Near plane for raymarching
            far_plane: Far plane for raymarching
            alpha_thre: Opacity threshold skipping samples.
            cone_angle: Cone angle for raymarching, set to 0 for uniform marching.

        Returns:
            a tuple of (ray_samples, packed_info, ray_indices)
            The ray_samples are packed, only storing the valid samples.
            The ray_indices contains the indices of the rays that each sample belongs to.
        """

        rays_o = ray_bundle.origins.contiguous()
        rays_d = ray_bundle.directions.contiguous()
        times = ray_bundle.times

        if ray_bundle.nears is not None and ray_bundle.fars is not None:
            t_min = ray_bundle.nears.contiguous().reshape(-1)
            t_max = ray_bundle.fars.contiguous().reshape(-1)

        else:
            t_min = None
            t_max = None

        if far_plane is None:
            far_plane = 1e10

        if ray_bundle.camera_indices is not None:
            camera_indices = ray_bundle.camera_indices.contiguous()
        else:
            camera_indices = None
        ray_indices, starts, ends = self.occupancy_grid.sampling(
            rays_o=rays_o,
            rays_d=rays_d,
            t_min=t_min,
            t_max=t_max,
            sigma_fn=self.get_sigma_fn(rays_o, rays_d, times),
            render_step_size=render_step_size,
            near_plane=near_plane,
            far_plane=far_plane,
            stratified=self.training,
            cone_angle=cone_angle,
            alpha_thre=alpha_thre,
        )
        num_samples = starts.shape[0]
        if num_samples == 0:
            # create a single fake sample and update packed_info accordingly
            # this says the last ray in packed_info has 1 sample, which starts and ends at 1
            ray_indices = torch.zeros((1,), dtype=torch.long, device=rays_o.device)
            starts = torch.ones((1,), dtype=starts.dtype, device=rays_o.device)
            ends = torch.ones((1,), dtype=ends.dtype, device=rays_o.device)

        origins = rays_o[ray_indices]
        dirs = rays_d[ray_indices]
        if camera_indices is not None:
            camera_indices = camera_indices[ray_indices]

        zeros = torch.zeros_like(origins[:, :1])
        ray_samples = RaySamples(
            frustums=Frustums(
                origins=origins,
                directions=dirs,
                starts=starts[..., None],
                ends=ends[..., None],
                pixel_area=zeros,
            ),
            camera_indices=camera_indices,
        )
        if ray_bundle.times is not None:
            ray_samples.times = ray_bundle.times[ray_indices]
        return ray_samples, ray_indices


class ProposalNetworkSampler(Sampler):
    """Sampler that uses a proposal network to generate samples.

    Args:
        num_proposal_samples_per_ray: Number of samples to generate per ray for each proposal step.
        num_nerf_samples_per_ray: Number of samples to generate per ray for the NERF model.
        num_proposal_network_iterations: Number of proposal network iterations to run.
        single_jitter: Use a same random jitter for all samples along a ray.
        update_sched: A function that takes the iteration number of steps between updates.
        initial_sampler: Sampler to use for the first iteration. Uses UniformLinDispPiecewise if not set.
    """

    def __init__(
        self,
        num_proposal_samples_per_ray: Tuple[int, ...] = (64,),
        num_nerf_samples_per_ray: int = 32,
        num_proposal_network_iterations: int = 2,
        single_jitter: bool = False,
        update_sched: Callable = lambda x: 1,
        initial_sampler: Optional[Sampler] = None,
    ) -> None:
        super().__init__()
        self.num_proposal_samples_per_ray = num_proposal_samples_per_ray
        self.num_nerf_samples_per_ray = num_nerf_samples_per_ray
        self.num_proposal_network_iterations = num_proposal_network_iterations
        self.update_sched = update_sched
        if self.num_proposal_network_iterations < 1:
            raise ValueError("num_proposal_network_iterations must be >= 1")

        # samplers
        if initial_sampler is None:
            self.initial_sampler = UniformLinDispPiecewiseSampler(single_jitter=single_jitter)
        else:
            self.initial_sampler = initial_sampler
        self.pdf_sampler = PDFSampler(include_original=False, single_jitter=single_jitter)

        self._anneal = 1.0
        self._steps_since_update = 0
        self._step = 0

    def set_anneal(self, anneal: float) -> None:
        """Set the anneal value for the proposal network."""
        self._anneal = anneal

    def step_cb(self, step):
        """Callback to register a training step has passed. This is used to keep track of the sampling schedule"""
        self._step = step
        self._steps_since_update += 1

    def generate_ray_samples(
        self,
        ray_bundle: Optional[RayBundle] = None,
        density_fns: Optional[List[Callable]] = None,
    ) -> Tuple[RaySamples, List, List]:
        assert ray_bundle is not None
        assert density_fns is not None

        weights_list = []
        ray_samples_list = []

        n = self.num_proposal_network_iterations
        weights = None
        ray_samples = None
        updated = self._steps_since_update > self.update_sched(self._step) or self._step < 10
        for i_level in range(n + 1):
            is_prop = i_level < n
            num_samples = self.num_proposal_samples_per_ray[i_level] if is_prop else self.num_nerf_samples_per_ray
            if i_level == 0:
                # Uniform sampling because we need to start with some samples
                ray_samples = self.initial_sampler(ray_bundle, num_samples=num_samples)
            else:
                # PDF sampling based on the last samples and their weights
                # Perform annealing to the weights. This will be a no-op if self._anneal is 1.0.
                assert weights is not None
                annealed_weights = torch.pow(weights, self._anneal)
                ray_samples = self.pdf_sampler(ray_bundle, ray_samples, annealed_weights, num_samples=num_samples)
            if is_prop:
                if updated:
                    # always update on the first step or the inf check in grad scaling crashes
                    density = density_fns[i_level](ray_samples.frustums.get_positions())
                else:
                    with torch.no_grad():
                        density = density_fns[i_level](ray_samples.frustums.get_positions())
                weights = ray_samples.get_weights(density)
                weights_list.append(weights)  # (num_rays, num_samples)
                ray_samples_list.append(ray_samples)
        if updated:
            self._steps_since_update = 0

        assert ray_samples is not None
        return ray_samples, weights_list, ray_samples_list


class NeuSSampler(Sampler):
    """NeuS sampler that uses a sdf network to generate samples with fixed variance value in each iterations."""

    def __init__(
        self,
        num_samples: int = 64,
        num_samples_importance: int = 64,
        num_samples_outside: int = 32,
        num_upsample_steps: int = 4,
        base_variance: float = 64,
        single_jitter: bool = True,
    ) -> None:
        super().__init__()
        self.num_samples = num_samples
        self.num_samples_importance = num_samples_importance
        self.num_samples_outside = num_samples_outside
        self.num_upsample_steps = num_upsample_steps
        self.base_variance = base_variance
        self.single_jitter = single_jitter

        # samplers
        self.uniform_sampler = UniformSampler(single_jitter=single_jitter)
        self.pdf_sampler = PDFSampler(
            include_original=False,
            single_jitter=single_jitter,
            histogram_padding=1e-5,
        )
        self.outside_sampler = LinearDisparitySampler()

    def generate_ray_samples(
        self,
        ray_bundle: Optional[RayBundle] = None,
        sdf_fn: Optional[Callable[[RaySamples], torch.Tensor]] = None,
        ray_samples: Optional[RaySamples] = None,
    ) -> Union[Tuple[RaySamples, torch.Tensor], RaySamples]:
        assert ray_bundle is not None
        assert sdf_fn is not None

        # Start with uniform sampling
        if ray_samples is None:
            ray_samples = self.uniform_sampler(ray_bundle, num_samples=self.num_samples)
        assert ray_samples is not None

        total_iters = 0
        sorted_index = None
        sdf: Optional[torch.Tensor] = None
        new_samples = ray_samples

        base_variance = self.base_variance

        while total_iters < self.num_upsample_steps:
            with torch.no_grad():
                new_sdf = sdf_fn(new_samples)

            # merge sdf predictions
            if sorted_index is not None:
                assert sdf is not None
                sdf_merge = torch.cat([sdf.squeeze(-1), new_sdf.squeeze(-1)], -1)
                sdf = torch.gather(sdf_merge, 1, sorted_index).unsqueeze(-1)
            else:
                sdf = new_sdf

            # compute with fix variances
            alphas = self.rendering_sdf_with_fixed_inv_s(
                ray_samples, sdf.reshape(ray_samples.shape), inv_s=base_variance * 2**total_iters
            )

            weights = ray_samples.get_weights_and_transmittance_from_alphas(alphas[..., None], weights_only=True)
            weights = torch.cat((weights, torch.zeros_like(weights[:, :1])), dim=1)

            new_samples = self.pdf_sampler(
                ray_bundle,
                ray_samples,
                weights,
                num_samples=self.num_samples_importance // self.num_upsample_steps,
            )

            ray_samples, sorted_index = self.merge_ray_samples(ray_bundle, ray_samples, new_samples)

            total_iters += 1

        return ray_samples

    @staticmethod
    def rendering_sdf_with_fixed_inv_s(
        ray_samples: RaySamples, sdf: Float[Tensor, "num_samples 1"], inv_s: int
    ) -> Float[Tensor, "num_samples 1"]:
        """
        rendering given a fixed inv_s as NeuS

        Args:
            ray_samples: samples along ray
            sdf: sdf values along ray
            inv_s: fixed variance value
        Returns:
            alpha value
        """
        batch_size = ray_samples.shape[0]
        prev_sdf, next_sdf = sdf[:, :-1], sdf[:, 1:]
        assert ray_samples.deltas is not None
        deltas = ray_samples.deltas[:, :-1, 0]
        mid_sdf = (prev_sdf + next_sdf) * 0.5
        cos_val = (next_sdf - prev_sdf) / (deltas + 1e-5)

        # ----------------------------------------------------------------------------------------------------------
        # Use min value of [ cos, prev_cos ]
        # Though it makes the sampling (not rendering) a little bit biased, this strategy can make the sampling more
        # robust when meeting situations like below:
        #
        # SDF
        # ^
        # |\          -----x----...
        # | \        /
        # |  x      x
        # |---\----/-------------> 0 level
        # |    \  /
        # |     \/
        # |
        # ----------------------------------------------------------------------------------------------------------
        prev_cos_val = torch.cat([torch.zeros([batch_size, 1], device=sdf.device), cos_val[:, :-1]], dim=-1)
        cos_val = torch.stack([prev_cos_val, cos_val], dim=-1)
        cos_val, _ = torch.min(cos_val, dim=-1, keepdim=False)
        cos_val = cos_val.clip(-1e3, 0.0)

        dist = deltas
        prev_esti_sdf = mid_sdf - cos_val * dist * 0.5
        next_esti_sdf = mid_sdf + cos_val * dist * 0.5
        prev_cdf = torch.sigmoid(prev_esti_sdf * inv_s)
        next_cdf = torch.sigmoid(next_esti_sdf * inv_s)
        alpha = (prev_cdf - next_cdf + 1e-5) / (prev_cdf + 1e-5)

        return alpha

    @staticmethod
    def merge_ray_samples(ray_bundle: RayBundle, ray_samples_1: RaySamples, ray_samples_2: RaySamples):
        """Merge two set of ray samples and return sorted index which can be used to merge sdf values
        Args:
            ray_samples_1 : ray_samples to merge
            ray_samples_2 : ray_samples to merge
        """

        assert ray_samples_1.spacing_starts is not None and ray_samples_2.spacing_starts is not None
        assert ray_samples_1.spacing_ends is not None and ray_samples_2.spacing_ends is not None
        assert ray_samples_1.spacing_to_euclidean_fn is not None
        starts_1 = ray_samples_1.spacing_starts[..., 0]
        starts_2 = ray_samples_2.spacing_starts[..., 0]

        ends = torch.maximum(ray_samples_1.spacing_ends[..., -1:, 0], ray_samples_2.spacing_ends[..., -1:, 0])

        bins, sorted_index = torch.sort(torch.cat([starts_1, starts_2], -1), -1)

        bins = torch.cat([bins, ends], dim=-1)

        # Stop gradients
        bins = bins.detach()

        euclidean_bins = ray_samples_1.spacing_to_euclidean_fn(bins)

        ray_samples = ray_bundle.get_ray_samples(
            bin_starts=euclidean_bins[..., :-1, None],
            bin_ends=euclidean_bins[..., 1:, None],
            spacing_starts=bins[..., :-1, None],
            spacing_ends=bins[..., 1:, None],
            spacing_to_euclidean_fn=ray_samples_1.spacing_to_euclidean_fn,
        )

        return ray_samples, sorted_index<|MERGE_RESOLUTION|>--- conflicted
+++ resolved
@@ -397,13 +397,8 @@
     def __init__(
         self,
         occupancy_grid: OccGridEstimator,
-<<<<<<< HEAD
-        density_fn: Optional[Callable[[TensorType[..., 3]], TensorType[..., 1]]] = None,
-    ) -> None:
-=======
         density_fn: Optional[DensityFn] = None,
     ):
->>>>>>> 2df9f5ad
         super().__init__()
         assert occupancy_grid is not None
         self.density_fn = density_fn
