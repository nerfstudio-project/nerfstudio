--- conflicted
+++ resolved
@@ -91,17 +91,12 @@
             # Necessary for packed samples from volumetric ray sampler
             if background_color == "last_sample":
                 raise NotImplementedError("Background color 'last_sample' not implemented for packed samples.")
-<<<<<<< HEAD
-            comp_rgb = nerfacc.accumulate_along_rays(weights.squeeze(-1), rgb, ray_indices, num_rays)
-            accumulated_weight = nerfacc.accumulate_along_rays(weights.squeeze(-1), None, ray_indices, num_rays)
-=======
             comp_rgb = nerfacc.accumulate_along_rays(
                 weights[..., 0], values=rgb, ray_indices=ray_indices, n_rays=num_rays
             )
             accumulated_weight = nerfacc.accumulate_along_rays(
                 weights[..., 0], values=None, ray_indices=ray_indices, n_rays=num_rays
             )
->>>>>>> 42081b7a
         else:
             comp_rgb = torch.sum(weights * rgb, dim=-2)
             accumulated_weight = torch.sum(weights, dim=-2)
@@ -227,13 +222,9 @@
 
         if ray_indices is not None and num_rays is not None:
             # Necessary for packed samples from volumetric ray sampler
-<<<<<<< HEAD
-            accumulation = nerfacc.accumulate_along_rays(weights.squeeze(-1), None, ray_indices, num_rays)
-=======
             accumulation = nerfacc.accumulate_along_rays(
                 weights[..., 0], values=None, ray_indices=ray_indices, n_rays=num_rays
             )
->>>>>>> 42081b7a
         else:
             accumulation = torch.sum(weights, dim=-2)
         return accumulation
@@ -290,17 +281,12 @@
 
             if ray_indices is not None and num_rays is not None:
                 # Necessary for packed samples from volumetric ray sampler
-<<<<<<< HEAD
-                depth = nerfacc.accumulate_along_rays(weights.squeeze(-1), steps, ray_indices, num_rays)
-                accumulation = nerfacc.accumulate_along_rays(weights.squeeze(-1), None, ray_indices, num_rays)
-=======
                 depth = nerfacc.accumulate_along_rays(
                     weights[..., 0], values=steps, ray_indices=ray_indices, n_rays=num_rays
                 )
                 accumulation = nerfacc.accumulate_along_rays(
                     weights[..., 0], values=None, ray_indices=ray_indices, n_rays=num_rays
                 )
->>>>>>> 42081b7a
                 depth = depth / (accumulation + eps)
             else:
                 depth = torch.sum(weights * steps, dim=-2) / (torch.sum(weights, -2) + eps)
