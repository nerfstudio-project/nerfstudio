--- conflicted
+++ resolved
@@ -36,11 +36,7 @@
 URF_SIGMA_SCALE_FACTOR = 3.0
 
 
-<<<<<<< HEAD
-class DephtLossType(Enum):
-=======
 class DepthLossType(Enum):
->>>>>>> 5613d478
     """Types of depth losses for depth supervision."""
 
     DS_NERF = 1
@@ -231,16 +227,11 @@
     Returns:
         Depth loss scalar.
     """
-<<<<<<< HEAD
-    loss = -torch.log(weights + EPS) * torch.exp(-((steps - termination_depth[:, None]) ** 2) / (2 * sigma)) * lengths
-    return torch.mean(loss.sum(-2))
-=======
     depth_mask = termination_depth > 0
 
     loss = -torch.log(weights + EPS) * torch.exp(-((steps - termination_depth[:, None]) ** 2) / (2 * sigma)) * lengths
     loss = loss.sum(-2) * depth_mask
     return torch.mean(loss)
->>>>>>> 5613d478
 
 
 def urban_radiance_field_depth_loss(
@@ -261,11 +252,8 @@
     Returns:
         Depth loss scalar.
     """
-<<<<<<< HEAD
-=======
     depth_mask = termination_depth > 0
 
->>>>>>> 5613d478
     # Expected depth loss
     expected_depth_loss = (termination_depth - predicted_depth) ** 2
 
@@ -281,12 +269,8 @@
     line_of_sight_loss_empty = (line_of_sight_loss_empty_mask * weights**2).sum(-2)
     line_of_sight_loss = line_of_sight_loss_near + line_of_sight_loss_empty
 
-<<<<<<< HEAD
-    return torch.mean(expected_depth_loss + line_of_sight_loss)
-=======
     loss = (expected_depth_loss + line_of_sight_loss) * depth_mask
     return torch.mean(loss)
->>>>>>> 5613d478
 
 
 def depth_loss(
@@ -297,11 +281,7 @@
     sigma: TensorType[0],
     directions_norm: TensorType[..., 1],
     is_euclidean: bool,
-<<<<<<< HEAD
-    depth_loss_type: DephtLossType,
-=======
     depth_loss_type: DepthLossType,
->>>>>>> 5613d478
 ) -> TensorType[0]:
     """Implementation of depth losses.
 
@@ -319,19 +299,6 @@
         Depth loss scalar.
     """
     if not is_euclidean:
-<<<<<<< HEAD
-        termination_depth = termination_depth / directions_norm
-    steps = (ray_samples.frustums.starts + ray_samples.frustums.ends) / 2
-
-    if depth_loss_type == DephtLossType.DS_NERF:
-        lengths = ray_samples.frustums.ends - ray_samples.frustums.starts
-        return ds_nerf_depth_loss(weights, termination_depth, steps, lengths, sigma)
-
-    if depth_loss_type == DephtLossType.URF:
-        return urban_radiance_field_depth_loss(weights, termination_depth, predicted_depth, steps, sigma)
-
-    raise NotImplementedError("Provided depth loss type not implemented.")
-=======
         termination_depth = termination_depth * directions_norm
     steps = (ray_samples.frustums.starts + ray_samples.frustums.ends) / 2
 
@@ -517,5 +484,4 @@
         """
         return self.__prediction_ssi
 
-    prediction_ssi = property(__get_prediction_ssi)
->>>>>>> 5613d478
+    prediction_ssi = property(__get_prediction_ssi)