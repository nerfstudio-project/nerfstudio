# Copyright 2022 The Nerfstudio Team. All rights reserved.
#
# Licensed under the Apache License, Version 2.0 (the "License");
# you may not use this file except in compliance with the License.
# You may obtain a copy of the License at
#
#     http://www.apache.org/licenses/LICENSE-2.0
#
# Unless required by applicable law or agreed to in writing, software
# distributed under the License is distributed on an "AS IS" BASIS,
# WITHOUT WARRANTIES OR CONDITIONS OF ANY KIND, either express or implied.
# See the License for the specific language governing permissions and
# limitations under the License.

"""
Collection of render heads
"""
from enum import Enum
from typing import Callable, Optional, Union

import torch
from torch import nn
from torchtyping import TensorType

from nerfstudio.field_components.base_field_component import FieldComponent


class FieldHeadNames(Enum):
    """Possible field outputs"""

    RGB = "rgb"
    SH = "sh"
    DENSITY = "density"
    NORMALS = "normals"
    PRED_NORMALS = "pred_normals"
    UNCERTAINTY = "uncertainty"
    BACKGROUND_RGB = "background_rgb"
    TRANSIENT_RGB = "transient_rgb"
    TRANSIENT_DENSITY = "transient_density"
    SEMANTICS = "semantics"
<<<<<<< HEAD
    FEATURE = "feature"
=======
    SDF = "sdf"
    ALPHA = "alpha"
    GRADIENT = "gradient"
>>>>>>> 2838cfc8


class FieldHead(FieldComponent):
    """Base field output

    Args:
        out_dim: output dimension for renderer
        field_head_name: Field type
        in_dim: input dimension. If not defined in constructor, it must be set later.
        activation: output head activation
    """

    def __init__(
        self,
        out_dim: int,
        field_head_name: FieldHeadNames,
        in_dim: Optional[int] = None,
        activation: Optional[Union[nn.Module, Callable]] = None,
    ) -> None:

        super().__init__()
        self.out_dim = out_dim
        self.activation = activation
        self.field_head_name = field_head_name
        self.net = None
        if in_dim is not None:
            self.in_dim = in_dim
            self._construct_net()

    def set_in_dim(self, in_dim: int) -> None:
        """Set input dimension of Field Head"""
        self.in_dim = in_dim
        self._construct_net()

    def _construct_net(self):
        self.net = nn.Linear(self.in_dim, self.out_dim)

    def forward(self, in_tensor: TensorType["bs":..., "in_dim"]) -> TensorType["bs":..., "out_dim"]:
        """Process network output for renderer

        Args:
            in_tensor: Network input

        Returns:
            Render head output
        """
        if not self.net:
            raise SystemError("in_dim not set. Must be provided to constructor, or set_in_dim() should be called.")
        out_tensor = self.net(in_tensor)
        if self.activation:
            out_tensor = self.activation(out_tensor)
        return out_tensor


class DensityFieldHead(FieldHead):
    """Density output

    Args:
        in_dim: input dimension. If not defined in constructor, it must be set later.
        activation: output head activation
    """

    def __init__(self, in_dim: Optional[int] = None, activation: Optional[nn.Module] = nn.Softplus()) -> None:
        super().__init__(in_dim=in_dim, out_dim=1, field_head_name=FieldHeadNames.DENSITY, activation=activation)


class RGBFieldHead(FieldHead):
    """RGB output

    Args:
        in_dim: input dimension. If not defined in constructor, it must be set later.
        activation: output head activation
    """

    def __init__(self, in_dim: Optional[int] = None, activation: Optional[nn.Module] = nn.Sigmoid()) -> None:
        super().__init__(in_dim=in_dim, out_dim=3, field_head_name=FieldHeadNames.RGB, activation=activation)


class SHFieldHead(FieldHead):
    """Spherical harmonics output

    Args:
        in_dim: input dimension. If not defined in constructor, it must be set later.
        levels: Number of spherical harmonics layers.
        channels: Number of channels. Defaults to 3 (ie RGB).
        activation: Output activation.
    """

    def __init__(
        self, in_dim: Optional[int] = None, levels: int = 3, channels: int = 3, activation: Optional[nn.Module] = None
    ) -> None:

        out_dim = channels * levels**2
        super().__init__(in_dim=in_dim, out_dim=out_dim, field_head_name=FieldHeadNames.SH, activation=activation)


class UncertaintyFieldHead(FieldHead):
    """Uncertainty output

    Args:
        in_dim: input dimension. If not defined in constructor, it must be set later.
        activation: output head activation
    """

    def __init__(self, in_dim: Optional[int] = None, activation: Optional[nn.Module] = nn.Softplus()) -> None:
        super().__init__(in_dim=in_dim, out_dim=1, field_head_name=FieldHeadNames.UNCERTAINTY, activation=activation)


class TransientRGBFieldHead(FieldHead):
    """Transient RGB output

    Args:
        in_dim: input dimension. If not defined in constructor, it must be set later.
        activation: output head activation
    """

    def __init__(self, in_dim: Optional[int] = None, activation: Optional[nn.Module] = nn.Sigmoid()) -> None:
        super().__init__(in_dim=in_dim, out_dim=3, field_head_name=FieldHeadNames.TRANSIENT_RGB, activation=activation)


class TransientDensityFieldHead(FieldHead):
    """Transient density output

    Args:
        in_dim: input dimension. If not defined in constructor, it must be set later.
        activation: output head activation
    """

    def __init__(self, in_dim: Optional[int] = None, activation: Optional[nn.Module] = nn.Softplus()) -> None:
        super().__init__(
            in_dim=in_dim, out_dim=1, field_head_name=FieldHeadNames.TRANSIENT_DENSITY, activation=activation
        )


class SemanticFieldHead(FieldHead):
    """Semantic output

    Args:
        num_classes: Number of semantic classes
        in_dim: input dimension. If not defined in constructor, it must be set later.
        activation: output head activation
    """

    def __init__(self, num_classes: int, in_dim: Optional[int] = None) -> None:
        super().__init__(in_dim=in_dim, out_dim=num_classes, field_head_name=FieldHeadNames.SEMANTICS, activation=None)


class PredNormalsFieldHead(FieldHead):
    """Predicted normals output.

    Args:
        in_dim: input dimension. If not defined in constructor, it must be set later.
        activation: output head activation
    """

    def __init__(self, in_dim: Optional[int] = None, activation: Optional[nn.Module] = nn.Tanh()) -> None:
        super().__init__(in_dim=in_dim, out_dim=3, field_head_name=FieldHeadNames.PRED_NORMALS, activation=activation)

    def forward(self, in_tensor: TensorType["bs":..., "in_dim"]) -> TensorType["bs":..., "out_dim"]:
        """Needed to normalize the output into valid normals."""
        out_tensor = super().forward(in_tensor)
        out_tensor = torch.nn.functional.normalize(out_tensor, dim=-1)
        return out_tensor<|MERGE_RESOLUTION|>--- conflicted
+++ resolved
@@ -38,13 +38,10 @@
     TRANSIENT_RGB = "transient_rgb"
     TRANSIENT_DENSITY = "transient_density"
     SEMANTICS = "semantics"
-<<<<<<< HEAD
     FEATURE = "feature"
-=======
     SDF = "sdf"
     ALPHA = "alpha"
     GRADIENT = "gradient"
->>>>>>> 2838cfc8
 
 
 class FieldHead(FieldComponent):
