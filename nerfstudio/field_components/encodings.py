--- conflicted
+++ resolved
@@ -144,7 +144,7 @@
             out_dim += self.in_dim
         return out_dim
 
-    def forward(
+    def pytorch_fwd(
         self,
         in_tensor: Float[Tensor, "*bs input_dim"],
         covs: Optional[Float[Tensor, "*bs input_dim input_dim"]] = None,
@@ -175,6 +175,13 @@
         if self.include_input:
             encoded_inputs = torch.cat([encoded_inputs, in_tensor], dim=-1)
         return encoded_inputs
+
+    def forward(
+        self, in_tensor: Float[Tensor, "*bs input_dim"], covs: Optional[Float[Tensor, "*bs input_dim input_dim"]] = None
+    ) -> Float[Tensor, "*bs output_dim"]:
+        if TCNN_EXISTS and self.tcnn_encoding is not None:
+            return self.tcnn_encoding(in_tensor)
+        return self.pytorch_fwd(in_tensor, covs)
 
 
 class RFFEncoding(Encoding):
@@ -687,7 +694,6 @@
         return self.levels**2
 
     @torch.no_grad()
-<<<<<<< HEAD
     def pytorch_fwd(self, in_tensor: TensorType["bs":..., "input_dim"]) -> TensorType["bs":..., "output_dim"]:
         """Forward pass using pytorch. Significantly slower than TCNN implementation."""
         return components_from_spherical_harmonics(levels=self.levels, directions=in_tensor)
@@ -695,8 +701,4 @@
     def forward(self, in_tensor: TensorType["bs":..., "input_dim"]) -> TensorType["bs":..., "output_dim"]:
         if TCNN_EXISTS and self.tcnn_encoding is not None:
             return self.tcnn_encoding(in_tensor)
-        return self.pytorch_fwd(in_tensor)
-=======
-    def forward(self, in_tensor: Float[Tensor, "*bs input_dim"]) -> Float[Tensor, "*bs output_dim"]:
-        return components_from_spherical_harmonics(levels=self.levels, directions=in_tensor)
->>>>>>> 6ba2a18b
+        return self.pytorch_fwd(in_tensor)