# Copyright 2022 the Regents of the University of California, Nerfstudio Team and contributors. All rights reserved.
#
# Licensed under the Apache License, Version 2.0 (the "License");
# you may not use this file except in compliance with the License.
# You may obtain a copy of the License at
#
#     http://www.apache.org/licenses/LICENSE-2.0
#
# Unless required by applicable law or agreed to in writing, software
# distributed under the License is distributed on an "AS IS" BASIS,
# WITHOUT WARRANTIES OR CONDITIONS OF ANY KIND, either express or implied.
# See the License for the specific language governing permissions and
# limitations under the License.

"""
Encoding functions
"""

import itertools
from abc import abstractmethod
from typing import Literal, Optional, Sequence

import numpy as np
import torch
import torch.nn.functional as F
from jaxtyping import Float, Int, Shaped
from torch import Tensor, nn

from nerfstudio.field_components.base_field_component import FieldComponent
from nerfstudio.utils.math import components_from_spherical_harmonics, expected_sin
from nerfstudio.utils.printing import print_tcnn_speed_warning

try:
    import tinycudann as tcnn

    TCNN_EXISTS = True
except ModuleNotFoundError:
    TCNN_EXISTS = False


class Encoding(FieldComponent):
    """Encode an input tensor. Intended to be subclassed

    Args:
        in_dim: Input dimension of tensor
    """

    def __init__(self, in_dim: int) -> None:
        if in_dim <= 0:
            raise ValueError("Input dimension should be greater than zero")
        super().__init__(in_dim=in_dim)

    def get_tcnn_encoding_config(self) -> dict:
        """Get the encoding configuration for tcnn is implemented"""
        raise NotImplementedError("Encoding does not have a TCNN implementation")

    @abstractmethod
    def forward(self, in_tensor: Shaped[Tensor, "*bs input_dim"]) -> Shaped[Tensor, "*bs output_dim"]:
        """Call forward and returns and processed tensor

        Args:
            in_tensor: the input tensor to process
        """
        raise NotImplementedError


class Identity(Encoding):
    """Identity encoding (Does not modify input)"""

    def get_out_dim(self) -> int:
        if self.in_dim is None:
            raise ValueError("Input dimension has not been set")
        return self.in_dim

    def forward(self, in_tensor: Shaped[Tensor, "*bs input_dim"]) -> Shaped[Tensor, "*bs output_dim"]:
        return in_tensor


class ScalingAndOffset(Encoding):
    """Simple scaling and offset to input

    Args:
        in_dim: Input dimension of tensor
        scaling: Scaling applied to tensor.
        offset: Offset applied to tensor.
    """

    def __init__(self, in_dim: int, scaling: float = 1.0, offset: float = 0.0) -> None:
        super().__init__(in_dim)

        self.scaling = scaling
        self.offset = offset

    def get_out_dim(self) -> int:
        if self.in_dim is None:
            raise ValueError("Input dimension has not been set")
        return self.in_dim

    def forward(self, in_tensor: Float[Tensor, "*bs input_dim"]) -> Float[Tensor, "*bs output_dim"]:
        return self.scaling * in_tensor + self.offset


class NeRFEncoding(Encoding):
    """Multi-scale sinusoidal encodings. Support ``integrated positional encodings`` if covariances are provided.
    Each axis is encoded with frequencies ranging from 2^min_freq_exp to 2^max_freq_exp.

    Args:
        in_dim: Input dimension of tensor
        num_frequencies: Number of encoded frequencies per axis
        min_freq_exp: Minimum frequency exponent
        max_freq_exp: Maximum frequency exponent
        include_input: Append the input coordinate to the encoding
    """

    def __init__(
        self,
        in_dim: int,
        num_frequencies: int,
        min_freq_exp: float,
        max_freq_exp: float,
        include_input: bool = False,
        implementation: Literal["tcnn", "torch"] = "torch",
    ) -> None:
        super().__init__(in_dim)

        self.num_frequencies = num_frequencies
        self.min_freq = min_freq_exp
        self.max_freq = max_freq_exp
        self.include_input = include_input

        self.tcnn_encoding = None
        if implementation == "tcnn" and not TCNN_EXISTS:
            print_tcnn_speed_warning("NeRFEncoding")
        elif implementation == "tcnn":
            assert min_freq_exp == 0, "tcnn only supports min_freq_exp = 0"
            assert max_freq_exp == num_frequencies - 1, "tcnn only supports max_freq_exp = num_frequencies - 1"
            encoding_config = self.get_tcnn_encoding_config()
            self.tcnn_encoding = tcnn.Encoding(
                n_input_dims=in_dim,
                encoding_config=encoding_config,
            )

    def get_tcnn_encoding_config(self) -> dict:
        """Get the encoding configuration for tcnn is implemented"""
        encoding_config = {"otype": "Frequency", "n_frequencies": self.num_frequencies}
        return encoding_config

    def get_out_dim(self) -> int:
        if self.in_dim is None:
            raise ValueError("Input dimension has not been set")
        out_dim = self.in_dim * self.num_frequencies * 2
        if self.include_input:
            out_dim += self.in_dim
        return out_dim

    def pytorch_fwd(
        self,
        in_tensor: Float[Tensor, "*bs input_dim"],
        covs: Optional[Float[Tensor, "*bs input_dim input_dim"]] = None,
    ) -> Float[Tensor, "*bs output_dim"]:
        """Calculates NeRF encoding. If covariances are provided the encodings will be integrated as proposed
            in mip-NeRF.

        Args:
            in_tensor: For best performance, the input tensor should be between 0 and 1.
            covs: Covariances of input points.
        Returns:
            Output values will be between -1 and 1
        """
        scaled_in_tensor = 2 * torch.pi * in_tensor  # scale to [0, 2pi]
        freqs = 2 ** torch.linspace(self.min_freq, self.max_freq, self.num_frequencies).to(in_tensor.device)
        scaled_inputs = scaled_in_tensor[..., None] * freqs  # [..., "input_dim", "num_scales"]
        scaled_inputs = scaled_inputs.view(*scaled_inputs.shape[:-2], -1)  # [..., "input_dim" * "num_scales"]

        if covs is None:
            encoded_inputs = torch.sin(torch.cat([scaled_inputs, scaled_inputs + torch.pi / 2.0], dim=-1))
        else:
            input_var = torch.diagonal(covs, dim1=-2, dim2=-1)[..., :, None] * freqs[None, :] ** 2
            input_var = input_var.reshape((*input_var.shape[:-2], -1))
            encoded_inputs = expected_sin(
                torch.cat([scaled_inputs, scaled_inputs + torch.pi / 2.0], dim=-1), torch.cat(2 * [input_var], dim=-1)
            )

        if self.include_input:
            encoded_inputs = torch.cat([encoded_inputs, in_tensor], dim=-1)
        return encoded_inputs

    def forward(
        self, in_tensor: Float[Tensor, "*bs input_dim"], covs: Optional[Float[Tensor, "*bs input_dim input_dim"]] = None
    ) -> Float[Tensor, "*bs output_dim"]:
        if self.tcnn_encoding is not None:
            return self.tcnn_encoding(in_tensor)
        return self.pytorch_fwd(in_tensor, covs)


class RFFEncoding(Encoding):
    """Random Fourier Feature encoding. Supports integrated encodings.

    Args:
        in_dim: Input dimension of tensor
        num_frequencies: Number of encoding frequencies
        scale: Std of Gaussian to sample frequencies. Must be greater than zero
        include_input: Append the input coordinate to the encoding
    """

    def __init__(self, in_dim: int, num_frequencies: int, scale: float, include_input: bool = False) -> None:
        super().__init__(in_dim)

        self.num_frequencies = num_frequencies
        if not scale > 0:
            raise ValueError("RFF encoding scale should be greater than zero")
        self.scale = scale
        if self.in_dim is None:
            raise ValueError("Input dimension has not been set")
        b_matrix = torch.normal(mean=0, std=self.scale, size=(self.in_dim, self.num_frequencies))
        self.register_buffer(name="b_matrix", tensor=b_matrix)
        self.include_input = include_input

    def get_out_dim(self) -> int:
        out_dim = self.num_frequencies * 2
        if self.include_input:
            if self.in_dim is None:
                raise ValueError("Input dimension has not been set")
            out_dim += self.in_dim
        return out_dim

    def forward(
        self,
        in_tensor: Float[Tensor, "*bs input_dim"],
        covs: Optional[Float[Tensor, "*bs input_dim input_dim"]] = None,
    ) -> Float[Tensor, "*bs output_dim"]:
        """Calculates RFF encoding. If covariances are provided the encodings will be integrated as proposed
            in mip-NeRF.

        Args:
            in_tensor: For best performance, the input tensor should be between 0 and 1.
            covs: Covariances of input points.

        Returns:
            Output values will be between -1 and 1
        """
        scaled_in_tensor = 2 * torch.pi * in_tensor  # scale to [0, 2pi]
        scaled_inputs = scaled_in_tensor @ self.b_matrix  # [..., "num_frequencies"]

        if covs is None:
            encoded_inputs = torch.sin(torch.cat([scaled_inputs, scaled_inputs + torch.pi / 2.0], dim=-1))
        else:
            input_var = torch.sum((covs @ self.b_matrix) * self.b_matrix, -2)
            encoded_inputs = expected_sin(
                torch.cat([scaled_inputs, scaled_inputs + torch.pi / 2.0], dim=-1), torch.cat(2 * [input_var], dim=-1)
            )

        if self.include_input:
            encoded_inputs = torch.cat([encoded_inputs, in_tensor], dim=-1)

        return encoded_inputs


class HashEncoding(Encoding):
    """Hash encoding

    Args:
        num_levels: Number of feature grids.
        min_res: Resolution of smallest feature grid.
        max_res: Resolution of largest feature grid.
        log2_hashmap_size: Size of hash map is 2^log2_hashmap_size.
        features_per_level: Number of features per level.
        hash_init_scale: Value to initialize hash grid.
        implementation: Implementation of hash encoding. Fallback to torch if tcnn not available.
        interpolation: Interpolation override for tcnn hashgrid. Not supported for torch unless linear.
    """

    def __init__(
        self,
        num_levels: int = 16,
        min_res: int = 16,
        max_res: int = 1024,
        log2_hashmap_size: int = 19,
        features_per_level: int = 2,
        hash_init_scale: float = 0.001,
        implementation: Literal["tcnn", "torch"] = "tcnn",
        interpolation: Optional[Literal["Nearest", "Linear", "Smoothstep"]] = None,
    ) -> None:
        super().__init__(in_dim=3)
        self.num_levels = num_levels
        self.min_res = min_res
        self.features_per_level = features_per_level
        self.log2_hashmap_size = log2_hashmap_size
        self.hash_table_size = 2**log2_hashmap_size

        levels = torch.arange(num_levels)
<<<<<<< HEAD
        self.growth_factor = np.exp((np.log(max_res) - np.log(min_res)) / (num_levels - 1))
        self.scalings = torch.floor(min_res * self.growth_factor**levels)
=======
        growth_factor = np.exp((np.log(max_res) - np.log(min_res)) / (num_levels - 1)) if num_levels > 1 else 1
        self.scalings = torch.floor(min_res * growth_factor**levels)
>>>>>>> cba8d22d

        self.hash_offset = levels * self.hash_table_size

        self.tcnn_encoding = None
        self.hash_table = torch.empty(0)
        if implementation == "tcnn" and not TCNN_EXISTS:
            print_tcnn_speed_warning("HashEncoding")
<<<<<<< HEAD
        elif implementation == "tcnn":
            encoding_config = self.get_tcnn_encoding_config()
=======
            implementation = "torch"

        if implementation == "tcnn":
            encoding_config = {
                "otype": "HashGrid",
                "n_levels": self.num_levels,
                "n_features_per_level": self.features_per_level,
                "log2_hashmap_size": self.log2_hashmap_size,
                "base_resolution": min_res,
                "per_level_scale": growth_factor,
            }
>>>>>>> cba8d22d
            if interpolation is not None:
                encoding_config["interpolation"] = interpolation

            self.tcnn_encoding = tcnn.Encoding(
                n_input_dims=3,
                encoding_config=encoding_config,
            )
        elif implementation == "torch":
            self.hash_table = torch.rand(size=(self.hash_table_size * num_levels, features_per_level)) * 2 - 1
            self.hash_table *= hash_init_scale
            self.hash_table = nn.Parameter(self.hash_table)

        if self.tcnn_encoding is None:
            assert (
                interpolation is None or interpolation == "Linear"
            ), f"interpolation '{interpolation}' is not supported for torch encoding backend"

    def get_tcnn_encoding_config(self) -> dict:
        """Get the encoding configuration for tcnn is implemented"""
        encoding_config = {
            "otype": "HashGrid",
            "n_levels": self.num_levels,
            "n_features_per_level": self.features_per_level,
            "log2_hashmap_size": self.log2_hashmap_size,
            "base_resolution": self.min_res,
            "per_level_scale": self.growth_factor,
        }
        return encoding_config

    def get_out_dim(self) -> int:
        return self.num_levels * self.features_per_level

    def hash_fn(self, in_tensor: Int[Tensor, "*bs num_levels 3"]) -> Shaped[Tensor, "*bs num_levels"]:
        """Returns hash tensor using method described in Instant-NGP

        Args:
            in_tensor: Tensor to be hashed
        """

        # min_val = torch.min(in_tensor)
        # max_val = torch.max(in_tensor)
        # assert min_val >= 0.0
        # assert max_val <= 1.0

        in_tensor = in_tensor * torch.tensor([1, 2654435761, 805459861]).to(in_tensor.device)
        x = torch.bitwise_xor(in_tensor[..., 0], in_tensor[..., 1])
        x = torch.bitwise_xor(x, in_tensor[..., 2])
        x %= self.hash_table_size
        x += self.hash_offset.to(x.device)
        return x

    def pytorch_fwd(self, in_tensor: Float[Tensor, "*bs input_dim"]) -> Float[Tensor, "*bs output_dim"]:
        """Forward pass using pytorch. Significantly slower than TCNN implementation."""

        assert in_tensor.shape[-1] == 3
        in_tensor = in_tensor[..., None, :]  # [..., 1, 3]
        scaled = in_tensor * self.scalings.view(-1, 1).to(in_tensor.device)  # [..., L, 3]
        scaled_c = torch.ceil(scaled).type(torch.int32)
        scaled_f = torch.floor(scaled).type(torch.int32)

        offset = scaled - scaled_f

        hashed_0 = self.hash_fn(scaled_c)  # [..., num_levels]
        hashed_1 = self.hash_fn(torch.cat([scaled_c[..., 0:1], scaled_f[..., 1:2], scaled_c[..., 2:3]], dim=-1))
        hashed_2 = self.hash_fn(torch.cat([scaled_f[..., 0:1], scaled_f[..., 1:2], scaled_c[..., 2:3]], dim=-1))
        hashed_3 = self.hash_fn(torch.cat([scaled_f[..., 0:1], scaled_c[..., 1:2], scaled_c[..., 2:3]], dim=-1))
        hashed_4 = self.hash_fn(torch.cat([scaled_c[..., 0:1], scaled_c[..., 1:2], scaled_f[..., 2:3]], dim=-1))
        hashed_5 = self.hash_fn(torch.cat([scaled_c[..., 0:1], scaled_f[..., 1:2], scaled_f[..., 2:3]], dim=-1))
        hashed_6 = self.hash_fn(scaled_f)
        hashed_7 = self.hash_fn(torch.cat([scaled_f[..., 0:1], scaled_c[..., 1:2], scaled_f[..., 2:3]], dim=-1))

        f_0 = self.hash_table[hashed_0]  # [..., num_levels, features_per_level]
        f_1 = self.hash_table[hashed_1]
        f_2 = self.hash_table[hashed_2]
        f_3 = self.hash_table[hashed_3]
        f_4 = self.hash_table[hashed_4]
        f_5 = self.hash_table[hashed_5]
        f_6 = self.hash_table[hashed_6]
        f_7 = self.hash_table[hashed_7]

        f_03 = f_0 * offset[..., 0:1] + f_3 * (1 - offset[..., 0:1])
        f_12 = f_1 * offset[..., 0:1] + f_2 * (1 - offset[..., 0:1])
        f_56 = f_5 * offset[..., 0:1] + f_6 * (1 - offset[..., 0:1])
        f_47 = f_4 * offset[..., 0:1] + f_7 * (1 - offset[..., 0:1])

        f0312 = f_03 * offset[..., 1:2] + f_12 * (1 - offset[..., 1:2])
        f4756 = f_47 * offset[..., 1:2] + f_56 * (1 - offset[..., 1:2])

        encoded_value = f0312 * offset[..., 2:3] + f4756 * (
            1 - offset[..., 2:3]
        )  # [..., num_levels, features_per_level]

        return torch.flatten(encoded_value, start_dim=-2, end_dim=-1)  # [..., num_levels * features_per_level]

    def forward(self, in_tensor: Float[Tensor, "*bs input_dim"]) -> Float[Tensor, "*bs output_dim"]:
        if self.tcnn_encoding is not None:
            return self.tcnn_encoding(in_tensor)
        return self.pytorch_fwd(in_tensor)


class TensorCPEncoding(Encoding):
    """Learned CANDECOMP/PARFAC (CP) decomposition encoding used in TensoRF

    Args:
        resolution: Resolution of grid.
        num_components: Number of components per dimension.
        init_scale: Initialization scale.
    """

    def __init__(self, resolution: int = 256, num_components: int = 24, init_scale: float = 0.1) -> None:
        super().__init__(in_dim=3)

        self.resolution = resolution
        self.num_components = num_components

        # TODO Learning rates should be different for these
        self.line_coef = nn.Parameter(init_scale * torch.randn((3, num_components, resolution, 1)))

    def get_out_dim(self) -> int:
        return self.num_components

    def forward(self, in_tensor: Float[Tensor, "*bs input_dim"]) -> Float[Tensor, "*bs output_dim"]:
        line_coord = torch.stack([in_tensor[..., 2], in_tensor[..., 1], in_tensor[..., 0]])  # [3, ...]
        line_coord = torch.stack([torch.zeros_like(line_coord), line_coord], dim=-1)  # [3, ...., 2]

        # Stop gradients from going to sampler
        line_coord = line_coord.view(3, -1, 1, 2).detach()

        line_features = F.grid_sample(self.line_coef, line_coord, align_corners=True)  # [3, Components, -1, 1]

        features = torch.prod(line_features, dim=0)
        features = torch.moveaxis(features.view(self.num_components, *in_tensor.shape[:-1]), 0, -1)

        return features  # [..., Components]

    @torch.no_grad()
    def upsample_grid(self, resolution: int) -> None:
        """Upsamples underyling feature grid

        Args:
            resolution: Target resolution.
        """

        self.line_coef.data = F.interpolate(
            self.line_coef.data, size=(resolution, 1), mode="bilinear", align_corners=True
        )

        self.resolution = resolution


class TensorVMEncoding(Encoding):
    """Learned vector-matrix encoding proposed by TensoRF

    Args:
        resolution: Resolution of grid.
        num_components: Number of components per dimension.
        init_scale: Initialization scale.
    """

    plane_coef: Float[Tensor, "3 num_components resolution resolution"]
    line_coef: Float[Tensor, "3 num_components resolution 1"]

    def __init__(
        self,
        resolution: int = 128,
        num_components: int = 24,
        init_scale: float = 0.1,
    ) -> None:
        super().__init__(in_dim=3)

        self.resolution = resolution
        self.num_components = num_components

        self.plane_coef = nn.Parameter(init_scale * torch.randn((3, num_components, resolution, resolution)))
        self.line_coef = nn.Parameter(init_scale * torch.randn((3, num_components, resolution, 1)))

    def get_out_dim(self) -> int:
        return self.num_components * 3

    def forward(self, in_tensor: Float[Tensor, "*bs input_dim"]) -> Float[Tensor, "*bs output_dim"]:
        """Compute encoding for each position in in_positions

        Args:
            in_tensor: position inside bounds in range [-1,1],

        Returns: Encoded position
        """
        plane_coord = torch.stack([in_tensor[..., [0, 1]], in_tensor[..., [0, 2]], in_tensor[..., [1, 2]]])  # [3,...,2]
        line_coord = torch.stack([in_tensor[..., 2], in_tensor[..., 1], in_tensor[..., 0]])  # [3, ...]
        line_coord = torch.stack([torch.zeros_like(line_coord), line_coord], dim=-1)  # [3, ...., 2]

        # Stop gradients from going to sampler
        plane_coord = plane_coord.view(3, -1, 1, 2).detach()
        line_coord = line_coord.view(3, -1, 1, 2).detach()

        plane_features = F.grid_sample(self.plane_coef, plane_coord, align_corners=True)  # [3, Components, -1, 1]
        line_features = F.grid_sample(self.line_coef, line_coord, align_corners=True)  # [3, Components, -1, 1]

        features = plane_features * line_features  # [3, Components, -1, 1]
        features = torch.moveaxis(features.view(3 * self.num_components, *in_tensor.shape[:-1]), 0, -1)

        return features  # [..., 3 * Components]

    @torch.no_grad()
    def upsample_grid(self, resolution: int) -> None:
        """Upsamples underlying feature grid

        Args:
            resolution: Target resolution.
        """
        plane_coef = F.interpolate(
            self.plane_coef.data, size=(resolution, resolution), mode="bilinear", align_corners=True
        )
        line_coef = F.interpolate(self.line_coef.data, size=(resolution, 1), mode="bilinear", align_corners=True)

        self.plane_coef, self.line_coef = torch.nn.Parameter(plane_coef), torch.nn.Parameter(line_coef)
        self.resolution = resolution


class TriplaneEncoding(Encoding):
    """Learned triplane encoding

    The encoding at [i,j,k] is an n dimensional vector corresponding to the element-wise product of the
    three n dimensional vectors at plane_coeff[i,j], plane_coeff[i,k], and plane_coeff[j,k].

    This allows for marginally more expressivity than the TensorVMEncoding, and each component is self standing
    and symmetrical, unlike with VM decomposition where we needed one component with a vector along all the x, y, z
    directions for symmetry.

    This can be thought of as 3 planes of features perpendicular to the x, y, and z axes, respectively and intersecting
    at the origin, and the encoding being the element-wise product of the element at the projection of [i, j, k] on
    these planes.

    The use for this is in representing a tensor decomp of a 4D embedding tensor: (x, y, z, feature_size)

    This will return a tensor of shape (bs:..., num_components)

    Args:
        resolution: Resolution of grid.
        num_components: The number of scalar triplanes to use (ie: output feature size)
        init_scale: The scale of the initial values of the planes
        product: Whether to use the element-wise product of the planes or the sum
    """

    plane_coef: Float[Tensor, "3 num_components resolution resolution"]

    def __init__(
        self,
        resolution: int = 32,
        num_components: int = 64,
        init_scale: float = 0.1,
        reduce: Literal["sum", "product"] = "sum",
    ) -> None:
        super().__init__(in_dim=3)

        self.resolution = resolution
        self.num_components = num_components
        self.init_scale = init_scale
        self.reduce = reduce

        self.plane_coef = nn.Parameter(
            self.init_scale * torch.randn((3, self.num_components, self.resolution, self.resolution))
        )

    def get_out_dim(self) -> int:
        return self.num_components

    def forward(self, in_tensor: Float[Tensor, "*bs 3"]) -> Float[Tensor, "*bs num_components featuresize"]:
        """Sample features from this encoder. Expects in_tensor to be in range [0, resolution]"""

        original_shape = in_tensor.shape
        in_tensor = in_tensor.reshape(-1, 3)

        plane_coord = torch.stack([in_tensor[..., [0, 1]], in_tensor[..., [0, 2]], in_tensor[..., [1, 2]]], dim=0)

        # Stop gradients from going to sampler
        plane_coord = plane_coord.detach().view(3, -1, 1, 2)
        plane_features = F.grid_sample(
            self.plane_coef, plane_coord, align_corners=True
        )  # [3, num_components, flattened_bs, 1]

        if self.reduce == "product":
            plane_features = plane_features.prod(0).squeeze(-1).T  # [flattened_bs, num_components]
        else:
            plane_features = plane_features.sum(0).squeeze(-1).T

        return plane_features.reshape(*original_shape[:-1], self.num_components)

    @torch.no_grad()
    def upsample_grid(self, resolution: int) -> None:
        """Upsamples underlying feature grid

        Args:
            resolution: Target resolution.
        """
        plane_coef = F.interpolate(
            self.plane_coef.data, size=(resolution, resolution), mode="bilinear", align_corners=True
        )

        self.plane_coef = torch.nn.Parameter(plane_coef)
        self.resolution = resolution


class KPlanesEncoding(Encoding):
    """Learned K-Planes encoding

    A plane encoding supporting both 3D and 4D coordinates. With 3D coordinates this is similar to
    :class:`TriplaneEncoding`. With 4D coordinates, the encoding at point ``[i,j,k,q]`` is
    a n-dimensional vector computed as the elementwise product of 6 n-dimensional vectors at
    ``planes[i,j]``, ``planes[i,k]``, ``planes[i,q]``, ``planes[j,k]``, ``planes[j,q]``,
    ``planes[k,q]``.

    Unlike :class:`TriplaneEncoding` this class supports different resolution along each axis.

    This will return a tensor of shape (bs:..., num_components)

    Args:
        resolution: Resolution of the grid. Can be a sequence of 3 or 4 integers.
        num_components: The number of scalar planes to use (ie: output feature size)
        init_a: The lower-bound of the uniform distribution used to initialize the spatial planes
        init_b: The upper-bound of the uniform distribution used to initialize the spatial planes
        reduce: Whether to use the element-wise product of the planes or the sum
    """

    def __init__(
        self,
        resolution: Sequence[int] = (128, 128, 128),
        num_components: int = 64,
        init_a: float = 0.1,
        init_b: float = 0.5,
        reduce: Literal["sum", "product"] = "product",
    ) -> None:
        super().__init__(in_dim=len(resolution))

        self.resolution = resolution
        self.num_components = num_components
        self.reduce = reduce
        if self.in_dim not in {3, 4}:
            raise ValueError(
                f"The dimension of coordinates must be either 3 (static scenes) "
                f"or 4 (dynamic scenes). Found resolution with {self.in_dim} dimensions."
            )
        has_time_planes = self.in_dim == 4

        self.coo_combs = list(itertools.combinations(range(self.in_dim), 2))
        # Unlike the Triplane encoding, we use a parameter list instead of batching all planes
        # together to support uneven resolutions (especially useful for time).
        # Dynamic models (in_dim == 4) will have 6 planes:
        # (y, x), (z, x), (t, x), (z, y), (t, y), (t, z)
        # static models (in_dim == 3) will only have the 1st, 2nd and 4th planes.
        self.plane_coefs = nn.ParameterList()
        for coo_comb in self.coo_combs:
            new_plane_coef = nn.Parameter(
                torch.empty([self.num_components] + [self.resolution[cc] for cc in coo_comb[::-1]])
            )
            if has_time_planes and 3 in coo_comb:  # Time planes initialized to 1
                nn.init.ones_(new_plane_coef)
            else:
                nn.init.uniform_(new_plane_coef, a=init_a, b=init_b)
            self.plane_coefs.append(new_plane_coef)

    def get_out_dim(self) -> int:
        return self.num_components

    def forward(self, in_tensor: Float[Tensor, "*bs input_dim"]) -> Float[Tensor, "*bs output_dim"]:
        """Sample features from this encoder. Expects ``in_tensor`` to be in range [-1, 1]"""
        original_shape = in_tensor.shape

        assert any(self.coo_combs)
        output = 1.0 if self.reduce == "product" else 0.0  # identity for corresponding op
        for ci, coo_comb in enumerate(self.coo_combs):
            grid = self.plane_coefs[ci].unsqueeze(0)  # [1, feature_dim, reso1, reso2]
            coords = in_tensor[..., coo_comb].view(1, 1, -1, 2)  # [1, 1, flattened_bs, 2]
            interp = F.grid_sample(
                grid, coords, align_corners=True, padding_mode="border"
            )  # [1, output_dim, 1, flattened_bs]
            interp = interp.view(self.num_components, -1).T  # [flattened_bs, output_dim]
            if self.reduce == "product":
                output = output * interp
            else:
                output = output + interp

        # Typing: output gets converted to a tensor after the first iteration of the loop
        assert isinstance(output, Tensor)
        return output.reshape(*original_shape[:-1], self.num_components)


class SHEncoding(Encoding):
    """Spherical harmonic encoding

    Args:
        levels: Number of spherical harmonic levels to encode.
    """

    def __init__(self, levels: int = 4, implementation: Literal["tcnn", "torch"] = "torch") -> None:
        super().__init__(in_dim=3)

        if levels <= 0 or levels > 4:
            raise ValueError(f"Spherical harmonic encoding only supports 1 to 4 levels, requested {levels}")

        self.levels = levels

        self.tcnn_encoding = None
        if implementation == "tcnn" and not TCNN_EXISTS:
            print_tcnn_speed_warning("SHEncoding")
        elif implementation == "tcnn":
            encoding_config = self.get_tcnn_encoding_config()
            self.tcnn_encoding = tcnn.Encoding(
                n_input_dims=3,
                encoding_config=encoding_config,
            )

    def get_tcnn_encoding_config(self) -> dict:
        """Get the encoding configuration for tcnn is implemented"""
        encoding_config = {
            "otype": "SphericalHarmonics",
            "degree": self.levels,
        }
        return encoding_config

    def get_out_dim(self) -> int:
        return self.levels**2

    @torch.no_grad()
    def pytorch_fwd(self, in_tensor: Float[Tensor, "*bs input_dim"]) -> Float[Tensor, "*bs output_dim"]:
        """Forward pass using pytorch. Significantly slower than TCNN implementation."""
        return components_from_spherical_harmonics(levels=self.levels, directions=in_tensor)

    def forward(self, in_tensor: Float[Tensor, "*bs input_dim"]) -> Float[Tensor, "*bs output_dim"]:
        if self.tcnn_encoding is not None:
            return self.tcnn_encoding(in_tensor)
        return self.pytorch_fwd(in_tensor)<|MERGE_RESOLUTION|>--- conflicted
+++ resolved
@@ -50,7 +50,8 @@
             raise ValueError("Input dimension should be greater than zero")
         super().__init__(in_dim=in_dim)
 
-    def get_tcnn_encoding_config(self) -> dict:
+    @classmethod
+    def get_tcnn_encoding_config(cls) -> dict:
         """Get the encoding configuration for tcnn is implemented"""
         raise NotImplementedError("Encoding does not have a TCNN implementation")
 
@@ -134,15 +135,16 @@
         elif implementation == "tcnn":
             assert min_freq_exp == 0, "tcnn only supports min_freq_exp = 0"
             assert max_freq_exp == num_frequencies - 1, "tcnn only supports max_freq_exp = num_frequencies - 1"
-            encoding_config = self.get_tcnn_encoding_config()
+            encoding_config = self.get_tcnn_encoding_config(num_frequencies=self.num_frequencies)
             self.tcnn_encoding = tcnn.Encoding(
                 n_input_dims=in_dim,
                 encoding_config=encoding_config,
             )
 
-    def get_tcnn_encoding_config(self) -> dict:
+    @classmethod
+    def get_tcnn_encoding_config(cls, num_frequencies) -> dict:
         """Get the encoding configuration for tcnn is implemented"""
-        encoding_config = {"otype": "Frequency", "n_frequencies": self.num_frequencies}
+        encoding_config = {"otype": "Frequency", "n_frequencies": num_frequencies}
         return encoding_config
 
     def get_out_dim(self) -> int:
@@ -289,13 +291,9 @@
         self.hash_table_size = 2**log2_hashmap_size
 
         levels = torch.arange(num_levels)
-<<<<<<< HEAD
-        self.growth_factor = np.exp((np.log(max_res) - np.log(min_res)) / (num_levels - 1))
+
+        self.growth_factor = np.exp((np.log(max_res) - np.log(min_res)) / (num_levels - 1)) if num_levels > 1 else 1
         self.scalings = torch.floor(min_res * self.growth_factor**levels)
-=======
-        growth_factor = np.exp((np.log(max_res) - np.log(min_res)) / (num_levels - 1)) if num_levels > 1 else 1
-        self.scalings = torch.floor(min_res * growth_factor**levels)
->>>>>>> cba8d22d
 
         self.hash_offset = levels * self.hash_table_size
 
@@ -303,24 +301,15 @@
         self.hash_table = torch.empty(0)
         if implementation == "tcnn" and not TCNN_EXISTS:
             print_tcnn_speed_warning("HashEncoding")
-<<<<<<< HEAD
         elif implementation == "tcnn":
-            encoding_config = self.get_tcnn_encoding_config()
-=======
-            implementation = "torch"
-
-        if implementation == "tcnn":
-            encoding_config = {
-                "otype": "HashGrid",
-                "n_levels": self.num_levels,
-                "n_features_per_level": self.features_per_level,
-                "log2_hashmap_size": self.log2_hashmap_size,
-                "base_resolution": min_res,
-                "per_level_scale": growth_factor,
-            }
->>>>>>> cba8d22d
-            if interpolation is not None:
-                encoding_config["interpolation"] = interpolation
+            encoding_config = self.get_tcnn_encoding_config(
+                num_levels=self.num_levels,
+                features_per_level=self.features_per_level,
+                log2_hashmap_size=self.log2_hashmap_size,
+                min_res=self.min_res,
+                growth_factor=self.growth_factor,
+                interpolation=interpolation,
+            )
 
             self.tcnn_encoding = tcnn.Encoding(
                 n_input_dims=3,
@@ -336,16 +325,21 @@
                 interpolation is None or interpolation == "Linear"
             ), f"interpolation '{interpolation}' is not supported for torch encoding backend"
 
-    def get_tcnn_encoding_config(self) -> dict:
+    @classmethod
+    def get_tcnn_encoding_config(
+        cls, num_levels, features_per_level, log2_hashmap_size, min_res, growth_factor, interpolation=None
+    ) -> dict:
         """Get the encoding configuration for tcnn is implemented"""
         encoding_config = {
             "otype": "HashGrid",
-            "n_levels": self.num_levels,
-            "n_features_per_level": self.features_per_level,
-            "log2_hashmap_size": self.log2_hashmap_size,
-            "base_resolution": self.min_res,
-            "per_level_scale": self.growth_factor,
+            "n_levels": num_levels,
+            "n_features_per_level": features_per_level,
+            "log2_hashmap_size": log2_hashmap_size,
+            "base_resolution": min_res,
+            "per_level_scale": growth_factor,
         }
+        if interpolation is not None:
+            encoding_config["interpolation"] = interpolation
         return encoding_config
 
     def get_out_dim(self) -> int:
@@ -725,17 +719,18 @@
         if implementation == "tcnn" and not TCNN_EXISTS:
             print_tcnn_speed_warning("SHEncoding")
         elif implementation == "tcnn":
-            encoding_config = self.get_tcnn_encoding_config()
+            encoding_config = self.get_tcnn_encoding_config(levels=self.levels)
             self.tcnn_encoding = tcnn.Encoding(
                 n_input_dims=3,
                 encoding_config=encoding_config,
             )
 
-    def get_tcnn_encoding_config(self) -> dict:
+    @classmethod
+    def get_tcnn_encoding_config(cls, levels) -> dict:
         """Get the encoding configuration for tcnn is implemented"""
         encoding_config = {
             "otype": "SphericalHarmonics",
-            "degree": self.levels,
+            "degree": levels,
         }
         return encoding_config
 
