# Copyright 2022 The Nerfstudio Team. All rights reserved.
#
# Licensed under the Apache License, Version 2.0 (the "License");
# you may not use this file except in compliance with the License.
# You may obtain a copy of the License at
#
#     http://www.apache.org/licenses/LICENSE-2.0
#
# Unless required by applicable law or agreed to in writing, software
# distributed under the License is distributed on an "AS IS" BASIS,
# WITHOUT WARRANTIES OR CONDITIONS OF ANY KIND, either express or implied.
# See the License for the specific language governing permissions and
# limitations under the License.

"""
Datamanager.
"""

from __future__ import annotations

from abc import abstractmethod
from dataclasses import dataclass, field
from pathlib import Path
from typing import Any, Dict, List, Optional, Tuple, Type, Union

import torch
import tyro
from rich.progress import Console
from torch import nn
from torch.nn import Parameter
from torch.utils.data import Dataset
from torch.utils.data.distributed import DistributedSampler
from typing_extensions import Literal

from nerfstudio.cameras.camera_optimizers import CameraOptimizerConfig
from nerfstudio.cameras.cameras import CameraType
from nerfstudio.cameras.rays import RayBundle
from nerfstudio.configs.base_config import InstantiateConfig
<<<<<<< HEAD
=======
from nerfstudio.data.dataparsers.arkitscenes_dataparser import (
    ARKitScenesDataParserConfig,
)
>>>>>>> 5613d478
from nerfstudio.data.dataparsers.base_dataparser import DataparserOutputs
from nerfstudio.data.dataparsers.blender_dataparser import BlenderDataParserConfig
from nerfstudio.data.dataparsers.dnerf_dataparser import DNeRFDataParserConfig
from nerfstudio.data.dataparsers.dycheck_dataparser import DycheckDataParserConfig
from nerfstudio.data.dataparsers.instant_ngp_dataparser import (
    InstantNGPDataParserConfig,
)
from nerfstudio.data.dataparsers.minimal_dataparser import MinimalDataParserConfig
<<<<<<< HEAD
=======
from nerfstudio.data.dataparsers.nerfosr_dataparser import NeRFOSRDataParserConfig
>>>>>>> 5613d478
from nerfstudio.data.dataparsers.nerfstudio_dataparser import NerfstudioDataParserConfig
from nerfstudio.data.dataparsers.nuscenes_dataparser import NuScenesDataParserConfig
from nerfstudio.data.dataparsers.phototourism_dataparser import (
    PhototourismDataParserConfig,
)
<<<<<<< HEAD
=======
from nerfstudio.data.dataparsers.scannet_dataparser import ScanNetDataParserConfig
from nerfstudio.data.dataparsers.sdfstudio_dataparser import SDFStudioDataParserConfig
from nerfstudio.data.dataparsers.sitcoms3d_dataparser import Sitcoms3DDataParserConfig
>>>>>>> 5613d478
from nerfstudio.data.datasets.base_dataset import InputDataset
from nerfstudio.data.pixel_samplers import (
    EquirectangularPixelSampler,
    PatchPixelSampler,
    PixelSampler,
)
from nerfstudio.data.utils.dataloaders import (
    CacheDataloader,
    FixedIndicesEvalDataloader,
    RandIndicesEvalDataloader,
)
from nerfstudio.data.utils.nerfstudio_collate import nerfstudio_collate
from nerfstudio.engine.callbacks import TrainingCallback, TrainingCallbackAttributes
from nerfstudio.model_components.ray_generators import RayGenerator
from nerfstudio.utils.misc import IterableWrapper

CONSOLE = Console(width=120)


def variable_res_collate(batch: List[Dict]) -> Dict:
    """Default collate function for the cached dataloader.
    Args:
        batch: Batch of samples from the dataset.
    Returns:
        Collated batch.
    """
    images = []
    masks = []
    for data in batch:
        image = data.pop("image")
        mask = data.pop("mask", None)
        images.append(image)
        if mask:
            masks.append(mask)

    new_batch: dict = nerfstudio_collate(batch)
    new_batch["image"] = images
    if masks:
        new_batch["mask"] = masks

    return new_batch


AnnotatedDataParserUnion = tyro.conf.OmitSubcommandPrefixes[  # Omit prefixes of flags in subcommands.
    tyro.extras.subcommand_type_from_defaults(
        {
            "nerfstudio-data": NerfstudioDataParserConfig(),
            "minimal-parser": MinimalDataParserConfig(),
<<<<<<< HEAD
=======
            "arkit-data": ARKitScenesDataParserConfig(),
>>>>>>> 5613d478
            "blender-data": BlenderDataParserConfig(),
            "instant-ngp-data": InstantNGPDataParserConfig(),
            "nuscenes-data": NuScenesDataParserConfig(),
            "dnerf-data": DNeRFDataParserConfig(),
            "phototourism-data": PhototourismDataParserConfig(),
            "dycheck-data": DycheckDataParserConfig(),
            "scannet-data": ScanNetDataParserConfig(),
            "sdfstudio-data": SDFStudioDataParserConfig(),
            "nerfosr-data": NeRFOSRDataParserConfig(),
            "sitcoms3d-data": Sitcoms3DDataParserConfig(),
        },
        prefix_names=False,  # Omit prefixes in subcommands themselves.
    )
]
"""Union over possible dataparser types, annotated with metadata for tyro. This is the
same as the vanilla union, but results in shorter subcommand names."""


@dataclass
class DataManagerConfig(InstantiateConfig):
    """Configuration for data manager instantiation; DataManager is in charge of keeping the train/eval dataparsers;
    After instantiation, data manager holds both train/eval datasets and is in charge of returning unpacked
    train/eval data at each iteration
    """

    _target: Type = field(default_factory=lambda: DataManager)
    """Target class to instantiate."""
    data: Optional[Path] = None
    """Source of data, may not be used by all models."""
    camera_optimizer: Optional[CameraOptimizerConfig] = None
    """Specifies the camera pose optimizer used during training. Helpful if poses are noisy."""


class DataManager(nn.Module):
    """Generic data manager's abstract class

    This version of the data manager is designed be a monolithic way to load data and latents,
    especially since this may contain learnable parameters which need to be shared across the train
    and test data managers. The idea is that we have setup methods for train and eval separately and
    this can be a combined train/eval if you want.

    Usage:
    To get data, use the next_train and next_eval functions.
    This data manager's next_train and next_eval methods will return 2 things:
        1. A Raybundle: This will contain the rays we are sampling, with latents and
            conditionals attached (everything needed at inference)
        2. A "batch" of auxiliary information: This will contain the mask, the ground truth
            pixels, etc needed to actually train, score, etc the model

    Rationale:
    Because of this abstraction we've added, we can support more NeRF paradigms beyond the
    vanilla nerf paradigm of single-scene, fixed-images, no-learnt-latents.
    We can now support variable scenes, variable number of images, and arbitrary latents.


    Train Methods:
        setup_train: sets up for being used as train
        iter_train: will be called on __iter__() for the train iterator
        next_train: will be called on __next__() for the training iterator
        get_train_iterable: utility that gets a clean pythonic iterator for your training data

    Eval Methods:
        setup_eval: sets up for being used as eval
        iter_eval: will be called on __iter__() for the eval iterator
        next_eval: will be called on __next__() for the eval iterator
        get_eval_iterable: utility that gets a clean pythonic iterator for your eval data


    Attributes:
        train_count (int): the step number of our train iteration, needs to be incremented manually
        eval_count (int): the step number of our eval iteration, needs to be incremented manually
        train_dataset (Dataset): the dataset for the train dataset
        eval_dataset (Dataset): the dataset for the eval dataset

        Additional attributes specific to each subclass are defined in the setup_train and setup_eval
        functions.

    """

    train_dataset: Optional[Dataset] = None
    eval_dataset: Optional[Dataset] = None
    train_sampler: Optional[DistributedSampler] = None
    eval_sampler: Optional[DistributedSampler] = None

    def __init__(self):
        """Constructor for the DataManager class.

        Subclassed DataManagers will likely need to override this constructor.

        If you aren't manually calling the setup_train and setup_eval functions from an overriden
        constructor, that you call super().__init__() BEFORE you initialize any
        nn.Modules or nn.Parameters, but AFTER you've already set all the attributes you need
        for the setup functions."""
        super().__init__()
        self.train_count = 0
        self.eval_count = 0
        if self.train_dataset and self.test_mode != "inference":
            self.setup_train()
        if self.eval_dataset and self.test_mode != "inference":
            self.setup_eval()

    def forward(self):
        """Blank forward method

        This is an nn.Module, and so requires a forward() method normally, although in our case
        we do not need a forward() method"""
        raise NotImplementedError

    def iter_train(self):
        """The __iter__ function for the train iterator.

        This only exists to assist the get_train_iterable function, since we need to pass
        in an __iter__ function for our trivial iterable that we are making."""
        self.train_count = 0

    def iter_eval(self):
        """The __iter__ function for the eval iterator.

        This only exists to assist the get_eval_iterable function, since we need to pass
        in an __iter__ function for our trivial iterable that we are making."""
        self.eval_count = 0

    def get_train_iterable(self, length=-1) -> IterableWrapper:
        """Gets a trivial pythonic iterator that will use the iter_train and next_train functions
        as __iter__ and __next__ methods respectively.

        This basically is just a little utility if you want to do something like:
        |    for ray_bundle, batch in datamanager.get_train_iterable():
        |        <eval code here>
        since the returned IterableWrapper is just an iterator with the __iter__ and __next__
        methods (methods bound to our DataManager instance in this case) specified in the constructor.
        """
        return IterableWrapper(self.iter_train, self.next_train, length)

    def get_eval_iterable(self, length=-1) -> IterableWrapper:
        """Gets a trivial pythonic iterator that will use the iter_eval and next_eval functions
        as __iter__ and __next__ methods respectively.

        This basically is just a little utility if you want to do something like:
        |    for ray_bundle, batch in datamanager.get_eval_iterable():
        |        <eval code here>
        since the returned IterableWrapper is just an iterator with the __iter__ and __next__
        methods (methods bound to our DataManager instance in this case) specified in the constructor.
        """
        return IterableWrapper(self.iter_eval, self.next_eval, length)

    @abstractmethod
    def setup_train(self):
        """Sets up the data manager for training.

        Here you will define any subclass specific object attributes from the attribute"""

    @abstractmethod
    def setup_eval(self):
        """Sets up the data manager for evaluation"""

    @abstractmethod
    def next_train(self, step: int) -> Tuple[RayBundle, Dict]:
        """Returns the next batch of data from the train data manager.

        Args:
            step: the step number of the eval image to retrieve
        Returns:
            A tuple of the ray bundle for the image, and a dictionary of additional batch information
            such as the groudtruth image.
        """
        raise NotImplementedError

    @abstractmethod
    def next_eval(self, step: int) -> Tuple[RayBundle, Dict]:
        """Returns the next batch of data from the eval data manager.

        Args:
            step: the step number of the eval image to retrieve
        Returns:
            A tuple of the ray bundle for the image, and a dictionary of additional batch information
            such as the groudtruth image.
        """
        raise NotImplementedError

    @abstractmethod
    def next_eval_image(self, step: int) -> Tuple[int, RayBundle, Dict]:
        """Retreive the next eval image.

        Args:
            step: the step number of the eval image to retrieve
        Returns:
            A tuple of the step number, the ray bundle for the image, and a dictionary of
            additional batch information such as the groudtruth image.
        """
        raise NotImplementedError

    @abstractmethod
    def get_train_rays_per_batch(self) -> int:
        """Returns the number of rays per batch for training."""
        raise NotImplementedError

    @abstractmethod
    def get_eval_rays_per_batch(self) -> int:
        """Returns the number of rays per batch for evaluation."""
        raise NotImplementedError

    def get_datapath(self) -> Optional[Path]:  # pylint:disable=no-self-use
        """Returns the path to the data. This is used to determine where to save camera paths."""
        return None

    def get_training_callbacks(  # pylint:disable=no-self-use
        self, training_callback_attributes: TrainingCallbackAttributes  # pylint: disable=unused-argument
    ) -> List[TrainingCallback]:
        """Returns a list of callbacks to be used during training."""
        return []

    @abstractmethod
    def get_param_groups(self) -> Dict[str, List[Parameter]]:  # pylint: disable=no-self-use
        """Get the param groups for the data manager.

        Returns:
            A list of dictionaries containing the data manager's param groups.
        """
        return {}


@dataclass
class VanillaDataManagerConfig(DataManagerConfig):
    """A basic data manager"""

    _target: Type = field(default_factory=lambda: VanillaDataManager)
    """Target class to instantiate."""
    dataparser: AnnotatedDataParserUnion = BlenderDataParserConfig()
    """Specifies the dataparser used to unpack the data."""
    train_num_rays_per_batch: int = 1024
    """Number of rays per batch to use per training iteration."""
    train_num_images_to_sample_from: int = -1
    """Number of images to sample during training iteration."""
    train_num_times_to_repeat_images: int = -1
    """When not training on all images, number of iterations before picking new
    images. If -1, never pick new images."""
    eval_num_rays_per_batch: int = 1024
    """Number of rays per batch to use per eval iteration."""
    eval_num_images_to_sample_from: int = -1
    """Number of images to sample during eval iteration."""
    eval_num_times_to_repeat_images: int = -1
    """When not evaluating on all images, number of iterations before picking
    new images. If -1, never pick new images."""
    eval_image_indices: Optional[Tuple[int, ...]] = (0,)
    """Specifies the image indices to use during eval; if None, uses all."""
    camera_optimizer: CameraOptimizerConfig = CameraOptimizerConfig()
    """Specifies the camera pose optimizer used during training. Helpful if poses are noisy, such as for data from
    Record3D."""
    collate_fn = staticmethod(nerfstudio_collate)
    """Specifies the collate function to use for the train and eval dataloaders."""
    camera_res_scale_factor: float = 1.0
    """The scale factor for scaling spatial data such as images, mask, semantics
    along with relevant information about camera intrinsics
    """
    patch_size: int = 1
    """Size of patch to sample from. If >1, patch-based sampling will be used."""


class VanillaDataManager(DataManager):  # pylint: disable=abstract-method
    """Basic stored data manager implementation.

    This is pretty much a port over from our old dataloading utilities, and is a little jank
    under the hood. We may clean this up a little bit under the hood with more standard dataloading
    components that can be strung together, but it can be just used as a black box for now since
    only the constructor is likely to change in the future, or maybe passing in step number to the
    next_train and next_eval functions.

    Args:
        config: the DataManagerConfig used to instantiate class
    """

    config: VanillaDataManagerConfig
    train_dataset: InputDataset
    eval_dataset: InputDataset
    train_dataparser_outputs: DataparserOutputs
    train_pixel_sampler: Optional[PixelSampler] = None
    eval_pixel_sampler: Optional[PixelSampler] = None

    def __init__(
        self,
        config: VanillaDataManagerConfig,
        device: Union[torch.device, str] = "cpu",
        test_mode: Literal["test", "val", "inference"] = "val",
        world_size: int = 1,
        local_rank: int = 0,
        **kwargs,  # pylint: disable=unused-argument
    ):
        self.config = config
        self.device = device
        self.world_size = world_size
        self.local_rank = local_rank
        self.sampler = None
        self.test_mode = test_mode
        self.test_split = "test" if test_mode in ["test", "inference"] else "val"
<<<<<<< HEAD
        self.dataparser = self.config.dataparser.setup()
=======
        self.dataparser_config = self.config.dataparser
        if self.config.data is not None:
            self.config.dataparser.data = Path(self.config.data)
        else:
            self.config.data = self.config.dataparser.data
        self.dataparser = self.dataparser_config.setup()
>>>>>>> 5613d478
        self.train_dataparser_outputs = self.dataparser.get_dataparser_outputs(split="train")

        self.train_dataset = self.create_train_dataset()
        self.eval_dataset = self.create_eval_dataset()

        if self.train_dataparser_outputs is not None:
            cameras = self.train_dataparser_outputs.cameras
            if len(cameras) > 1:
                for i in range(1, len(cameras)):
                    if cameras[0].width != cameras[i].width or cameras[0].height != cameras[i].height:
                        CONSOLE.print("Variable resolution, using variable_res_collate")
                        self.config.collate_fn = variable_res_collate
                        break

        super().__init__()

    def create_train_dataset(self) -> InputDataset:
        """Sets up the data loaders for training"""
        return InputDataset(
            dataparser_outputs=self.train_dataparser_outputs,
            scale_factor=self.config.camera_res_scale_factor,
        )

    def create_eval_dataset(self) -> InputDataset:
        """Sets up the data loaders for evaluation"""
        return InputDataset(
            dataparser_outputs=self.dataparser.get_dataparser_outputs(split=self.test_split),
            scale_factor=self.config.camera_res_scale_factor,
        )

    def _get_pixel_sampler(  # pylint: disable=no-self-use
        self, dataset: InputDataset, *args: Any, **kwargs: Any
    ) -> PixelSampler:
        """Infer pixel sampler to use."""
        if self.config.patch_size > 1:
            return PatchPixelSampler(*args, **kwargs, patch_size=self.config.patch_size)

        # If all images are equirectangular, use equirectangular pixel sampler
        is_equirectangular = dataset.cameras.camera_type == CameraType.EQUIRECTANGULAR.value
        if is_equirectangular.all():
            return EquirectangularPixelSampler(*args, **kwargs)
        # Otherwise, use the default pixel sampler
        if is_equirectangular.any():
            CONSOLE.print("[bold yellow]Warning: Some cameras are equirectangular, but using default pixel sampler.")
        return PixelSampler(*args, **kwargs)

    def setup_train(self):
        """Sets up the data loaders for training"""
        assert self.train_dataset is not None
        CONSOLE.print("Setting up training dataset...")
        self.train_image_dataloader = CacheDataloader(
            self.train_dataset,
            num_images_to_sample_from=self.config.train_num_images_to_sample_from,
            num_times_to_repeat_images=self.config.train_num_times_to_repeat_images,
            device=self.device,
            num_workers=self.world_size * 4,
            pin_memory=True,
            collate_fn=self.config.collate_fn,
        )
        self.iter_train_image_dataloader = iter(self.train_image_dataloader)
        self.train_pixel_sampler = self._get_pixel_sampler(self.train_dataset, self.config.train_num_rays_per_batch)
        self.train_camera_optimizer = self.config.camera_optimizer.setup(
            num_cameras=self.train_dataset.cameras.size, device=self.device
        )
        self.train_ray_generator = RayGenerator(
            self.train_dataset.cameras.to(self.device),
            self.train_camera_optimizer,
        )

    def setup_eval(self):
        """Sets up the data loader for evaluation"""
        assert self.eval_dataset is not None
        CONSOLE.print("Setting up evaluation dataset...")
        self.eval_image_dataloader = CacheDataloader(
            self.eval_dataset,
            num_images_to_sample_from=self.config.eval_num_images_to_sample_from,
            num_times_to_repeat_images=self.config.eval_num_times_to_repeat_images,
            device=self.device,
            num_workers=self.world_size * 4,
            pin_memory=True,
            collate_fn=self.config.collate_fn,
        )
        self.iter_eval_image_dataloader = iter(self.eval_image_dataloader)
        self.eval_pixel_sampler = self._get_pixel_sampler(self.eval_dataset, self.config.eval_num_rays_per_batch)
        self.eval_camera_optimizer = self.config.camera_optimizer.setup(
            num_cameras=self.eval_dataset.cameras.size, device=self.device
        )
        self.eval_ray_generator = RayGenerator(
            self.eval_dataset.cameras.to(self.device),
            self.eval_camera_optimizer,
        )
        # for loading full images
        self.fixed_indices_eval_dataloader = FixedIndicesEvalDataloader(
            input_dataset=self.eval_dataset,
            device=self.device,
            num_workers=self.world_size * 4,
        )
        self.eval_dataloader = RandIndicesEvalDataloader(
            input_dataset=self.eval_dataset,
            device=self.device,
            num_workers=self.world_size * 4,
        )

    def next_train(self, step: int) -> Tuple[RayBundle, Dict]:
        """Returns the next batch of data from the train dataloader."""
        self.train_count += 1
        image_batch = next(self.iter_train_image_dataloader)
        assert self.train_pixel_sampler is not None
        batch = self.train_pixel_sampler.sample(image_batch)
        ray_indices = batch["indices"]
        ray_bundle = self.train_ray_generator(ray_indices)
        return ray_bundle, batch

    def next_eval(self, step: int) -> Tuple[RayBundle, Dict]:
        """Returns the next batch of data from the eval dataloader."""
        self.eval_count += 1
        image_batch = next(self.iter_eval_image_dataloader)
        assert self.eval_pixel_sampler is not None
        batch = self.eval_pixel_sampler.sample(image_batch)
        ray_indices = batch["indices"]
        ray_bundle = self.eval_ray_generator(ray_indices)
        return ray_bundle, batch

    def next_eval_image(self, step: int) -> Tuple[int, RayBundle, Dict]:
        for camera_ray_bundle, batch in self.eval_dataloader:
            assert camera_ray_bundle.camera_indices is not None
            image_idx = int(camera_ray_bundle.camera_indices[0, 0, 0])
            return image_idx, camera_ray_bundle, batch
        raise ValueError("No more eval images")

    def get_train_rays_per_batch(self) -> int:
        return self.config.train_num_rays_per_batch

    def get_eval_rays_per_batch(self) -> int:
        return self.config.eval_num_rays_per_batch

    def get_datapath(self) -> Path:
        return self.config.dataparser.data

    def get_param_groups(self) -> Dict[str, List[Parameter]]:  # pylint: disable=no-self-use
        """Get the param groups for the data manager.
        Returns:
            A list of dictionaries containing the data manager's param groups.
        """
        param_groups = {}

        camera_opt_params = list(self.train_camera_optimizer.parameters())
        if self.config.camera_optimizer.mode != "off":
            assert len(camera_opt_params) > 0
            param_groups[self.config.camera_optimizer.param_group] = camera_opt_params
        else:
            assert len(camera_opt_params) == 0

        return param_groups<|MERGE_RESOLUTION|>--- conflicted
+++ resolved
@@ -36,12 +36,9 @@
 from nerfstudio.cameras.cameras import CameraType
 from nerfstudio.cameras.rays import RayBundle
 from nerfstudio.configs.base_config import InstantiateConfig
-<<<<<<< HEAD
-=======
 from nerfstudio.data.dataparsers.arkitscenes_dataparser import (
     ARKitScenesDataParserConfig,
 )
->>>>>>> 5613d478
 from nerfstudio.data.dataparsers.base_dataparser import DataparserOutputs
 from nerfstudio.data.dataparsers.blender_dataparser import BlenderDataParserConfig
 from nerfstudio.data.dataparsers.dnerf_dataparser import DNeRFDataParserConfig
@@ -50,21 +47,15 @@
     InstantNGPDataParserConfig,
 )
 from nerfstudio.data.dataparsers.minimal_dataparser import MinimalDataParserConfig
-<<<<<<< HEAD
-=======
 from nerfstudio.data.dataparsers.nerfosr_dataparser import NeRFOSRDataParserConfig
->>>>>>> 5613d478
 from nerfstudio.data.dataparsers.nerfstudio_dataparser import NerfstudioDataParserConfig
 from nerfstudio.data.dataparsers.nuscenes_dataparser import NuScenesDataParserConfig
 from nerfstudio.data.dataparsers.phototourism_dataparser import (
     PhototourismDataParserConfig,
 )
-<<<<<<< HEAD
-=======
 from nerfstudio.data.dataparsers.scannet_dataparser import ScanNetDataParserConfig
 from nerfstudio.data.dataparsers.sdfstudio_dataparser import SDFStudioDataParserConfig
 from nerfstudio.data.dataparsers.sitcoms3d_dataparser import Sitcoms3DDataParserConfig
->>>>>>> 5613d478
 from nerfstudio.data.datasets.base_dataset import InputDataset
 from nerfstudio.data.pixel_samplers import (
     EquirectangularPixelSampler,
@@ -113,10 +104,7 @@
         {
             "nerfstudio-data": NerfstudioDataParserConfig(),
             "minimal-parser": MinimalDataParserConfig(),
-<<<<<<< HEAD
-=======
             "arkit-data": ARKitScenesDataParserConfig(),
->>>>>>> 5613d478
             "blender-data": BlenderDataParserConfig(),
             "instant-ngp-data": InstantNGPDataParserConfig(),
             "nuscenes-data": NuScenesDataParserConfig(),
@@ -412,16 +400,12 @@
         self.sampler = None
         self.test_mode = test_mode
         self.test_split = "test" if test_mode in ["test", "inference"] else "val"
-<<<<<<< HEAD
-        self.dataparser = self.config.dataparser.setup()
-=======
         self.dataparser_config = self.config.dataparser
         if self.config.data is not None:
             self.config.dataparser.data = Path(self.config.data)
         else:
             self.config.data = self.config.dataparser.data
         self.dataparser = self.dataparser_config.setup()
->>>>>>> 5613d478
         self.train_dataparser_outputs = self.dataparser.get_dataparser_outputs(split="train")
 
         self.train_dataset = self.create_train_dataset()
