# Copyright 2022 The Nerfstudio Team. All rights reserved.
#
# Licensed under the Apache License, Version 2.0 (the "License");
# you may not use this file except in compliance with the License.
# You may obtain a copy of the License at
#
#     http://www.apache.org/licenses/LICENSE-2.0
#
# Unless required by applicable law or agreed to in writing, software
# distributed under the License is distributed on an "AS IS" BASIS,
# WITHOUT WARRANTIES OR CONDITIONS OF ANY KIND, either express or implied.
# See the License for the specific language governing permissions and
# limitations under the License.

"""
Datamanager.
"""

from __future__ import annotations

from abc import abstractmethod
from dataclasses import dataclass, field
from typing import Any, Dict, List, Optional, Tuple, Type, Union

import torch
import tyro
from rich.progress import Console
from torch import nn
from torch.nn import Parameter
from torch.utils.data import Dataset
from torch.utils.data.distributed import DistributedSampler
from typing_extensions import Literal

from nerfstudio.cameras.camera_optimizers import CameraOptimizerConfig
from nerfstudio.cameras.cameras import CameraType
from nerfstudio.cameras.rays import RayBundle
from nerfstudio.configs.base_config import InstantiateConfig
from nerfstudio.data.dataparsers.base_dataparser import DataparserOutputs
from nerfstudio.data.dataparsers.blender_dataparser import BlenderDataParserConfig
from nerfstudio.data.dataparsers.dnerf_dataparser import DNeRFDataParserConfig
from nerfstudio.data.dataparsers.dycheck_dataparser import DycheckDataParserConfig
from nerfstudio.data.dataparsers.friends_dataparser import FriendsDataParserConfig
from nerfstudio.data.dataparsers.instant_ngp_dataparser import (
    InstantNGPDataParserConfig,
)
from nerfstudio.data.dataparsers.minimal_dataparser import MinimalDataParserConfig
from nerfstudio.data.dataparsers.nerfstudio_dataparser import NerfstudioDataParserConfig
from nerfstudio.data.dataparsers.nuscenes_dataparser import NuScenesDataParserConfig
from nerfstudio.data.dataparsers.phototourism_dataparser import (
    PhototourismDataParserConfig,
)
from nerfstudio.data.datasets.base_dataset import InputDataset
from nerfstudio.data.pixel_samplers import EquirectangularPixelSampler, PixelSampler
from nerfstudio.data.utils.dataloaders import (
    CacheDataloader,
    FixedIndicesEvalDataloader,
    RandIndicesEvalDataloader,
)
from nerfstudio.data.utils.nerfstudio_collate import nerfstudio_collate
from nerfstudio.engine.callbacks import TrainingCallback, TrainingCallbackAttributes
from nerfstudio.model_components.ray_generators import RayGenerator
from nerfstudio.utils.misc import IterableWrapper

<<<<<<< HEAD
CONSOLE = Console(width=120, no_color=True)


AnnotatedDataParserUnion = (
    tyro.conf.OmitSubcommandPrefixes[  # Omit prefixes of flags in subcommands.
        tyro.extras.subcommand_type_from_defaults(
            {
                "nerfstudio-data": NerfstudioDataParserConfig(),
                "minimal-parser": MinimalDataParserConfig(),
                "blender-data": BlenderDataParserConfig(),
                "friends-data": FriendsDataParserConfig(),
                "instant-ngp-data": InstantNGPDataParserConfig(),
                "nuscenes-data": NuScenesDataParserConfig(),
                "dnerf-data": DNeRFDataParserConfig(),
                "phototourism-data": PhototourismDataParserConfig(),
            },
            prefix_names=False,  # Omit prefixes in subcommands themselves.
        )
    ]
)
=======
CONSOLE = Console(width=120)

AnnotatedDataParserUnion = tyro.conf.OmitSubcommandPrefixes[  # Omit prefixes of flags in subcommands.
    tyro.extras.subcommand_type_from_defaults(
        {
            "nerfstudio-data": NerfstudioDataParserConfig(),
            "minimal-parser": MinimalDataParserConfig(),
            "blender-data": BlenderDataParserConfig(),
            "friends-data": FriendsDataParserConfig(),
            "instant-ngp-data": InstantNGPDataParserConfig(),
            "nuscenes-data": NuScenesDataParserConfig(),
            "dnerf-data": DNeRFDataParserConfig(),
            "phototourism-data": PhototourismDataParserConfig(),
            "dycheck-data": DycheckDataParserConfig(),
        },
        prefix_names=False,  # Omit prefixes in subcommands themselves.
    )
]
>>>>>>> 2e843eb2
"""Union over possible dataparser types, annotated with metadata for tyro. This is the
same as the vanilla union, but results in shorter subcommand names."""


class DataManager(nn.Module):
    """Generic data manager's abstract class

    This version of the data manager is designed be a monolithic way to load data and latents,
    especially since this may contain learnable parameters which need to be shared across the train
    and test data managers. The idea is that we have setup methods for train and eval separately and
    this can be a combined train/eval if you want.

    Usage:
    To get data, use the next_train and next_eval functions.
    This data manager's next_train and next_eval methods will return 2 things:
        1. A Raybundle: This will contain the rays we are sampling, with latents and
            conditionals attached (everything needed at inference)
        2. A "batch" of auxiliary information: This will contain the mask, the ground truth
            pixels, etc needed to actually train, score, etc the model

    Rationale:
    Because of this abstraction we've added, we can support more NeRF paradigms beyond the
    vanilla nerf paradigm of single-scene, fixed-images, no-learnt-latents.
    We can now support variable scenes, variable number of images, and arbitrary latents.


    Train Methods:
        setup_train: sets up for being used as train
        iter_train: will be called on __iter__() for the train iterator
        next_train: will be called on __next__() for the training iterator
        get_train_iterable: utility that gets a clean pythonic iterator for your training data

    Eval Methods:
        setup_eval: sets up for being used as eval
        iter_eval: will be called on __iter__() for the eval iterator
        next_eval: will be called on __next__() for the eval iterator
        get_eval_iterable: utility that gets a clean pythonic iterator for your eval data


    Attributes:
        train_count (int): the step number of our train iteration, needs to be incremented manually
        eval_count (int): the step number of our eval iteration, needs to be incremented manually
        train_dataset (Dataset): the dataset for the train dataset
        eval_dataset (Dataset): the dataset for the eval dataset

        Additional attributes specific to each subclass are defined in the setup_train and setup_eval
        functions.

    """

    train_dataset: Optional[Dataset] = None
    eval_dataset: Optional[Dataset] = None
    train_sampler: Optional[DistributedSampler] = None
    eval_sampler: Optional[DistributedSampler] = None

    def __init__(self):
        """Constructor for the DataManager class.

        Subclassed DataManagers will likely need to override this constructor.

        If you aren't manually calling the setup_train and setup_eval functions from an overriden
        constructor, that you call super().__init__() BEFORE you initialize any
        nn.Modules or nn.Parameters, but AFTER you've already set all the attributes you need
        for the setup functions."""
        super().__init__()
        self.train_count = 0
        self.eval_count = 0
        if self.train_dataset and self.test_mode != "inference":
            self.setup_train()
        if self.eval_dataset and self.test_mode != "inference":
            self.setup_eval()

    def forward(self):
        """Blank forward method

        This is an nn.Module, and so requires a forward() method normally, although in our case
        we do not need a forward() method"""
        raise NotImplementedError

    def iter_train(self):
        """The __iter__ function for the train iterator.

        This only exists to assist the get_train_iterable function, since we need to pass
        in an __iter__ function for our trivial iterable that we are making."""
        self.train_count = 0

    def iter_eval(self):
        """The __iter__ function for the eval iterator.

        This only exists to assist the get_eval_iterable function, since we need to pass
        in an __iter__ function for our trivial iterable that we are making."""
        self.eval_count = 0

    def get_train_iterable(self, length=-1) -> IterableWrapper:
        """Gets a trivial pythonic iterator that will use the iter_train and next_train functions
        as __iter__ and __next__ methods respectively.

        This basically is just a little utility if you want to do something like:
        |    for ray_bundle, batch in datamanager.get_train_iterable():
        |        <eval code here>
        since the returned IterableWrapper is just an iterator with the __iter__ and __next__
        methods (methods bound to our DataManager instance in this case) specified in the constructor.
        """
        return IterableWrapper(self.iter_train, self.next_train, length)

    def get_eval_iterable(self, length=-1) -> IterableWrapper:
        """Gets a trivial pythonic iterator that will use the iter_eval and next_eval functions
        as __iter__ and __next__ methods respectively.

        This basically is just a little utility if you want to do something like:
        |    for ray_bundle, batch in datamanager.get_eval_iterable():
        |        <eval code here>
        since the returned IterableWrapper is just an iterator with the __iter__ and __next__
        methods (methods bound to our DataManager instance in this case) specified in the constructor.
        """
        return IterableWrapper(self.iter_eval, self.next_eval, length)

    @abstractmethod
    def setup_train(self):
        """Sets up the data manager for training.

        Here you will define any subclass specific object attributes from the attribute"""
        raise NotImplementedError

    @abstractmethod
    def setup_eval(self):
        """Sets up the data manager for evaluation"""
        raise NotImplementedError

    @abstractmethod
    def next_train(self, step: int) -> Tuple:
        """Returns the next batch of data from the train data manager.

        This will be a tuple of all the information that this data manager outputs.
        """
        raise NotImplementedError

    @abstractmethod
    def next_eval(self, step: int) -> Tuple:
        """Returns the next batch of data from the eval data manager.

        This will be a tuple of all the information that this data manager outputs.
        """
        raise NotImplementedError

    @abstractmethod
    def next_eval_image(self, step: int) -> Tuple:
        """Returns the next eval image."""
        raise NotImplementedError

    def get_training_callbacks(  # pylint:disable=no-self-use
        self,
        training_callback_attributes: TrainingCallbackAttributes,  # pylint: disable=unused-argument
    ) -> List[TrainingCallback]:
        """Returns a list of callbacks to be used during training."""
        return []

    @abstractmethod
    def get_param_groups(
        self,
    ) -> Dict[str, List[Parameter]]:  # pylint: disable=no-self-use
        """Get the param groups for the data manager.

        Returns:
            A list of dictionaries containing the data manager's param groups.
        """
        return {}


@dataclass
class VanillaDataManagerConfig(InstantiateConfig):
    """Configuration for data manager instantiation; DataManager is in charge of keeping the train/eval dataparsers;
    After instantiation, data manager holds both train/eval datasets and is in charge of returning unpacked
    train/eval data at each iteration
    """

    _target: Type = field(default_factory=lambda: VanillaDataManager)
    """Target class to instantiate."""
    dataparser: AnnotatedDataParserUnion = BlenderDataParserConfig()
    """Specifies the dataparser used to unpack the data."""
    train_num_rays_per_batch: int = 1024
    """Number of rays per batch to use per training iteration."""
    train_num_images_to_sample_from: int = -1
    """Number of images to sample during training iteration."""
    train_num_times_to_repeat_images: int = -1
    """When not training on all images, number of iterations before picking new
    images. If -1, never pick new images."""
    eval_num_rays_per_batch: int = 1024
    """Number of rays per batch to use per eval iteration."""
    eval_num_images_to_sample_from: int = -1
    """Number of images to sample during eval iteration."""
    eval_num_times_to_repeat_images: int = -1
    """When not evaluating on all images, number of iterations before picking
    new images. If -1, never pick new images."""
    eval_image_indices: Optional[Tuple[int, ...]] = (0,)
    """Specifies the image indices to use during eval; if None, uses all."""
    camera_optimizer: CameraOptimizerConfig = CameraOptimizerConfig()
    """Specifies the camera pose optimizer used during training. Helpful if poses are noisy, such as for data from
    Record3D."""
    collate_fn = staticmethod(nerfstudio_collate)
    """Specifies the collate function to use for the train and eval dataloaders."""
    camera_res_scale_factor: float = 1.0
    """The scale factor for scaling spatial data such as images, mask, semantics
    along with relevant information about camera intrinsics
    """


class VanillaDataManager(DataManager):  # pylint: disable=abstract-method
    """Basic stored data manager implementation.

    This is pretty much a port over from our old dataloading utilities, and is a little jank
    under the hood. We may clean this up a little bit under the hood with more standard dataloading
    components that can be strung together, but it can be just used as a black box for now since
    only the constructor is likely to change in the future, or maybe passing in step number to the
    next_train and next_eval functions.

    Args:
        config: the DataManagerConfig used to instantiate class
    """

    config: VanillaDataManagerConfig
    train_dataset: InputDataset
    eval_dataset: InputDataset
    train_dataparser_outputs: DataparserOutputs
    train_pixel_sampler: Optional[PixelSampler] = None
    eval_pixel_sampler: Optional[PixelSampler] = None

    def __init__(
        self,
        config: VanillaDataManagerConfig,
        device: Union[torch.device, str] = "cpu",
        test_mode: Literal["test", "val", "inference"] = "val",
        world_size: int = 1,
        local_rank: int = 0,
        **kwargs,  # pylint: disable=unused-argument
    ):
        self.config = config
        self.device = device
        self.world_size = world_size
        self.local_rank = local_rank
        self.sampler = None
        self.test_mode = test_mode
        self.test_split = "test" if test_mode in ["test", "inference"] else "val"
        self.dataparser = self.config.dataparser.setup()
        self.train_dataparser_outputs = self.dataparser.get_dataparser_outputs(
            split="train"
        )

        self.train_dataset = self.create_train_dataset()
        self.eval_dataset = self.create_eval_dataset()
        super().__init__()

    def create_train_dataset(self) -> InputDataset:
        """Sets up the data loaders for training"""
        return InputDataset(
            dataparser_outputs=self.train_dataparser_outputs,
            scale_factor=self.config.camera_res_scale_factor,
        )

    def create_eval_dataset(self) -> InputDataset:
        """Sets up the data loaders for evaluation"""
        return InputDataset(
            dataparser_outputs=self.dataparser.get_dataparser_outputs(
                split=self.test_split
            ),
            scale_factor=self.config.camera_res_scale_factor,
        )

    def _get_pixel_sampler(  # pylint: disable=no-self-use
        self, dataset: InputDataset, *args: Any, **kwargs: Any
    ) -> PixelSampler:
        """Infer pixel sampler to use."""
        # If all images are equirectangular, use equirectangular pixel sampler
        is_equirectangular = (
            dataset.cameras.camera_type == CameraType.EQUIRECTANGULAR.value
        )
        if is_equirectangular.all():
            return EquirectangularPixelSampler(*args, **kwargs)
        # Otherwise, use the default pixel sampler
        if is_equirectangular.any():
            CONSOLE.print(
                "[bold yellow]Warning: Some cameras are equirectangular, but using default pixel sampler."
            )
        return PixelSampler(*args, **kwargs)

    def setup_train(self):
        """Sets up the data loaders for training"""
        assert self.train_dataset is not None
        CONSOLE.print("Setting up training dataset...")
        self.train_image_dataloader = CacheDataloader(
            self.train_dataset,
            num_images_to_sample_from=self.config.train_num_images_to_sample_from,
            num_times_to_repeat_images=self.config.train_num_times_to_repeat_images,
            device=self.device,
            num_workers=self.world_size * 4,
            pin_memory=True,
            collate_fn=self.config.collate_fn,
        )
        self.iter_train_image_dataloader = iter(self.train_image_dataloader)
        self.train_pixel_sampler = self._get_pixel_sampler(
            self.train_dataset, self.config.train_num_rays_per_batch
        )
        self.train_camera_optimizer = self.config.camera_optimizer.setup(
            num_cameras=self.train_dataset.cameras.size, device=self.device
        )
        self.train_ray_generator = RayGenerator(
            self.train_dataset.cameras.to(self.device),
            self.train_camera_optimizer,
        )

    def setup_eval(self):
        """Sets up the data loader for evaluation"""
        assert self.eval_dataset is not None
        CONSOLE.print("Setting up evaluation dataset...")
        self.eval_image_dataloader = CacheDataloader(
            self.eval_dataset,
            num_images_to_sample_from=self.config.eval_num_images_to_sample_from,
            num_times_to_repeat_images=self.config.eval_num_times_to_repeat_images,
            device=self.device,
            num_workers=self.world_size * 4,
            pin_memory=True,
            collate_fn=self.config.collate_fn,
        )
        self.iter_eval_image_dataloader = iter(self.eval_image_dataloader)
        self.eval_pixel_sampler = self._get_pixel_sampler(
            self.eval_dataset, self.config.eval_num_rays_per_batch
        )
        self.eval_ray_generator = RayGenerator(
            self.eval_dataset.cameras.to(self.device),
            self.train_camera_optimizer,  # should be shared between train and eval.
        )
        # for loading full images
        self.fixed_indices_eval_dataloader = FixedIndicesEvalDataloader(
            input_dataset=self.eval_dataset,
            device=self.device,
            num_workers=self.world_size * 4,
        )
        self.eval_dataloader = RandIndicesEvalDataloader(
            input_dataset=self.eval_dataset,
            image_indices=self.config.eval_image_indices,
            device=self.device,
            num_workers=self.world_size * 4,
        )

    def next_train(self, step: int) -> Tuple[RayBundle, Dict]:
        """Returns the next batch of data from the train dataloader."""
        self.train_count += 1
        image_batch = next(self.iter_train_image_dataloader)
        assert self.train_pixel_sampler is not None
        batch = self.train_pixel_sampler.sample(image_batch)
        ray_indices = batch["indices"]
        ray_bundle = self.train_ray_generator(ray_indices)
        return ray_bundle, batch

    def next_eval(self, step: int) -> Tuple[RayBundle, Dict]:
        """Returns the next batch of data from the eval dataloader."""
        self.eval_count += 1
        image_batch = next(self.iter_eval_image_dataloader)
        assert self.eval_pixel_sampler is not None
        batch = self.eval_pixel_sampler.sample(image_batch)
        ray_indices = batch["indices"]
        ray_bundle = self.eval_ray_generator(ray_indices)
        return ray_bundle, batch

    def next_eval_image(self, step: int) -> Tuple[int, RayBundle, Dict]:
        for camera_ray_bundle, batch in self.eval_dataloader:
            assert camera_ray_bundle.camera_indices is not None
            image_idx = int(camera_ray_bundle.camera_indices[0, 0, 0])
            return image_idx, camera_ray_bundle, batch
        raise ValueError("No more eval images")

    def get_param_groups(
        self,
    ) -> Dict[str, List[Parameter]]:  # pylint: disable=no-self-use
        """Get the param groups for the data manager.
        Returns:
            A list of dictionaries containing the data manager's param groups.
        """
        param_groups = {}

        camera_opt_params = list(self.train_camera_optimizer.parameters())
        if self.config.camera_optimizer.mode != "off":
            assert len(camera_opt_params) > 0
            param_groups[self.config.camera_optimizer.param_group] = camera_opt_params
        else:
            assert len(camera_opt_params) == 0

        return param_groups<|MERGE_RESOLUTION|>--- conflicted
+++ resolved
@@ -61,29 +61,7 @@
 from nerfstudio.model_components.ray_generators import RayGenerator
 from nerfstudio.utils.misc import IterableWrapper
 
-<<<<<<< HEAD
 CONSOLE = Console(width=120, no_color=True)
-
-
-AnnotatedDataParserUnion = (
-    tyro.conf.OmitSubcommandPrefixes[  # Omit prefixes of flags in subcommands.
-        tyro.extras.subcommand_type_from_defaults(
-            {
-                "nerfstudio-data": NerfstudioDataParserConfig(),
-                "minimal-parser": MinimalDataParserConfig(),
-                "blender-data": BlenderDataParserConfig(),
-                "friends-data": FriendsDataParserConfig(),
-                "instant-ngp-data": InstantNGPDataParserConfig(),
-                "nuscenes-data": NuScenesDataParserConfig(),
-                "dnerf-data": DNeRFDataParserConfig(),
-                "phototourism-data": PhototourismDataParserConfig(),
-            },
-            prefix_names=False,  # Omit prefixes in subcommands themselves.
-        )
-    ]
-)
-=======
-CONSOLE = Console(width=120)
 
 AnnotatedDataParserUnion = tyro.conf.OmitSubcommandPrefixes[  # Omit prefixes of flags in subcommands.
     tyro.extras.subcommand_type_from_defaults(
@@ -101,7 +79,6 @@
         prefix_names=False,  # Omit prefixes in subcommands themselves.
     )
 ]
->>>>>>> 2e843eb2
 """Union over possible dataparser types, annotated with metadata for tyro. This is the
 same as the vanilla union, but results in shorter subcommand names."""
 
