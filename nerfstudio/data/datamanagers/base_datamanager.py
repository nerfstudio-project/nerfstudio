--- conflicted
+++ resolved
@@ -271,15 +271,12 @@
     camera_optimizer: CameraOptimizerConfig = CameraOptimizerConfig()
     """Specifies the camera pose optimizer used during training. Helpful if poses are noisy, such as for data from
     Record3D."""
-<<<<<<< HEAD
     collate_fn = staticmethod(nerfstudio_collate)
     """Specifies the collate function to use for the train and eval dataloaders."""
-=======
     camera_res_scale_factor: float = 1.0
     """The scale factor for scaling spatial data such as images, mask, semantics
     along with relevant information about camera intrinsics
     """
->>>>>>> 0a8ebf93
 
 
 class VanillaDataManager(DataManager):  # pylint: disable=abstract-method
