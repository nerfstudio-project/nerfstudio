# Copyright 2022 The Nerfstudio Team. All rights reserved.
#
# Licensed under the Apache License, Version 2.0 (the "License");
# you may not use this file except in compliance with the License.
# You may obtain a copy of the License at
#
#     http://www.apache.org/licenses/LICENSE-2.0
#
# Unless required by applicable law or agreed to in writing, software
# distributed under the License is distributed on an "AS IS" BASIS,
# WITHOUT WARRANTIES OR CONDITIONS OF ANY KIND, either express or implied.
# See the License for the specific language governing permissions and
# limitations under the License.

"""
Data manager that outputs cameras / images instead of raybundles

Good for things like gaussian splatting which require full cameras instead of the standard ray
paradigm
"""

from __future__ import annotations

import random
from dataclasses import dataclass, field
from functools import cached_property
from pathlib import Path
from typing import Dict, ForwardRef, Generic, List, Literal, Optional, Tuple, Type, Union, cast, get_args, get_origin

import cv2
import numpy as np
import torch
from copy import deepcopy
from torch.nn import Parameter
from tqdm import tqdm

from nerfstudio.cameras.cameras import Cameras, CameraType
from nerfstudio.configs.dataparser_configs import AnnotatedDataParserUnion
from nerfstudio.data.datamanagers.base_datamanager import DataManager, DataManagerConfig, TDataset
from nerfstudio.data.dataparsers.base_dataparser import DataparserOutputs
from nerfstudio.data.dataparsers.nerfstudio_dataparser import NerfstudioDataParserConfig
from nerfstudio.data.datasets.base_dataset import InputDataset
from nerfstudio.utils.misc import get_orig_class
from nerfstudio.utils.rich_utils import CONSOLE


@dataclass
class FullImageDatamanagerConfig(DataManagerConfig):
    _target: Type = field(default_factory=lambda: FullImageDatamanager)
    dataparser: AnnotatedDataParserUnion = NerfstudioDataParserConfig()
    camera_res_scale_factor: float = 1.0
    """The scale factor for scaling spatial data such as images, mask, semantics
    along with relevant information about camera intrinsics
    """
    eval_num_images_to_sample_from: int = -1
    """Number of images to sample during eval iteration."""
    eval_num_times_to_repeat_images: int = -1
    """When not evaluating on all images, number of iterations before picking
    new images. If -1, never pick new images."""
    eval_image_indices: Optional[Tuple[int, ...]] = (0,)
    """Specifies the image indices to use during eval; if None, uses all."""
    cache_images: Literal["no-cache", "cpu", "gpu"] = "cpu"
    """Whether to cache images in memory. If "numpy", caches as numpy arrays, if "torch", caches as torch tensors."""


class FullImageDatamanager(DataManager, Generic[TDataset]):
    """
    A datamanager that outputs full images and cameras instead of raybundles. This makes the
    datamanager more lightweight since we don't have to do generate rays. Useful for full-image
    training e.g. rasterization pipelines
    """

    config: FullImageDatamanagerConfig
    train_dataset: TDataset
    eval_dataset: TDataset

    def __init__(
        self,
        config: FullImageDatamanagerConfig,
        device: Union[torch.device, str] = "cpu",
        test_mode: Literal["test", "val", "inference"] = "val",
        world_size: int = 1,
        local_rank: int = 0,
        **kwargs,
    ):
        self.config = config
        self.device = device
        self.world_size = world_size
        self.local_rank = local_rank
        self.sampler = None
        self.test_mode = test_mode
        self.test_split = "test" if test_mode in ["test", "inference"] else "val"
        self.dataparser_config = self.config.dataparser
        if self.config.data is not None:
            self.config.dataparser.data = Path(self.config.data)
        else:
            self.config.data = self.config.dataparser.data
        self.dataparser = self.dataparser_config.setup()
        if test_mode == "inference":
            self.dataparser.downscale_factor = 1  # Avoid opening images
        self.includes_time = self.dataparser.includes_time

        self.train_dataparser_outputs: DataparserOutputs = self.dataparser.get_dataparser_outputs(split="train")
        self.train_dataset = self.create_train_dataset()
        self.eval_dataset = self.create_eval_dataset()
        if len(self.train_dataset) > 500 and self.config.cache_images == "gpu":
            CONSOLE.print("Train dataset has over 500 images, overriding cach_images to cpu", style="bold yellow")
            self.config.cache_images = "cpu"
        self.cached_train, self.cached_eval = self.cache_images(self.config.cache_images)
        self.exclude_batch_keys_from_device = self.train_dataset.exclude_batch_keys_from_device
        if self.config.masks_on_gpu is True:
            self.exclude_batch_keys_from_device.remove("mask")
        if self.config.images_on_gpu is True:
            self.exclude_batch_keys_from_device.remove("image")

        # Some logic to make sure we sample every camera in equal amounts
        self.train_unseen_cameras = [i for i in range(len(self.train_dataset))]
        self.eval_unseen_cameras = [i for i in range(len(self.eval_dataset))]
        assert len(self.train_unseen_cameras) > 0, "No data found in dataset"

        super().__init__()

    def cache_images(self, cache_images_option):
        cached_train = []
        CONSOLE.log("Caching / undistorting train images")
        for i in tqdm(range(len(self.train_dataset)), leave=False):
            # cv2.undistort the images / cameras
            data = self.train_dataset.get_data(i)
            camera = self.train_dataset.cameras[i].reshape(())
            K = camera.get_intrinsics_matrices().numpy()
            if camera.distortion_params is None:
                continue
            distortion_params = camera.distortion_params.numpy()
            image = data["image"].numpy()
            newK = K
            
            if camera.camera_type.item() == CameraType.PERSPECTIVE.value:
                distortion_params = np.array(
                    [
                        distortion_params[0],
                        distortion_params[1],
                        distortion_params[4],
                        distortion_params[5],
                        distortion_params[2],
                        distortion_params[3],
                        0,
                        0,
                    ]
                )
                newK, roi = cv2.getOptimalNewCameraMatrix(K, distortion_params, (image.shape[1], image.shape[0]), 0)
                image = cv2.undistort(image, K, distortion_params, None, newK)  # type: ignore
                # crop the image and update the intrinsics accordingly
                x, y, w, h = roi
                image = image[y : y + h, x : x + w]
<<<<<<< HEAD
                
                if 'depth_image' in data:
                    data['depth_image'] = data['depth_image'][y : y + h, x : x + w]
=======
                if "mask" in data:
                    data["mask"] = data["mask"][y : y + h, x : x + w]
                if "depth_image" in data:
                    data["depth_image"] = data["depth_image"][y : y + h, x : x + w]
                K = newK
>>>>>>> d5074f4d
                # update the width, height
                self.train_dataset.cameras.width[i] = w
                self.train_dataset.cameras.height[i] = h

            elif camera.camera_type.item() == CameraType.FISHEYE.value:
                distortion_params = np.array(
                    [distortion_params[0], distortion_params[1], distortion_params[2], distortion_params[3]]
                )
                newK = cv2.fisheye.estimateNewCameraMatrixForUndistortRectify(
                    K, distortion_params, (image.shape[1], image.shape[0]), np.eye(3), balance=0
                )
                map1, map2 = cv2.fisheye.initUndistortRectifyMap(
                    K, distortion_params, np.eye(3), newK, (image.shape[1], image.shape[0]), cv2.CV_32FC1
                )
                # and then remap:
                image = cv2.remap(image, map1, map2, interpolation=cv2.INTER_LINEAR, borderMode=cv2.BORDER_CONSTANT)
            else:
                raise NotImplementedError("Only perspective and fisheye cameras are supported")
            data["image"] = torch.from_numpy(image)

            if "mask" in data:
                mask = data["mask"].numpy()
                mask = mask.astype(np.uint8) * 255
                if camera.camera_type.item() == CameraType.PERSPECTIVE.value:
<<<<<<< HEAD
                    mask = cv2.undistort(mask, K, distortion_params, None, newK)
                    mask = mask[y : y + h, x : x + w]
=======
                    mask = cv2.undistort(mask, K, distortion_params, None, None)  # type: ignore
>>>>>>> d5074f4d
                elif camera.camera_type.item() == CameraType.FISHEYE.value:
                    mask = cv2.fisheye.undistortImage(mask, K, distortion_params, None, newK)
                else:
                    raise NotImplementedError("Only perspective and fisheye cameras are supported")
                data["mask"] = torch.from_numpy(mask).bool()

            cached_train.append(data)
            K = newK

            self.train_dataset.cameras.fx[i] = float(K[0, 0])
            self.train_dataset.cameras.fy[i] = float(K[1, 1])
            self.train_dataset.cameras.cx[i] = float(K[0, 2])
            self.train_dataset.cameras.cy[i] = float(K[1, 2])

        cached_eval = []
        CONSOLE.log("Caching / undistorting eval images")
        for i in tqdm(range(len(self.eval_dataset)), leave=False):
            # cv2.undistort the images / cameras
            data = self.eval_dataset.get_data(i)
            camera = self.eval_dataset.cameras[i].reshape(())
            K = camera.get_intrinsics_matrices().numpy()
            if camera.distortion_params is None:
                continue
            distortion_params = camera.distortion_params.numpy()
            image = data["image"].numpy()
            newK = K

            if camera.camera_type.item() == CameraType.PERSPECTIVE.value:
                distortion_params = np.array(
                    [
                        distortion_params[0],
                        distortion_params[1],
                        distortion_params[4],
                        distortion_params[5],
                        distortion_params[2],
                        distortion_params[3],
                        0,
                        0,
                    ]
                )
                newK, roi = cv2.getOptimalNewCameraMatrix(K, distortion_params, (image.shape[1], image.shape[0]), 0)
                image = cv2.undistort(image, K, distortion_params, None, newK)  # type: ignore
                # crop the image and update the intrinsics accordingly
                x, y, w, h = roi
                image = image[y : y + h, x : x + w]
<<<<<<< HEAD
=======
                if "mask" in data:
                    data["mask"] = data["mask"][y : y + h, x : x + w]
                if "depth_image" in data:
                    data["depth_image"] = data["depth_image"][y : y + h, x : x + w]
                K = newK
>>>>>>> d5074f4d
                # update the width, height
                self.eval_dataset.cameras.width[i] = w
                self.eval_dataset.cameras.height[i] = h

            elif camera.camera_type.item() == CameraType.FISHEYE.value:
                distortion_params = np.array(
                    [distortion_params[0], distortion_params[1], distortion_params[2], distortion_params[3]]
                )
                newK = cv2.fisheye.estimateNewCameraMatrixForUndistortRectify(
                    K, distortion_params, (image.shape[1], image.shape[0]), np.eye(3), balance=0
                )
                map1, map2 = cv2.fisheye.initUndistortRectifyMap(
                    K, distortion_params, np.eye(3), newK, (image.shape[1], image.shape[0]), cv2.CV_32FC1
                )
                # and then remap:
                image = cv2.remap(image, map1, map2, interpolation=cv2.INTER_LINEAR, borderMode=cv2.BORDER_CONSTANT)
            else:
                raise NotImplementedError("Only perspective and fisheye cameras are supported")
            data["image"] = torch.from_numpy(image)

            if "mask" in data:
                mask = data["mask"].numpy()
                mask = mask.astype(np.uint8) * 255
                if camera.camera_type.item() == CameraType.PERSPECTIVE.value:
<<<<<<< HEAD
                    mask = cv2.undistort(mask, K, distortion_params, None, newK)
                    mask = mask[y : y + h, x : x + w]
=======
                    mask = cv2.undistort(mask, K, distortion_params, None, None)  # type: ignore
>>>>>>> d5074f4d
                elif camera.camera_type.item() == CameraType.FISHEYE.value:
                    mask = cv2.fisheye.undistortImage(mask, K, distortion_params, None, newK)
                else:
                    raise NotImplementedError("Only perspective and fisheye cameras are supported")
                data["mask"] = torch.from_numpy(mask).bool()

            cached_eval.append(data)
            K = newK

            self.eval_dataset.cameras.fx[i] = float(K[0, 0])
            self.eval_dataset.cameras.fy[i] = float(K[1, 1])
            self.eval_dataset.cameras.cx[i] = float(K[0, 2])
            self.eval_dataset.cameras.cy[i] = float(K[1, 2])

        if cache_images_option == "gpu":
            for cache in cached_train:
                cache["image"] = cache["image"].to(self.device)
                if "mask" in cache:
                    cache["mask"] = cache["mask"].to(self.device)
            for cache in cached_eval:
                cache["image"] = cache["image"].to(self.device)
                if "mask" in cache:
                    cache["mask"] = cache["mask"].to(self.device)
        else:
            for cache in cached_train:
                cache["image"] = cache["image"].pin_memory()
                if "mask" in cache:
                    cache["mask"] = cache["mask"].pin_memory()
            for cache in cached_eval:
                cache["image"] = cache["image"].pin_memory()
                if "mask" in cache:
                    cache["mask"] = cache["mask"].pin_memory()

        return cached_train, cached_eval

    def create_train_dataset(self) -> TDataset:
        """Sets up the data loaders for training"""
        return self.dataset_type(
            dataparser_outputs=self.train_dataparser_outputs,
            scale_factor=self.config.camera_res_scale_factor,
        )

    def create_eval_dataset(self) -> TDataset:
        """Sets up the data loaders for evaluation"""
        return self.dataset_type(
            dataparser_outputs=self.dataparser.get_dataparser_outputs(split=self.test_split),
            scale_factor=self.config.camera_res_scale_factor,
        )

    @cached_property
    def dataset_type(self) -> Type[TDataset]:
        """Returns the dataset type passed as the generic argument"""
        default: Type[TDataset] = cast(TDataset, TDataset.__default__)  # type: ignore
        orig_class: Type[FullImageDatamanager] = get_orig_class(self, default=None)  # type: ignore
        if type(self) is FullImageDatamanager and orig_class is None:
            return default
        if orig_class is not None and get_origin(orig_class) is FullImageDatamanager:
            return get_args(orig_class)[0]

        # For inherited classes, we need to find the correct type to instantiate
        for base in getattr(self, "__orig_bases__", []):
            if get_origin(base) is FullImageDatamanager:
                for value in get_args(base):
                    if isinstance(value, ForwardRef):
                        if value.__forward_evaluated__:
                            value = value.__forward_value__
                        elif value.__forward_module__ is None:
                            value.__forward_module__ = type(self).__module__
                            value = getattr(value, "_evaluate")(None, None, set())
                    assert isinstance(value, type)
                    if issubclass(value, InputDataset):
                        return cast(Type[TDataset], value)
        return default

    def get_datapath(self) -> Path:
        return self.config.dataparser.data

    def setup_train(self):
        """Sets up the data loaders for training"""

    def setup_eval(self):
        """Sets up the data loader for evaluation"""

    @property
    def fixed_indices_eval_dataloader(self) -> List[Tuple[Cameras, Dict]]:
        """
        Pretends to be the dataloader for evaluation, it returns a list of (camera, data) tuples
        """
        image_indices = list(range(len(self.eval_unseen_cameras)))
        data = deepcopy(self.cached_eval)
        _cameras = deepcopy(self.eval_dataset.cameras).to(self.device)
        cameras = []
        for i in image_indices:
            data[i]["image"] = data[i]["image"].to(self.device)
            cameras.append(_cameras[i : i + 1])
        assert len(self.eval_dataset.cameras.shape) == 1, "Assumes single batch dimension"
        return list(zip(cameras, data))

    def get_param_groups(self) -> Dict[str, List[Parameter]]:
        """Get the param groups for the data manager.
        Returns:
            A list of dictionaries containing the data manager's param groups.
        """
        return {}

    def get_train_rays_per_batch(self):
        # TODO: fix this to be the resolution of the last image rendered
        return 800 * 800

    def next_train(self, step: int) -> Tuple[Cameras, Dict]:
        """Returns the next training batch

        Returns a Camera instead of raybundle"""
        image_idx = self.train_unseen_cameras.pop(random.randint(0, len(self.train_unseen_cameras) - 1))
        # Make sure to re-populate the unseen cameras list if we have exhausted it
        if len(self.train_unseen_cameras) == 0:
            self.train_unseen_cameras = [i for i in range(len(self.train_dataset))]

        data = deepcopy(self.cached_train[image_idx])
        data["image"] = data["image"].to(self.device)

        assert len(self.train_dataset.cameras.shape) == 1, "Assumes single batch dimension"
        camera = self.train_dataset.cameras[image_idx : image_idx + 1].to(self.device)
        if camera.metadata is None:
            camera.metadata = {}
        camera.metadata["cam_idx"] = image_idx
        return camera, data

    def next_eval(self, step: int) -> Tuple[Cameras, Dict]:
        """Returns the next evaluation batch

        Returns a Camera instead of raybundle"""
        image_idx = self.eval_unseen_cameras.pop(random.randint(0, len(self.eval_unseen_cameras) - 1))
        # Make sure to re-populate the unseen cameras list if we have exhausted it
        if len(self.eval_unseen_cameras) == 0:
            self.eval_unseen_cameras = [i for i in range(len(self.eval_dataset))]
        data = deepcopy(self.cached_eval[image_idx])
        data["image"] = data["image"].to(self.device)
        assert len(self.eval_dataset.cameras.shape) == 1, "Assumes single batch dimension"
        camera = self.eval_dataset.cameras[image_idx : image_idx + 1].to(self.device)
        return camera, data

    def next_eval_image(self, step: int) -> Tuple[Cameras, Dict]:
        """Returns the next evaluation batch

        Returns a Camera instead of raybundle

        TODO: Make sure this logic is consistent with the vanilladatamanager"""
        image_idx = self.eval_unseen_cameras.pop(random.randint(0, len(self.eval_unseen_cameras) - 1))
        # Make sure to re-populate the unseen cameras list if we have exhausted it
        if len(self.eval_unseen_cameras) == 0:
            self.eval_unseen_cameras = [i for i in range(len(self.eval_dataset))]
        data = deepcopy(self.cached_eval[image_idx])
        data["image"] = data["image"].to(self.device)
        assert len(self.eval_dataset.cameras.shape) == 1, "Assumes single batch dimension"
        camera = self.eval_dataset.cameras[image_idx : image_idx + 1].to(self.device)
        return camera, data<|MERGE_RESOLUTION|>--- conflicted
+++ resolved
@@ -152,17 +152,11 @@
                 # crop the image and update the intrinsics accordingly
                 x, y, w, h = roi
                 image = image[y : y + h, x : x + w]
-<<<<<<< HEAD
-                
-                if 'depth_image' in data:
-                    data['depth_image'] = data['depth_image'][y : y + h, x : x + w]
-=======
                 if "mask" in data:
                     data["mask"] = data["mask"][y : y + h, x : x + w]
                 if "depth_image" in data:
                     data["depth_image"] = data["depth_image"][y : y + h, x : x + w]
                 K = newK
->>>>>>> d5074f4d
                 # update the width, height
                 self.train_dataset.cameras.width[i] = w
                 self.train_dataset.cameras.height[i] = h
@@ -187,12 +181,8 @@
                 mask = data["mask"].numpy()
                 mask = mask.astype(np.uint8) * 255
                 if camera.camera_type.item() == CameraType.PERSPECTIVE.value:
-<<<<<<< HEAD
                     mask = cv2.undistort(mask, K, distortion_params, None, newK)
                     mask = mask[y : y + h, x : x + w]
-=======
-                    mask = cv2.undistort(mask, K, distortion_params, None, None)  # type: ignore
->>>>>>> d5074f4d
                 elif camera.camera_type.item() == CameraType.FISHEYE.value:
                     mask = cv2.fisheye.undistortImage(mask, K, distortion_params, None, newK)
                 else:
@@ -238,14 +228,11 @@
                 # crop the image and update the intrinsics accordingly
                 x, y, w, h = roi
                 image = image[y : y + h, x : x + w]
-<<<<<<< HEAD
-=======
                 if "mask" in data:
                     data["mask"] = data["mask"][y : y + h, x : x + w]
                 if "depth_image" in data:
                     data["depth_image"] = data["depth_image"][y : y + h, x : x + w]
                 K = newK
->>>>>>> d5074f4d
                 # update the width, height
                 self.eval_dataset.cameras.width[i] = w
                 self.eval_dataset.cameras.height[i] = h
@@ -270,12 +257,8 @@
                 mask = data["mask"].numpy()
                 mask = mask.astype(np.uint8) * 255
                 if camera.camera_type.item() == CameraType.PERSPECTIVE.value:
-<<<<<<< HEAD
                     mask = cv2.undistort(mask, K, distortion_params, None, newK)
                     mask = mask[y : y + h, x : x + w]
-=======
-                    mask = cv2.undistort(mask, K, distortion_params, None, None)  # type: ignore
->>>>>>> d5074f4d
                 elif camera.camera_type.item() == CameraType.FISHEYE.value:
                     mask = cv2.fisheye.undistortImage(mask, K, distortion_params, None, newK)
                 else:
