# Copyright 2022 The Nerfstudio Team. All rights reserved.
#
# Licensed under the Apache License, Version 2.0 (the "License");
# you may not use this file except in compliance with the License.
# You may obtain a copy of the License at
#
#     http://www.apache.org/licenses/LICENSE-2.0
#
# Unless required by applicable law or agreed to in writing, software
# distributed under the License is distributed on an "AS IS" BASIS,
# WITHOUT WARRANTIES OR CONDITIONS OF ANY KIND, either express or implied.
# See the License for the specific language governing permissions and
# limitations under the License.

"""
Data manager that outputs cameras / images instead of raybundles

Good for things like gaussian splatting which require full cameras instead of the standard ray
paradigm
"""

from __future__ import annotations

import random
from copy import deepcopy
from dataclasses import dataclass, field
from functools import cached_property
from pathlib import Path
from typing import Dict, ForwardRef, Generic, List, Literal, Optional, Tuple, Type, Union, cast, get_args, get_origin

import cv2
import numpy as np
import torch
from torch.nn import Parameter
from tqdm import tqdm

from nerfstudio.cameras.cameras import Cameras, CameraType
from nerfstudio.configs.dataparser_configs import AnnotatedDataParserUnion
from nerfstudio.data.datamanagers.base_datamanager import DataManager, DataManagerConfig, TDataset
from nerfstudio.data.dataparsers.base_dataparser import DataparserOutputs
from nerfstudio.data.dataparsers.nerfstudio_dataparser import NerfstudioDataParserConfig
from nerfstudio.data.datasets.base_dataset import InputDataset
from nerfstudio.utils.misc import get_orig_class
from nerfstudio.utils.rich_utils import CONSOLE


@dataclass
class FullImageDatamanagerConfig(DataManagerConfig):
    _target: Type = field(default_factory=lambda: FullImageDatamanager)
    dataparser: AnnotatedDataParserUnion = field(default_factory=NerfstudioDataParserConfig)
    camera_res_scale_factor: float = 1.0
    """The scale factor for scaling spatial data such as images, mask, semantics
    along with relevant information about camera intrinsics
    """
    eval_num_images_to_sample_from: int = -1
    """Number of images to sample during eval iteration."""
    eval_num_times_to_repeat_images: int = -1
    """When not evaluating on all images, number of iterations before picking
    new images. If -1, never pick new images."""
    eval_image_indices: Optional[Tuple[int, ...]] = (0,)
    """Specifies the image indices to use during eval; if None, uses all."""
<<<<<<< HEAD
    cache_images: Literal["no-cache", "cpu", "gpu"] = "cpu"
    """Whether to cache images in memory. If "gpu", images are cached on the GPU."""
=======
    cache_images: Literal["cpu", "gpu"] = "cpu"
    """Whether to cache images in memory. If "cpu", caches on cpu. If "gpu", caches on device."""
>>>>>>> 69ed6d40


class FullImageDatamanager(DataManager, Generic[TDataset]):
    """
    A datamanager that outputs full images and cameras instead of raybundles. This makes the
    datamanager more lightweight since we don't have to do generate rays. Useful for full-image
    training e.g. rasterization pipelines
    """

    config: FullImageDatamanagerConfig
    train_dataset: TDataset
    eval_dataset: TDataset

    def __init__(
        self,
        config: FullImageDatamanagerConfig,
        device: Union[torch.device, str] = "cpu",
        test_mode: Literal["test", "val", "inference"] = "val",
        world_size: int = 1,
        local_rank: int = 0,
        **kwargs,
    ):
        self.config = config
        self.device = device
        self.world_size = world_size
        self.local_rank = local_rank
        self.sampler = None
        self.test_mode = test_mode
        self.test_split = "test" if test_mode in ["test", "inference"] else "val"
        self.dataparser_config = self.config.dataparser
        if self.config.data is not None:
            self.config.dataparser.data = Path(self.config.data)
        else:
            self.config.data = self.config.dataparser.data
        self.dataparser = self.dataparser_config.setup()
        if test_mode == "inference":
            self.dataparser.downscale_factor = 1  # Avoid opening images
        self.includes_time = self.dataparser.includes_time

        self.train_dataparser_outputs: DataparserOutputs = self.dataparser.get_dataparser_outputs(split="train")
        self.train_dataset = self.create_train_dataset()
        self.eval_dataset = self.create_eval_dataset()
        if len(self.train_dataset) > 500 and self.config.cache_images == "gpu":
            CONSOLE.print("Train dataset has over 500 images, overriding cache_images to cpu", style="bold yellow")
            self.config.cache_images = "cpu"
        self.cached_train, self.cached_eval = self.cache_images(self.config.cache_images)
        self.exclude_batch_keys_from_device = self.train_dataset.exclude_batch_keys_from_device
        if self.config.masks_on_gpu is True:
            self.exclude_batch_keys_from_device.remove("mask")
        if self.config.images_on_gpu is True:
            self.exclude_batch_keys_from_device.remove("image")

        # Some logic to make sure we sample every camera in equal amounts
        self.train_unseen_cameras = [i for i in range(len(self.train_dataset))]
        self.eval_unseen_cameras = [i for i in range(len(self.eval_dataset))]
        assert len(self.train_unseen_cameras) > 0, "No data found in dataset"

        super().__init__()

    def cache_images(self, cache_images_option):
        cached_train = []
        cached_eval = []
        CONSOLE.log("Caching / undistorting train images")
        for i in tqdm(range(len(self.train_dataset)), leave=False):
            # cv2.undistort the images / cameras
            data = self.train_dataset.get_data(i)
            camera = self.train_dataset.cameras[i].reshape(())
            K = camera.get_intrinsics_matrices().numpy()
            if camera.distortion_params is None:
                cached_train.append(data)
                continue
            distortion_params = camera.distortion_params.numpy()
            image = data["image"].numpy()
            if camera.camera_type.item() == CameraType.PERSPECTIVE.value:
                distortion_params = np.array(
                    [
                        distortion_params[0],
                        distortion_params[1],
                        distortion_params[4],
                        distortion_params[5],
                        distortion_params[2],
                        distortion_params[3],
                        0,
                        0,
                    ]
                )
                if np.any(distortion_params):
                    newK, roi = cv2.getOptimalNewCameraMatrix(K, distortion_params, (image.shape[1], image.shape[0]), 0)
                    image = cv2.undistort(image, K, distortion_params, None, newK)  # type: ignore
                else:
                    newK = K
                    roi = 0, 0, image.shape[1], image.shape[0]
                # crop the image and update the intrinsics accordingly
                x, y, w, h = roi
                image = image[y : y + h, x : x + w]
                if "depth_image" in data:
                    data["depth_image"] = data["depth_image"][y : y + h, x : x + w]
                # update the width, height
                self.train_dataset.cameras.width[i] = w
                self.train_dataset.cameras.height[i] = h
                if "mask" in data:
                    mask = data["mask"].numpy()
                    mask = mask.astype(np.uint8) * 255
                    if np.any(distortion_params):
                        mask = cv2.undistort(mask, K, distortion_params, None, newK)  # type: ignore
                    mask = mask[y : y + h, x : x + w]
                    data["mask"] = torch.from_numpy(mask).bool()
                K = newK

            elif camera.camera_type.item() == CameraType.FISHEYE.value:
                distortion_params = np.array(
                    [distortion_params[0], distortion_params[1], distortion_params[2], distortion_params[3]]
                )
                newK = cv2.fisheye.estimateNewCameraMatrixForUndistortRectify(
                    K, distortion_params, (image.shape[1], image.shape[0]), np.eye(3), balance=0
                )
                map1, map2 = cv2.fisheye.initUndistortRectifyMap(
                    K, distortion_params, np.eye(3), newK, (image.shape[1], image.shape[0]), cv2.CV_32FC1
                )
                # and then remap:
                image = cv2.remap(image, map1, map2, interpolation=cv2.INTER_LINEAR, borderMode=cv2.BORDER_CONSTANT)
                if "mask" in data:
                    mask = data["mask"].numpy()
                    mask = mask.astype(np.uint8) * 255
                    mask = cv2.fisheye.undistortImage(mask, K, distortion_params, None, newK)
                    data["mask"] = torch.from_numpy(mask).bool()
                K = newK
            else:
                raise NotImplementedError("Only perspective and fisheye cameras are supported")
            data["image"] = torch.from_numpy(image)

            cached_train.append(data)

            self.train_dataset.cameras.fx[i] = float(K[0, 0])
            self.train_dataset.cameras.fy[i] = float(K[1, 1])
            self.train_dataset.cameras.cx[i] = float(K[0, 2])
            self.train_dataset.cameras.cy[i] = float(K[1, 2])

        CONSOLE.log("Caching / undistorting eval images")
        for i in tqdm(range(len(self.eval_dataset)), leave=False):
            # cv2.undistort the images / cameras
            data = self.eval_dataset.get_data(i)
            camera = self.eval_dataset.cameras[i].reshape(())
            K = camera.get_intrinsics_matrices().numpy()
            if camera.distortion_params is None:
                cached_eval.append(data)
                continue
            distortion_params = camera.distortion_params.numpy()
            image = data["image"].numpy()
            if camera.camera_type.item() == CameraType.PERSPECTIVE.value:
                distortion_params = np.array(
                    [
                        distortion_params[0],
                        distortion_params[1],
                        distortion_params[4],
                        distortion_params[5],
                        distortion_params[2],
                        distortion_params[3],
                        0,
                        0,
                    ]
                )
                if np.any(distortion_params):
                    newK, roi = cv2.getOptimalNewCameraMatrix(K, distortion_params, (image.shape[1], image.shape[0]), 0)
                    image = cv2.undistort(image, K, distortion_params, None, newK)  # type: ignore
                else:
                    newK = K
                    roi = 0, 0, image.shape[1], image.shape[0]
                # crop the image and update the intrinsics accordingly
                x, y, w, h = roi
                image = image[y : y + h, x : x + w]
                # update the width, height
                self.eval_dataset.cameras.width[i] = w
                self.eval_dataset.cameras.height[i] = h
                if "mask" in data:
                    mask = data["mask"].numpy()
                    mask = mask.astype(np.uint8) * 255
                    if np.any(distortion_params):
                        mask = cv2.undistort(mask, K, distortion_params, None, newK)  # type: ignore
                    mask = mask[y : y + h, x : x + w]
                    data["mask"] = torch.from_numpy(mask).bool()
                K = newK

            elif camera.camera_type.item() == CameraType.FISHEYE.value:
                distortion_params = np.array(
                    [distortion_params[0], distortion_params[1], distortion_params[2], distortion_params[3]]
                )
                newK = cv2.fisheye.estimateNewCameraMatrixForUndistortRectify(
                    K, distortion_params, (image.shape[1], image.shape[0]), np.eye(3), balance=0
                )
                map1, map2 = cv2.fisheye.initUndistortRectifyMap(
                    K, distortion_params, np.eye(3), newK, (image.shape[1], image.shape[0]), cv2.CV_32FC1
                )
                # and then remap:
                image = cv2.remap(image, map1, map2, interpolation=cv2.INTER_LINEAR, borderMode=cv2.BORDER_CONSTANT)
                if "mask" in data:
                    mask = data["mask"].numpy()
                    mask = mask.astype(np.uint8) * 255
                    mask = cv2.fisheye.undistortImage(mask, K, distortion_params, None, newK)
                    data["mask"] = torch.from_numpy(mask).bool()
                K = newK
            else:
                raise NotImplementedError("Only perspective and fisheye cameras are supported")
            data["image"] = torch.from_numpy(image)

            cached_eval.append(data)

            self.eval_dataset.cameras.fx[i] = float(K[0, 0])
            self.eval_dataset.cameras.fy[i] = float(K[1, 1])
            self.eval_dataset.cameras.cx[i] = float(K[0, 2])
            self.eval_dataset.cameras.cy[i] = float(K[1, 2])

        if cache_images_option == "gpu":
            for cache in cached_train:
                cache["image"] = cache["image"].to(self.device)
                if "mask" in cache:
                    cache["mask"] = cache["mask"].to(self.device)
            for cache in cached_eval:
                cache["image"] = cache["image"].to(self.device)
                if "mask" in cache:
                    cache["mask"] = cache["mask"].to(self.device)
        else:
            for cache in cached_train:
                cache["image"] = cache["image"].pin_memory()
                if "mask" in cache:
                    cache["mask"] = cache["mask"].pin_memory()
            for cache in cached_eval:
                cache["image"] = cache["image"].pin_memory()
                if "mask" in cache:
                    cache["mask"] = cache["mask"].pin_memory()

        return cached_train, cached_eval

    def create_train_dataset(self) -> TDataset:
        """Sets up the data loaders for training"""
        return self.dataset_type(
            dataparser_outputs=self.train_dataparser_outputs,
            scale_factor=self.config.camera_res_scale_factor,
        )

    def create_eval_dataset(self) -> TDataset:
        """Sets up the data loaders for evaluation"""
        return self.dataset_type(
            dataparser_outputs=self.dataparser.get_dataparser_outputs(split=self.test_split),
            scale_factor=self.config.camera_res_scale_factor,
        )

    @cached_property
    def dataset_type(self) -> Type[TDataset]:
        """Returns the dataset type passed as the generic argument"""
        default: Type[TDataset] = cast(TDataset, TDataset.__default__)  # type: ignore
        orig_class: Type[FullImageDatamanager] = get_orig_class(self, default=None)  # type: ignore
        if type(self) is FullImageDatamanager and orig_class is None:
            return default
        if orig_class is not None and get_origin(orig_class) is FullImageDatamanager:
            return get_args(orig_class)[0]

        # For inherited classes, we need to find the correct type to instantiate
        for base in getattr(self, "__orig_bases__", []):
            if get_origin(base) is FullImageDatamanager:
                for value in get_args(base):
                    if isinstance(value, ForwardRef):
                        if value.__forward_evaluated__:
                            value = value.__forward_value__
                        elif value.__forward_module__ is None:
                            value.__forward_module__ = type(self).__module__
                            value = getattr(value, "_evaluate")(None, None, set())
                    assert isinstance(value, type)
                    if issubclass(value, InputDataset):
                        return cast(Type[TDataset], value)
        return default

    def get_datapath(self) -> Path:
        return self.config.dataparser.data

    def setup_train(self):
        """Sets up the data loaders for training"""

    def setup_eval(self):
        """Sets up the data loader for evaluation"""

    @property
    def fixed_indices_eval_dataloader(self) -> List[Tuple[Cameras, Dict]]:
        """
        Pretends to be the dataloader for evaluation, it returns a list of (camera, data) tuples
        """
        image_indices = [i for i in range(len(self.eval_dataset))]
        data = deepcopy(self.cached_eval)
        _cameras = deepcopy(self.eval_dataset.cameras).to(self.device)
        cameras = []
        for i in image_indices:
            data[i]["image"] = data[i]["image"].to(self.device)
            cameras.append(_cameras[i : i + 1])
        assert len(self.eval_dataset.cameras.shape) == 1, "Assumes single batch dimension"
        return list(zip(cameras, data))

    def get_param_groups(self) -> Dict[str, List[Parameter]]:
        """Get the param groups for the data manager.
        Returns:
            A list of dictionaries containing the data manager's param groups.
        """
        return {}

    def get_train_rays_per_batch(self):
        # TODO: fix this to be the resolution of the last image rendered
        return 800 * 800

    def next_train(self, step: int) -> Tuple[Cameras, Dict]:
        """Returns the next training batch

        Returns a Camera instead of raybundle"""
        image_idx = self.train_unseen_cameras.pop(random.randint(0, len(self.train_unseen_cameras) - 1))
        # Make sure to re-populate the unseen cameras list if we have exhausted it
        if len(self.train_unseen_cameras) == 0:
            self.train_unseen_cameras = [i for i in range(len(self.train_dataset))]

        data = deepcopy(self.cached_train[image_idx])
        data["image"] = data["image"].to(self.device)

        assert len(self.train_dataset.cameras.shape) == 1, "Assumes single batch dimension"
        camera = self.train_dataset.cameras[image_idx : image_idx + 1].to(self.device)
        if camera.metadata is None:
            camera.metadata = {}
        camera.metadata["cam_idx"] = image_idx
        return camera, data

    def next_eval(self, step: int) -> Tuple[Cameras, Dict]:
        """Returns the next evaluation batch

        Returns a Camera instead of raybundle"""
        image_idx = self.eval_unseen_cameras.pop(random.randint(0, len(self.eval_unseen_cameras) - 1))
        # Make sure to re-populate the unseen cameras list if we have exhausted it
        if len(self.eval_unseen_cameras) == 0:
            self.eval_unseen_cameras = [i for i in range(len(self.eval_dataset))]
        data = deepcopy(self.cached_eval[image_idx])
        data["image"] = data["image"].to(self.device)
        assert len(self.eval_dataset.cameras.shape) == 1, "Assumes single batch dimension"
        camera = self.eval_dataset.cameras[image_idx : image_idx + 1].to(self.device)
        return camera, data

    def next_eval_image(self, step: int) -> Tuple[Cameras, Dict]:
        """Returns the next evaluation batch

        Returns a Camera instead of raybundle

        TODO: Make sure this logic is consistent with the vanilladatamanager"""
        image_idx = self.eval_unseen_cameras.pop(random.randint(0, len(self.eval_unseen_cameras) - 1))
        # Make sure to re-populate the unseen cameras list if we have exhausted it
        if len(self.eval_unseen_cameras) == 0:
            self.eval_unseen_cameras = [i for i in range(len(self.eval_dataset))]
        data = deepcopy(self.cached_eval[image_idx])
        data["image"] = data["image"].to(self.device)
        assert len(self.eval_dataset.cameras.shape) == 1, "Assumes single batch dimension"
        camera = self.eval_dataset.cameras[image_idx : image_idx + 1].to(self.device)
        return camera, data<|MERGE_RESOLUTION|>--- conflicted
+++ resolved
@@ -58,14 +58,10 @@
     """When not evaluating on all images, number of iterations before picking
     new images. If -1, never pick new images."""
     eval_image_indices: Optional[Tuple[int, ...]] = (0,)
-    """Specifies the image indices to use during eval; if None, uses all."""
-<<<<<<< HEAD
-    cache_images: Literal["no-cache", "cpu", "gpu"] = "cpu"
-    """Whether to cache images in memory. If "gpu", images are cached on the GPU."""
-=======
+    """Specifies the image indices to use during eval; if None, uses all.""
     cache_images: Literal["cpu", "gpu"] = "cpu"
     """Whether to cache images in memory. If "cpu", caches on cpu. If "gpu", caches on device."""
->>>>>>> 69ed6d40
+
 
 
 class FullImageDatamanager(DataManager, Generic[TDataset]):
