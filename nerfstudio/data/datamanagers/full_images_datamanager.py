# Copyright 2022 The Nerfstudio Team. All rights reserved.
#
# Licensed under the Apache License, Version 2.0 (the "License");
# you may not use this file except in compliance with the License.
# You may obtain a copy of the License at
#
#     http://www.apache.org/licenses/LICENSE-2.0
#
# Unless required by applicable law or agreed to in writing, software
# distributed under the License is distributed on an "AS IS" BASIS,
# WITHOUT WARRANTIES OR CONDITIONS OF ANY KIND, either express or implied.
# See the License for the specific language governing permissions and
# limitations under the License.

"""
Data manager that outputs cameras / images instead of raybundles

Good for things like gaussian splatting which require full cameras instead of the standard ray
paradigm
"""

from __future__ import annotations

import random
from concurrent.futures import ThreadPoolExecutor
from copy import deepcopy
from dataclasses import dataclass, field
from functools import cached_property
from pathlib import Path
from typing import Dict, ForwardRef, Generic, List, Literal, Optional, Tuple, Type, Union, cast, get_args, get_origin

import cv2
import numpy as np
import torch
from rich.progress import track
from torch.nn import Parameter
from typing_extensions import assert_never

from nerfstudio.cameras.camera_utils import fisheye624_project, fisheye624_unproject_helper
from nerfstudio.cameras.cameras import Cameras, CameraType
from nerfstudio.configs.dataparser_configs import AnnotatedDataParserUnion
from nerfstudio.data.datamanagers.base_datamanager import DataManager, DataManagerConfig, TDataset
from nerfstudio.data.dataparsers.base_dataparser import DataparserOutputs
from nerfstudio.data.dataparsers.nerfstudio_dataparser import NerfstudioDataParserConfig
from nerfstudio.data.datasets.base_dataset import InputDataset
from nerfstudio.utils.misc import get_orig_class
from nerfstudio.utils.rich_utils import CONSOLE


@dataclass
class FullImageDatamanagerConfig(DataManagerConfig):
    _target: Type = field(default_factory=lambda: FullImageDatamanager)
    dataparser: AnnotatedDataParserUnion = field(default_factory=NerfstudioDataParserConfig)
    camera_res_scale_factor: float = 1.0
    """The scale factor for scaling spatial data such as images, mask, semantics
    along with relevant information about camera intrinsics
    """
    eval_num_images_to_sample_from: int = -1
    """Number of images to sample during eval iteration."""
    eval_num_times_to_repeat_images: int = -1
    """When not evaluating on all images, number of iterations before picking
    new images. If -1, never pick new images."""
    eval_image_indices: Optional[Tuple[int, ...]] = (0,)
    """Specifies the image indices to use during eval; if None, uses all."""
    cache_images: Literal["cpu", "gpu"] = "cpu"
    """Whether to cache images in memory. If "cpu", caches on cpu. If "gpu", caches on device."""
    cache_images_type: Literal["uint8", "float32"] = "float32"
    """The image type returned from manager, caching images in uint8 saves memory"""
    max_thread_workers: Optional[int] = None
    """The maximum number of threads to use for caching images. If None, uses all available threads."""


class FullImageDatamanager(DataManager, Generic[TDataset]):
    """
    A datamanager that outputs full images and cameras instead of raybundles. This makes the
    datamanager more lightweight since we don't have to do generate rays. Useful for full-image
    training e.g. rasterization pipelines
    """

    config: FullImageDatamanagerConfig
    train_dataset: TDataset
    eval_dataset: TDataset

    def __init__(
        self,
        config: FullImageDatamanagerConfig,
        device: Union[torch.device, str] = "cpu",
        test_mode: Literal["test", "val", "inference"] = "val",
        world_size: int = 1,
        local_rank: int = 0,
        **kwargs,
    ):
        self.config = config
        self.device = device
        self.world_size = world_size
        self.local_rank = local_rank
        self.sampler = None
        self.test_mode = test_mode
        self.test_split = "test" if test_mode in ["test", "inference"] else "val"
        self.dataparser_config = self.config.dataparser
        if self.config.data is not None:
            self.config.dataparser.data = Path(self.config.data)
        else:
            self.config.data = self.config.dataparser.data
        self.dataparser = self.dataparser_config.setup()
        if test_mode == "inference":
            self.dataparser.downscale_factor = 1  # Avoid opening images
        self.includes_time = self.dataparser.includes_time

        self.train_dataparser_outputs: DataparserOutputs = self.dataparser.get_dataparser_outputs(split="train")
        self.train_dataset = self.create_train_dataset()
        self.eval_dataset = self.create_eval_dataset()
        if len(self.train_dataset) > 500 and self.config.cache_images == "gpu":
            CONSOLE.print(
                "Train dataset has over 500 images, overriding cache_images to cpu",
                style="bold yellow",
            )
            self.config.cache_images = "cpu"
        self.exclude_batch_keys_from_device = self.train_dataset.exclude_batch_keys_from_device
        if self.config.masks_on_gpu is True:
            self.exclude_batch_keys_from_device.remove("mask")
        if self.config.images_on_gpu is True:
            self.exclude_batch_keys_from_device.remove("image")

        # Some logic to make sure we sample every camera in equal amounts
        self.train_unseen_cameras = [i for i in range(len(self.train_dataset))]
        self.eval_unseen_cameras = [i for i in range(len(self.eval_dataset))]
        assert len(self.train_unseen_cameras) > 0, "No data found in dataset"
        self.image_idx = -1

        super().__init__()

    @cached_property
    def cached_train(self) -> List[Dict[str, torch.Tensor]]:
        """Get the training images. Will load and undistort the images the
        first time this (cached) property is accessed."""
        return self._load_images("train", cache_images_device=self.config.cache_images)

    @cached_property
    def cached_eval(self) -> List[Dict[str, torch.Tensor]]:
        """Get the eval images. Will load and undistort the images the
        first time this (cached) property is accessed."""
        return self._load_images("eval", cache_images_device=self.config.cache_images)

    def _load_images(
        self, split: Literal["train", "eval"], cache_images_device: Literal["cpu", "gpu"]
    ) -> List[Dict[str, torch.Tensor]]:
        undistorted_images: List[Dict[str, torch.Tensor]] = []

        # Which dataset?
        if split == "train":
            dataset = self.train_dataset
        elif split == "eval":
            dataset = self.eval_dataset
        else:
            assert_never(split)

        def undistort_idx(idx: int) -> Dict[str, torch.Tensor]:
            data = dataset.get_data(idx, image_type=self.config.cache_images_type)
            camera = dataset.cameras[idx].reshape(())
            K = camera.get_intrinsics_matrices().numpy()
            if camera.distortion_params is None:
                return data
            distortion_params = camera.distortion_params.numpy()
            image = data["image"].numpy()

            K, image, mask = _undistort_image(camera, distortion_params, data, image, K)
            data["image"] = torch.from_numpy(image)
            if mask is not None:
                data["mask"] = mask

            dataset.cameras.fx[idx] = float(K[0, 0])
            dataset.cameras.fy[idx] = float(K[1, 1])
            dataset.cameras.cx[idx] = float(K[0, 2])
            dataset.cameras.cy[idx] = float(K[1, 2])
            dataset.cameras.width[idx] = image.shape[1]
            dataset.cameras.height[idx] = image.shape[0]
            return data

        CONSOLE.log(f"Caching / undistorting {split} images")
        with ThreadPoolExecutor(max_workers=2) as executor:
            undistorted_images = list(
                track(
                    executor.map(
                        undistort_idx,
                        range(len(dataset)),
                    ),
                    description=f"Caching / undistorting {split} images",
                    transient=True,
                    total=len(dataset),
                )
            )

        # Move to device.
        if cache_images_device == "gpu":
            for cache in undistorted_images:
                cache["image"] = cache["image"].to(self.device)
                if "mask" in cache:
                    cache["mask"] = cache["mask"].to(self.device)
        elif cache_images_device == "cpu":
            for cache in undistorted_images:
                cache["image"] = cache["image"].pin_memory()
                if "mask" in cache:
                    cache["mask"] = cache["mask"].pin_memory()
        else:
            assert_never(cache_images_device)

        return undistorted_images

    def create_train_dataset(self) -> TDataset:
        """Sets up the data loaders for training"""
        return self.dataset_type(
            dataparser_outputs=self.train_dataparser_outputs,
            scale_factor=self.config.camera_res_scale_factor,
        )

    def create_eval_dataset(self) -> TDataset:
        """Sets up the data loaders for evaluation"""
        return self.dataset_type(
            dataparser_outputs=self.dataparser.get_dataparser_outputs(split=self.test_split),
            scale_factor=self.config.camera_res_scale_factor,
        )

    @cached_property
    def dataset_type(self) -> Type[TDataset]:
        """Returns the dataset type passed as the generic argument"""
        default: Type[TDataset] = cast(TDataset, TDataset.__default__)  # type: ignore
        orig_class: Type[FullImageDatamanager] = get_orig_class(self, default=None)  # type: ignore
        if type(self) is FullImageDatamanager and orig_class is None:
            return default
        if orig_class is not None and get_origin(orig_class) is FullImageDatamanager:
            return get_args(orig_class)[0]

        # For inherited classes, we need to find the correct type to instantiate
        for base in getattr(self, "__orig_bases__", []):
            if get_origin(base) is FullImageDatamanager:
                for value in get_args(base):
                    if isinstance(value, ForwardRef):
                        if value.__forward_evaluated__:
                            value = value.__forward_value__
                        elif value.__forward_module__ is None:
                            value.__forward_module__ = type(self).__module__
                            value = getattr(value, "_evaluate")(None, None, set())
                    assert isinstance(value, type)
                    if issubclass(value, InputDataset):
                        return cast(Type[TDataset], value)
        return default

    def get_datapath(self) -> Path:
        return self.config.dataparser.data

    def setup_train(self):
        """Sets up the data loaders for training"""

    def setup_eval(self):
        """Sets up the data loader for evaluation"""

    @property
    def fixed_indices_eval_dataloader(self) -> List[Tuple[Cameras, Dict]]:
        """
        Pretends to be the dataloader for evaluation, it returns a list of (camera, data) tuples
        """
        image_indices = [i for i in range(len(self.eval_dataset))]
        data = deepcopy(self.cached_eval)
        _cameras = deepcopy(self.eval_dataset.cameras).to(self.device)
        cameras = []
        for i in image_indices:
            data[i]["image"] = data[i]["image"].to(self.device)
            cameras.append(_cameras[i : i + 1])
        assert len(self.eval_dataset.cameras.shape) == 1, "Assumes single batch dimension"
        return list(zip(cameras, data))

    def get_param_groups(self) -> Dict[str, List[Parameter]]:
        """Get the param groups for the data manager.
        Returns:
            A list of dictionaries containing the data manager's param groups.
        """
        return {}

    def get_train_rays_per_batch(self):
        # TODO: fix this to be the resolution of the last image rendered
        return 800 * 800

    def get_next_train_idx(self) -> int:
        self.image_idx = self.train_unseen_cameras.pop(random.randint(0, len(self.train_unseen_cameras) - 1))
        # Make sure to re-populate the unseen cameras list if we have exhausted it
        if len(self.train_unseen_cameras) == 0:
            self.train_unseen_cameras = [i for i in range(len(self.train_dataset))]
        
        return self.image_idx

    def next_train(self, step: int) -> Tuple[Cameras, Dict]:
        """Returns the next training batch

        Returns a Camera instead of raybundle"""
        image_idx = self.image_idx if self.image_idx != -1 else self.get_next_train_idx()
        data = deepcopy(self.cached_train[image_idx])
        data["image"] = data["image"].to(self.device)

        assert len(self.train_dataset.cameras.shape) == 1, "Assumes single batch dimension"
        camera = self.train_dataset.cameras[image_idx : image_idx + 1].to(self.device)
        if camera.metadata is None:
            camera.metadata = {}
        camera.metadata["cam_idx"] = image_idx
        self.image_idx = -1
        return camera, data

    def next_eval(self, step: int) -> Tuple[Cameras, Dict]:
        """Returns the next evaluation batch

        Returns a Camera instead of raybundle"""
        image_idx = self.eval_unseen_cameras.pop(random.randint(0, len(self.eval_unseen_cameras) - 1))
        # Make sure to re-populate the unseen cameras list if we have exhausted it
        if len(self.eval_unseen_cameras) == 0:
            self.eval_unseen_cameras = [i for i in range(len(self.eval_dataset))]
        data = deepcopy(self.cached_eval[image_idx])
        data["image"] = data["image"].to(self.device)
        assert len(self.eval_dataset.cameras.shape) == 1, "Assumes single batch dimension"
        camera = self.eval_dataset.cameras[image_idx : image_idx + 1].to(self.device)
        return camera, data

    def next_eval_image(self, step: int) -> Tuple[Cameras, Dict]:
        """Returns the next evaluation batch

        Returns a Camera instead of raybundle

        TODO: Make sure this logic is consistent with the vanilladatamanager"""
        image_idx = self.eval_unseen_cameras.pop(random.randint(0, len(self.eval_unseen_cameras) - 1))
        # Make sure to re-populate the unseen cameras list if we have exhausted it
        if len(self.eval_unseen_cameras) == 0:
            self.eval_unseen_cameras = [i for i in range(len(self.eval_dataset))]
        data = deepcopy(self.cached_eval[image_idx])
        data["image"] = data["image"].to(self.device)
        assert len(self.eval_dataset.cameras.shape) == 1, "Assumes single batch dimension"
        camera = self.eval_dataset.cameras[image_idx : image_idx + 1].to(self.device)
        return camera, data


def _undistort_image(
    camera: Cameras, distortion_params: np.ndarray, data: dict, image: np.ndarray, K: np.ndarray
) -> Tuple[np.ndarray, np.ndarray, Optional[torch.Tensor]]:
    mask = None
    if camera.camera_type.item() == CameraType.PERSPECTIVE.value:
        distortion_params = np.array(
            [
                distortion_params[0],
                distortion_params[1],
                distortion_params[4],
                distortion_params[5],
                distortion_params[2],
                distortion_params[3],
                0,
                0,
            ]
        )
        # because OpenCV expects the pixel coord to be top-left, we need to shift the principal point by 0.5
        # see https://github.com/nerfstudio-project/nerfstudio/issues/3048
        K[0, 2] = K[0, 2] - 0.5
        K[1, 2] = K[1, 2] - 0.5
        if np.any(distortion_params):
            newK, roi = cv2.getOptimalNewCameraMatrix(K, distortion_params, (image.shape[1], image.shape[0]), 0)
            image = cv2.undistort(image, K, distortion_params, None, newK)  # type: ignore
        else:
            newK = K
            roi = 0, 0, image.shape[1], image.shape[0]
        # crop the image and update the intrinsics accordingly
        x, y, w, h = roi
        image = image[y : y + h, x : x + w]
        if "depth_image" in data:
            data["depth_image"] = data["depth_image"][y : y + h, x : x + w]
        if "mask" in data:
            mask = data["mask"].numpy()
            mask = mask.astype(np.uint8) * 255
            if np.any(distortion_params):
                mask = cv2.undistort(mask, K, distortion_params, None, newK)  # type: ignore
            mask = mask[y : y + h, x : x + w]
            mask = torch.from_numpy(mask).bool()
<<<<<<< HEAD
=======
            if len(mask.shape) == 2:
                mask = mask[:, :, None]
        newK[0, 2] = newK[0, 2] + 0.5
        newK[1, 2] = newK[1, 2] + 0.5
>>>>>>> babf5771
        K = newK

    elif camera.camera_type.item() == CameraType.FISHEYE.value:
        K[0, 2] = K[0, 2] - 0.5
        K[1, 2] = K[1, 2] - 0.5
        distortion_params = np.array(
            [distortion_params[0], distortion_params[1], distortion_params[2], distortion_params[3]]
        )
        newK = cv2.fisheye.estimateNewCameraMatrixForUndistortRectify(
            K, distortion_params, (image.shape[1], image.shape[0]), np.eye(3), balance=0
        )
        map1, map2 = cv2.fisheye.initUndistortRectifyMap(
            K, distortion_params, np.eye(3), newK, (image.shape[1], image.shape[0]), cv2.CV_32FC1
        )
        # and then remap:
        image = cv2.remap(image, map1, map2, interpolation=cv2.INTER_LINEAR)
        if "mask" in data:
            mask = data["mask"].numpy()
            mask = mask.astype(np.uint8) * 255
            mask = cv2.fisheye.undistortImage(mask, K, distortion_params, None, newK)
            mask = torch.from_numpy(mask).bool()
<<<<<<< HEAD
=======
            if len(mask.shape) == 2:
                mask = mask[:, :, None]
        newK[0, 2] = newK[0, 2] + 0.5
        newK[1, 2] = newK[1, 2] + 0.5
>>>>>>> babf5771
        K = newK
    elif camera.camera_type.item() == CameraType.FISHEYE624.value:
        fisheye624_params = torch.cat(
            [camera.fx, camera.fy, camera.cx, camera.cy, torch.from_numpy(distortion_params)], dim=0
        )
        assert fisheye624_params.shape == (16,)
        assert (
            "mask" not in data
            and camera.metadata is not None
            and "fisheye_crop_radius" in camera.metadata
            and isinstance(camera.metadata["fisheye_crop_radius"], float)
        )
        fisheye_crop_radius = camera.metadata["fisheye_crop_radius"]

        # Approximate the FOV of the unmasked region of the camera.
        upper, lower, left, right = fisheye624_unproject_helper(
            torch.tensor(
                [
                    [camera.cx, camera.cy - fisheye_crop_radius],
                    [camera.cx, camera.cy + fisheye_crop_radius],
                    [camera.cx - fisheye_crop_radius, camera.cy],
                    [camera.cx + fisheye_crop_radius, camera.cy],
                ],
                dtype=torch.float32,
            )[None],
            params=fisheye624_params[None],
        ).squeeze(dim=0)
        fov_radians = torch.max(
            torch.acos(torch.sum(upper * lower / torch.linalg.norm(upper) / torch.linalg.norm(lower))),
            torch.acos(torch.sum(left * right / torch.linalg.norm(left) / torch.linalg.norm(right))),
        )

        # Heuristics to determine parameters of an undistorted image.
        undist_h = int(fisheye_crop_radius * 2)
        undist_w = int(fisheye_crop_radius * 2)
        undistort_focal = undist_h / (2 * torch.tan(fov_radians / 2.0))
        undist_K = torch.eye(3)
        undist_K[0, 0] = undistort_focal  # fx
        undist_K[1, 1] = undistort_focal  # fy
        undist_K[0, 2] = (undist_w - 1) / 2.0  # cx; for a 1x1 image, center should be at (0, 0).
        undist_K[1, 2] = (undist_h - 1) / 2.0  # cy

        # Undistorted 2D coordinates -> rays -> reproject to distorted UV coordinates.
        undist_uv_homog = torch.stack(
            [
                *torch.meshgrid(
                    torch.arange(undist_w, dtype=torch.float32),
                    torch.arange(undist_h, dtype=torch.float32),
                ),
                torch.ones((undist_w, undist_h), dtype=torch.float32),
            ],
            dim=-1,
        )
        assert undist_uv_homog.shape == (undist_w, undist_h, 3)
        dist_uv = (
            fisheye624_project(
                xyz=(
                    torch.einsum(
                        "ij,bj->bi",
                        torch.linalg.inv(undist_K),
                        undist_uv_homog.reshape((undist_w * undist_h, 3)),
                    )[None]
                ),
                params=fisheye624_params[None, :],
            )
            .reshape((undist_w, undist_h, 2))
            .numpy()
        )
        map1 = dist_uv[..., 1]
        map2 = dist_uv[..., 0]

        # Use correspondence to undistort image.
        image = cv2.remap(image, map1, map2, interpolation=cv2.INTER_LINEAR)

        # Compute undistorted mask as well.
        dist_h = camera.height.item()
        dist_w = camera.width.item()
        mask = np.mgrid[:dist_h, :dist_w]
        mask[0, ...] -= dist_h // 2
        mask[1, ...] -= dist_w // 2
        mask = np.linalg.norm(mask, axis=0) < fisheye_crop_radius
        mask = torch.from_numpy(
            cv2.remap(
                mask.astype(np.uint8) * 255,
                map1,
                map2,
                interpolation=cv2.INTER_LINEAR,
                borderMode=cv2.BORDER_CONSTANT,
                borderValue=0,
            )
            / 255.0
        ).bool()[..., None]
        assert mask.shape == (undist_h, undist_w, 1)
        K = undist_K.numpy()
    else:
        raise NotImplementedError("Only perspective and fisheye cameras are supported")

    return K, image, mask<|MERGE_RESOLUTION|>--- conflicted
+++ resolved
@@ -375,13 +375,11 @@
                 mask = cv2.undistort(mask, K, distortion_params, None, newK)  # type: ignore
             mask = mask[y : y + h, x : x + w]
             mask = torch.from_numpy(mask).bool()
-<<<<<<< HEAD
-=======
+
             if len(mask.shape) == 2:
                 mask = mask[:, :, None]
         newK[0, 2] = newK[0, 2] + 0.5
         newK[1, 2] = newK[1, 2] + 0.5
->>>>>>> babf5771
         K = newK
 
     elif camera.camera_type.item() == CameraType.FISHEYE.value:
@@ -403,13 +401,12 @@
             mask = mask.astype(np.uint8) * 255
             mask = cv2.fisheye.undistortImage(mask, K, distortion_params, None, newK)
             mask = torch.from_numpy(mask).bool()
-<<<<<<< HEAD
-=======
+
             if len(mask.shape) == 2:
                 mask = mask[:, :, None]
         newK[0, 2] = newK[0, 2] + 0.5
         newK[1, 2] = newK[1, 2] + 0.5
->>>>>>> babf5771
+
         K = newK
     elif camera.camera_type.item() == CameraType.FISHEYE624.value:
         fisheye624_params = torch.cat(
