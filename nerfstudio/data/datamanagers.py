--- conflicted
+++ resolved
@@ -28,10 +28,7 @@
 from torch.utils.data import Dataset
 from torch.utils.data.distributed import DistributedSampler
 
-from nerfstudio.cameras.camera_optimizers import (
-    CameraOptimizerConfig,
-    SO3PoseOptimizerConfig,
-)
+from nerfstudio.cameras.camera_optimizers import CameraOptimizerConfig
 from nerfstudio.cameras.rays import RayBundle
 from nerfstudio.configs.base_config import InstantiateConfig
 from nerfstudio.data.dataparsers.blender_dataparser import BlenderDataParserConfig
@@ -250,16 +247,10 @@
     eval_num_images_to_sample_from: int = -1
     """Number of images to sample during eval iteration."""
     eval_image_indices: Optional[Tuple[int, ...]] = (0,)
-<<<<<<< HEAD
-    """specifies the image indices to use during eval; if None, uses all"""
-    train_camera_optimizer: CameraOptimizerConfig = SO3PoseOptimizerConfig()
-    """specifies the camera pose optimizer used during training"""
-=======
     """Specifies the image indices to use during eval; if None, uses all."""
     camera_optimizer: CameraOptimizerConfig = CameraOptimizerConfig()
     """Specifies the camera pose optimizer used during training. Helpful if poses are noisy, such as for data from
     Record3D."""
->>>>>>> 802c4dae
 
 
 class VanillaDataManager(DataManager):  # pylint: disable=abstract-method
