--- conflicted
+++ resolved
@@ -93,6 +93,7 @@
         need_interp = torch.is_floating_point(indices)
 
         c, y, x = torch.unbind(indices, dim=-1)
+        c, y, x = c.cpu(), y.cpu(), x.cpu()
         c = c.long()
         if need_interp:
             collated_batch = {
@@ -101,21 +102,11 @@
                 if key != "image_idx" and value is not None
             }
         else:
-<<<<<<< HEAD
             collated_batch = {
                 key: value[c, y, x]
                 for key, value in batch.items()
                 if key != "image_idx" and value is not None
             }
-=======
-            indices = self.sample_method(num_rays_per_batch, num_images, image_height, image_width, device=device)
-
-        c, y, x = (i.flatten() for i in torch.split(indices, 1, dim=-1))
-        c, y, x = c.cpu(), y.cpu(), x.cpu()
-        collated_batch = {
-            key: value[c, y, x] for key, value in batch.items() if key != "image_idx" and value is not None
-        }
->>>>>>> 42081b7a
 
         assert collated_batch["image"].shape[0] == num_rays_per_batch
 
@@ -147,7 +138,6 @@
 
         # only sample within the mask, if the mask is in the batch
         all_images = []
-<<<<<<< HEAD
         if indices is None:
             indices = self.collate_image_dataset_indices_list(batch, num_rays_per_batch)
         need_interp = torch.is_floating_point(indices)
@@ -170,24 +160,6 @@
                 for key, value in batch.items()
                 if key not in ["image_idx", "image", "mask"] and value is not None
             }
-=======
-
-        if "mask" in batch:
-            num_rays_in_batch = num_rays_per_batch // num_images
-            for i in range(num_images):
-                image_height, image_width, _ = batch["image"][i].shape
-
-                if i == num_images - 1:
-                    num_rays_in_batch = num_rays_per_batch - (num_images - 1) * num_rays_in_batch
-
-                indices = self.sample_method(
-                    num_rays_in_batch, 1, image_height, image_width, mask=batch["mask"][i], device=device
-                )
-                indices[:, 0] = i
-                all_indices.append(indices)
-                all_images.append(batch["image"][i][indices[:, 1], indices[:, 2]])
-
->>>>>>> 42081b7a
         else:
             collated_batch = {
                 key: value[c, y, x]
@@ -410,9 +382,7 @@
 def _multiple_bilinear_sample(im, c, y, x):
     y_max = im.shape[1] - 1
     x_max = im.shape[2] - 1
-    c = c.long().to(im.device)
-    y = y.to(im.device)
-    x = x.to(im.device)
+    c = c.long()
     y_floor = y.long()
     y_ceil = torch.clamp(y_floor + 1, max=y_max)
     x_floor = x.long()
