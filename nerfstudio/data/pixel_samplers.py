--- conflicted
+++ resolved
@@ -397,15 +397,12 @@
         device: Union[torch.device, str] = "cpu",
     ) -> Int[Tensor, "batch_size 3"]:
         rays_to_sample = self.rays_to_sample
-<<<<<<< HEAD
         if batch_size is not None:
             assert (
                 int(batch_size) % 2 == 0
             ), f"PairPixelSampler can only return batch sizes in multiples of two (got {batch_size})"
             rays_to_sample = batch_size // 2
 
-=======
->>>>>>> 43a7da36
         if isinstance(mask, Tensor):
             m = erode_mask(mask.permute(0, 3, 1, 2).float(), pixel_radius=self.radius)
             nonzero_indices = torch.nonzero(m[:, 0], as_tuple=False).to(device)
