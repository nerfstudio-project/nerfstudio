--- conflicted
+++ resolved
@@ -336,15 +336,10 @@
 
         # only sample within the mask, if the mask is in the batch
         all_indices = []
-<<<<<<< HEAD
         all_images = defaultdict(list)
-=======
-        all_images = []
-        all_depth_images = []
 
         assert num_rays_per_batch % 2 == 0, "num_rays_per_batch must be divisible by 2"
         num_rays_per_image = divide_rays_per_image(num_rays_per_batch, num_images)
->>>>>>> 2091a0d9
 
         if "mask" in batch:
             for i, num_rays in enumerate(num_rays_per_image):
@@ -355,16 +350,11 @@
                 )
                 indices[:, 0] = i
                 all_indices.append(indices)
-<<<<<<< HEAD
+
                 for key, value in batch.items():
                     if key in ["image_idx", "mask"]:
                         continue
                     all_images[key].append(batch[key][i][indices[:, 1], indices[:, 2]])
-=======
-                all_images.append(batch["image"][i][indices[:, 1], indices[:, 2]])
-                if "depth_image" in batch:
-                    all_depth_images.append(batch["depth_image"][i][indices[:, 1], indices[:, 2]])
->>>>>>> 2091a0d9
 
         else:
             for i, num_rays in enumerate(num_rays_per_image):
@@ -375,33 +365,15 @@
                     indices = self.sample_method(num_rays, 1, image_height, image_width, device=device)
                 indices[:, 0] = i
                 all_indices.append(indices)
-<<<<<<< HEAD
                 for key, value in batch.items():
                     if key in ["image_idx", "mask"]:
                         continue
                     all_images[key].append(batch[key][i][indices[:, 1], indices[:, 2]])
-=======
-                all_images.append(batch["image"][i][indices[:, 1], indices[:, 2]])
-                if "depth_image" in batch:
-                    all_depth_images.append(batch["depth_image"][i][indices[:, 1], indices[:, 2]])
->>>>>>> 2091a0d9
 
         indices = torch.cat(all_indices, dim=0)
 
         c, y, x = (i.flatten() for i in torch.split(indices, 1, dim=-1))
-<<<<<<< HEAD
         collated_batch = {key: torch.cat(all_images[key], dim=0) for key in all_images}
-=======
-        collated_batch = {
-            key: value[c, y, x]
-            for key, value in batch.items()
-            if key not in ("image_idx", "image", "mask", "depth_image") and value is not None
-        }
-
-        collated_batch["image"] = torch.cat(all_images, dim=0)
-        if "depth_image" in batch:
-            collated_batch["depth_image"] = torch.cat(all_depth_images, dim=0)
->>>>>>> 2091a0d9
 
         assert collated_batch["image"].shape[0] == num_rays_per_batch
 
