# Copyright 2022 the Regents of the University of California, Nerfstudio Team and contributors. All rights reserved.
#
# Licensed under the Apache License, Version 2.0 (the "License");
# you may not use this file except in compliance with the License.
# You may obtain a copy of the License at
#
#     http://www.apache.org/licenses/LICENSE-2.0
#
# Unless required by applicable law or agreed to in writing, software
# distributed under the License is distributed on an "AS IS" BASIS,
# WITHOUT WARRANTIES OR CONDITIONS OF ANY KIND, either express or implied.
# See the License for the specific language governing permissions and
# limitations under the License.

"""
Code for sampling pixels.
"""

import random
from dataclasses import dataclass, field
<<<<<<< HEAD
import warnings
from typing import (
    Dict,
    Optional,
    Type,
    Union,
)
=======
from typing import Dict, Optional, Type, Union
>>>>>>> 368c9ecd

import torch
from jaxtyping import Int
from torch import Tensor

from nerfstudio.configs.base_config import InstantiateConfig
from nerfstudio.data.utils.pixel_sampling_utils import erode_mask


@dataclass
class PixelSamplerConfig(InstantiateConfig):
    """Configuration for pixel sampler instantiation."""

    _target: Type = field(default_factory=lambda: PixelSampler)
    """Target class to instantiate."""
    num_rays_per_batch: int = 4096
    """Number of rays to sample per batch."""
    keep_full_image: bool = False
    """Whether or not to include a reference to the full image in returned batch."""
    is_equirectangular: bool = False
    """List of whether or not camera i is equirectangular."""
    fisheye_crop_radius: Optional[float] = None
    """Set to the radius (in pixels) for fisheye cameras."""
    rejection_sample_mask: bool = True
    """Whether or not to use rejection sampling when sampling images with masks"""
    max_num_iterations: int = 100
    """If rejection sampling masks, the maximum number of times to sample"""


class PixelSampler:
    """Samples 'pixel_batch's from 'image_batch's.

    Args:
        config: the DataManagerConfig used to instantiate class
    """

    config: PixelSamplerConfig

    def __init__(self, config: PixelSamplerConfig, **kwargs) -> None:
        self.kwargs = kwargs
        self.config = config
        # Possibly override some values if they are present in the kwargs dictionary
        self.config.num_rays_per_batch = self.kwargs.get("num_rays_per_batch", self.config.num_rays_per_batch)
        self.config.keep_full_image = self.kwargs.get("keep_full_image", self.config.keep_full_image)
        self.config.is_equirectangular = self.kwargs.get("is_equirectangular", self.config.is_equirectangular)
        self.config.fisheye_crop_radius = self.kwargs.get("fisheye_crop_radius", self.config.fisheye_crop_radius)
        self.set_num_rays_per_batch(self.config.num_rays_per_batch)

    def set_num_rays_per_batch(self, num_rays_per_batch: int):
        """Set the number of rays to sample per batch.

        Args:
            num_rays_per_batch: number of rays to sample per batch
        """
        self.num_rays_per_batch = num_rays_per_batch

    def sample_method(
        self,
        batch_size: int,
        num_images: int,
        image_height: int,
        image_width: int,
        mask: Optional[Tensor] = None,
        device: Union[torch.device, str] = "cpu",
    ) -> Int[Tensor, "batch_size 3"]:
        """
        Naive pixel sampler, uniformly samples across all possible pixels of all possible images.

        Args:
            batch_size: number of samples in a batch
            num_images: number of images to sample over
            mask: mask of possible pixels in an image to sample from.
        """
        indices = (
            torch.rand((batch_size, 3), device=device)
            * torch.tensor([num_images, image_height, image_width], device=device)
        ).long()

        if isinstance(mask, torch.Tensor):
            if self.config.rejection_sample_mask:
                num_valid = 0
                for _ in range(self.config.max_num_iterations):
                    c, y, x = (i.flatten() for i in torch.split(indices, 1, dim=-1))
                    chosen_indices_validity = mask[..., 0][c, y, x].bool()
                    num_valid = int(torch.sum(chosen_indices_validity).item())
                    if num_valid == batch_size:
                        break
                    else:
                        replacement_indices = (
                            torch.rand((batch_size - num_valid, 3), device=device)
                            * torch.tensor([num_images, image_height, image_width], device=device)
                        ).long()
                        indices[~chosen_indices_validity] = replacement_indices

                if num_valid != batch_size:
                    warnings.warn(
                        """
                        Masked sampling failed, mask is either empty or mostly empty.
                        Reverting behavior to non-rejection sampling. Consider setting
                        pipeline.datamanager.pixel-sampler.rejection-sample-mask to False
                        or increasing pipeline.datamanager.pixel-sampler.max-num-iterations
                        """
                    )
                    self.config.rejection_sample_mask = False
                    nonzero_indices = torch.nonzero(mask[..., 0], as_tuple=False)
                    chosen_indices = random.sample(range(len(nonzero_indices)), k=batch_size)
                    indices = nonzero_indices[chosen_indices]
            else:
                nonzero_indices = torch.nonzero(mask[..., 0], as_tuple=False)
                chosen_indices = random.sample(range(len(nonzero_indices)), k=batch_size)
                indices = nonzero_indices[chosen_indices]

        return indices

    def sample_method_equirectangular(
        self,
        batch_size: int,
        num_images: int,
        image_height: int,
        image_width: int,
        mask: Optional[Tensor] = None,
        device: Union[torch.device, str] = "cpu",
    ) -> Int[Tensor, "batch_size 3"]:
        if isinstance(mask, torch.Tensor):
            # Note: if there is a mask, sampling reduces back to uniform sampling, which gives more
            # sampling weight to the poles of the image than the equators.
            # TODO(kevinddchen): implement the correct mask-sampling method.

            indices = self.sample_method(batch_size, num_images, image_height, image_width, mask=mask, device=device)
        else:
            # We sample theta uniformly in [0, 2*pi]
            # We sample phi in [0, pi] according to the PDF f(phi) = sin(phi) / 2.
            # This is done by inverse transform sampling.
            # http://corysimon.github.io/articles/uniformdistn-on-sphere/
            num_images_rand = torch.rand(batch_size, device=device)
            phi_rand = torch.acos(1 - 2 * torch.rand(batch_size, device=device)) / torch.pi
            theta_rand = torch.rand(batch_size, device=device)
            indices = torch.floor(
                torch.stack((num_images_rand, phi_rand, theta_rand), dim=-1)
                * torch.tensor([num_images, image_height, image_width], device=device)
            ).long()

        return indices

    def sample_method_fisheye(
        self,
        batch_size: int,
        num_images: int,
        image_height: int,
        image_width: int,
        mask: Optional[Tensor] = None,
        device: Union[torch.device, str] = "cpu",
    ) -> Int[Tensor, "batch_size 3"]:
        if isinstance(mask, torch.Tensor):
            indices = self.sample_method(batch_size, num_images, image_height, image_width, mask=mask, device=device)
        else:
            rand_samples = torch.rand((batch_size, 3), device=device)
            # convert random samples tto radius and theta
            radii = self.config.fisheye_crop_radius * torch.sqrt(rand_samples[:, 1])
            theta = 2.0 * torch.pi * rand_samples[:, 2]

            # convert radius and theta to x and y between -radii and radii
            x = radii * torch.cos(theta)
            y = radii * torch.sin(theta)

            # Multiply by the batch size and height/width to get pixel indices.
            indices = torch.floor(
                torch.stack([rand_samples[:, 0], y, x], dim=1)
                * torch.tensor([num_images, image_height // 2, image_width // 2], device=device)
                + torch.tensor([0, image_height // 2, image_width // 2], device=device)
            ).long()

        return indices

    def collate_image_dataset_batch(self, batch: Dict, num_rays_per_batch: int, keep_full_image: bool = False):
        """
        Operates on a batch of images and samples pixels to use for generating rays.
        Returns a collated batch which is input to the Graph.
        It will sample only within the valid 'mask' if it's specified.

        Args:
            batch: batch of images to sample from
            num_rays_per_batch: number of rays to sample per batch
            keep_full_image: whether or not to include a reference to the full image in returned batch
        """

        device = batch["image"].device
        num_images, image_height, image_width, _ = batch["image"].shape

        if "mask" in batch:
            if self.config.is_equirectangular:
                indices = self.sample_method_equirectangular(
                    num_rays_per_batch, num_images, image_height, image_width, mask=batch["mask"], device=device
                )
            elif self.config.fisheye_crop_radius is not None:
                indices = self.sample_method_fisheye(
                    num_rays_per_batch, num_images, image_height, image_width, mask=batch["mask"], device=device
                )
            else:
                indices = self.sample_method(
                    num_rays_per_batch, num_images, image_height, image_width, mask=batch["mask"], device=device
                )
        else:
            if self.config.is_equirectangular:
                indices = self.sample_method_equirectangular(
                    num_rays_per_batch, num_images, image_height, image_width, device=device
                )
            elif self.config.fisheye_crop_radius is not None:
                indices = self.sample_method_fisheye(
                    num_rays_per_batch, num_images, image_height, image_width, device=device
                )
            else:
                indices = self.sample_method(num_rays_per_batch, num_images, image_height, image_width, device=device)

        c, y, x = (i.flatten() for i in torch.split(indices, 1, dim=-1))
        c, y, x = c.cpu(), y.cpu(), x.cpu()
        collated_batch = {
            key: value[c, y, x] for key, value in batch.items() if key != "image_idx" and value is not None
        }
        assert collated_batch["image"].shape[0] == num_rays_per_batch

        # Needed to correct the random indices to their actual camera idx locations.
        indices[:, 0] = batch["image_idx"][c]
        collated_batch["indices"] = indices  # with the abs camera indices
        if keep_full_image:
            collated_batch["full_image"] = batch["image"]

        return collated_batch

    def collate_image_dataset_batch_list(self, batch: Dict, num_rays_per_batch: int, keep_full_image: bool = False):
        """
        Does the same as collate_image_dataset_batch, except it will operate over a list of images / masks inside
        a list.

        We will use this with the intent of DEPRECIATING it as soon as we find a viable alternative.
        The intention will be to replace this with a more efficient implementation that doesn't require a for loop, but
        since pytorch's ragged tensors are still in beta (this would allow for some vectorization), this will do.

        Args:
            batch: batch of images to sample from
            num_rays_per_batch: number of rays to sample per batch
            keep_full_image: whether or not to include a reference to the full image in returned batch
        """

        device = batch["image"][0].device
        num_images = len(batch["image"])

        # only sample within the mask, if the mask is in the batch
        all_indices = []
        all_images = []

        if "mask" in batch:
            num_rays_in_batch = num_rays_per_batch // num_images
            for i in range(num_images):
                image_height, image_width, _ = batch["image"][i].shape

                if i == num_images - 1:
                    num_rays_in_batch = num_rays_per_batch - (num_images - 1) * num_rays_in_batch

                indices = self.sample_method(
                    num_rays_in_batch, 1, image_height, image_width, mask=batch["mask"][i].unsqueeze(0), device=device
                )
                indices[:, 0] = i
                all_indices.append(indices)
                all_images.append(batch["image"][i][indices[:, 1], indices[:, 2]])

        else:
            num_rays_in_batch = num_rays_per_batch // num_images
            for i in range(num_images):
                image_height, image_width, _ = batch["image"][i].shape
                if i == num_images - 1:
                    num_rays_in_batch = num_rays_per_batch - (num_images - 1) * num_rays_in_batch
                if self.config.is_equirectangular:
                    indices = self.sample_method_equirectangular(
                        num_rays_in_batch, 1, image_height, image_width, device=device
                    )
                else:
                    indices = self.sample_method(num_rays_in_batch, 1, image_height, image_width, device=device)
                indices[:, 0] = i
                all_indices.append(indices)
                all_images.append(batch["image"][i][indices[:, 1], indices[:, 2]])

        indices = torch.cat(all_indices, dim=0)

        c, y, x = (i.flatten() for i in torch.split(indices, 1, dim=-1))
        collated_batch = {
            key: value[c, y, x]
            for key, value in batch.items()
            if key != "image_idx" and key != "image" and key != "mask" and value is not None
        }

        collated_batch["image"] = torch.cat(all_images, dim=0)

        assert collated_batch["image"].shape[0] == num_rays_per_batch

        # Needed to correct the random indices to their actual camera idx locations.
        indices[:, 0] = batch["image_idx"][c]
        collated_batch["indices"] = indices  # with the abs camera indices

        if keep_full_image:
            collated_batch["full_image"] = batch["image"]

        return collated_batch

    def sample(self, image_batch: Dict):
        """Sample an image batch and return a pixel batch.

        Args:
            image_batch: batch of images to sample from
        """
        if isinstance(image_batch["image"], list):
            image_batch = dict(image_batch.items())  # copy the dictionary so we don't modify the original
            pixel_batch = self.collate_image_dataset_batch_list(
                image_batch, self.num_rays_per_batch, keep_full_image=self.config.keep_full_image
            )
        elif isinstance(image_batch["image"], torch.Tensor):
            pixel_batch = self.collate_image_dataset_batch(
                image_batch, self.num_rays_per_batch, keep_full_image=self.config.keep_full_image
            )
        else:
            raise ValueError("image_batch['image'] must be a list or torch.Tensor")
        return pixel_batch


@dataclass
class PatchPixelSamplerConfig(PixelSamplerConfig):
    """Config dataclass for PatchPixelSampler."""

    _target: Type = field(default_factory=lambda: PatchPixelSampler)
    """Target class to instantiate."""
    patch_size: int = 32
    """Side length of patch. This must be consistent in the method
    config in order for samples to be reshaped into patches correctly."""


class PatchPixelSampler(PixelSampler):
    """Samples 'pixel_batch's from 'image_batch's. Samples square patches
    from the images randomly. Useful for patch-based losses.

    Args:
        config: the PatchPixelSamplerConfig used to instantiate class
    """

    config: PatchPixelSamplerConfig

    def set_num_rays_per_batch(self, num_rays_per_batch: int):
        """Set the number of rays to sample per batch. Overridden to deal with patch-based sampling.

        Args:
            num_rays_per_batch: number of rays to sample per batch
        """
        self.num_rays_per_batch = (num_rays_per_batch // (self.config.patch_size**2)) * (self.config.patch_size**2)

    # overrides base method
    def sample_method(
        self,
        batch_size: int,
        num_images: int,
        image_height: int,
        image_width: int,
        mask: Optional[Tensor] = None,
        device: Union[torch.device, str] = "cpu",
    ) -> Int[Tensor, "batch_size 3"]:
        if isinstance(mask, Tensor):
            sub_bs = batch_size // (self.config.patch_size**2)
            half_patch_size = int(self.config.patch_size / 2)
            m = erode_mask(mask.permute(0, 3, 1, 2).float(), pixel_radius=half_patch_size)
            nonzero_indices = torch.nonzero(m[:, 0], as_tuple=False).to(device)
            chosen_indices = random.sample(range(len(nonzero_indices)), k=sub_bs)
            indices = nonzero_indices[chosen_indices]

            indices = (
                indices.view(sub_bs, 1, 1, 3)
                .broadcast_to(sub_bs, self.config.patch_size, self.config.patch_size, 3)
                .clone()
            )

            yys, xxs = torch.meshgrid(
                torch.arange(self.config.patch_size, device=device), torch.arange(self.config.patch_size, device=device)
            )
            indices[:, ..., 1] += yys - half_patch_size
            indices[:, ..., 2] += xxs - half_patch_size

            indices = torch.floor(indices).long()
            indices = indices.flatten(0, 2)
        else:
            sub_bs = batch_size // (self.config.patch_size**2)
            indices = torch.rand((sub_bs, 3), device=device) * torch.tensor(
                [num_images, image_height - self.config.patch_size, image_width - self.config.patch_size],
                device=device,
            )

            indices = (
                indices.view(sub_bs, 1, 1, 3)
                .broadcast_to(sub_bs, self.config.patch_size, self.config.patch_size, 3)
                .clone()
            )

            yys, xxs = torch.meshgrid(
                torch.arange(self.config.patch_size, device=device), torch.arange(self.config.patch_size, device=device)
            )
            indices[:, ..., 1] += yys
            indices[:, ..., 2] += xxs

            indices = torch.floor(indices).long()
            indices = indices.flatten(0, 2)

        return indices


@dataclass
class PairPixelSamplerConfig(PixelSamplerConfig):
    """Config dataclass for PairPixelSampler."""

    _target: Type = field(default_factory=lambda: PairPixelSampler)
    """Target class to instantiate."""
    radius: int = 2
    """max distance between pairs of pixels."""


class PairPixelSampler(PixelSampler):  # pylint: disable=too-few-public-methods
    """Samples pair of pixels from 'image_batch's. Samples pairs of pixels from
        from the images randomly within a 'radius' distance apart. Useful for pair-based losses.

    Args:
        config: the PairPixelSamplerConfig used to instantiate class
    """

    def __init__(self, config: PairPixelSamplerConfig, **kwargs) -> None:
        self.config = config
        self.radius = self.config.radius
        super().__init__(self.config, **kwargs)
        self.rays_to_sample = self.config.num_rays_per_batch // 2

    # overrides base method
    def sample_method(  # pylint: disable=no-self-use
        self,
        batch_size: Optional[int],
        num_images: int,
        image_height: int,
        image_width: int,
        mask: Optional[Tensor] = None,
        device: Union[torch.device, str] = "cpu",
    ) -> Int[Tensor, "batch_size 3"]:
        rays_to_sample = self.rays_to_sample
        if batch_size is not None:
            assert (
                int(batch_size) % 2 == 0
            ), f"PairPixelSampler can only return batch sizes in multiples of two (got {batch_size})"
            rays_to_sample = batch_size // 2

        if isinstance(mask, Tensor):
            m = erode_mask(mask.permute(0, 3, 1, 2).float(), pixel_radius=self.radius)
            nonzero_indices = torch.nonzero(m[:, 0], as_tuple=False).to(device)
            chosen_indices = random.sample(range(len(nonzero_indices)), k=rays_to_sample)
            indices = nonzero_indices[chosen_indices]
        else:
            s = (rays_to_sample, 1)
            ns = torch.randint(0, num_images, s, dtype=torch.long, device=device)
            hs = torch.randint(self.radius, image_height - self.radius, s, dtype=torch.long, device=device)
            ws = torch.randint(self.radius, image_width - self.radius, s, dtype=torch.long, device=device)
            indices = torch.concat((ns, hs, ws), dim=1)

        pair_indices = torch.hstack(
            (
                torch.zeros(rays_to_sample, 1, device=device, dtype=torch.long),
                torch.randint(-self.radius, self.radius, (rays_to_sample, 2), device=device, dtype=torch.long),
            )
        )
        pair_indices += indices
        indices = torch.hstack((indices, pair_indices)).view(rays_to_sample * 2, 3)
        return indices<|MERGE_RESOLUTION|>--- conflicted
+++ resolved
@@ -18,17 +18,8 @@
 
 import random
 from dataclasses import dataclass, field
-<<<<<<< HEAD
 import warnings
-from typing import (
-    Dict,
-    Optional,
-    Type,
-    Union,
-)
-=======
 from typing import Dict, Optional, Type, Union
->>>>>>> 368c9ecd
 
 import torch
 from jaxtyping import Int
