--- conflicted
+++ resolved
@@ -95,23 +95,12 @@
             num_images: number of images to sample over
             mask: mask of possible pixels in an image to sample from.
         """
-<<<<<<< HEAD
-        if isinstance(mask, torch.Tensor) and not self.config.ignore_mask:
-            nonzero_indices = torch.nonzero(mask[..., 0], as_tuple=False)
-            chosen_indices = random.sample(range(len(nonzero_indices)), k=batch_size)
-            indices = nonzero_indices[chosen_indices]
-        else:
-            indices = (
-                torch.rand((batch_size, 3), device=device)
-                * torch.tensor([num_images, image_height, image_width], device=device)
-            ).long()
-=======
         indices = (
             torch.rand((batch_size, 3), device=device)
             * torch.tensor([num_images, image_height, image_width], device=device)
         ).long()
 
-        if isinstance(mask, torch.Tensor):
+        if isinstance(mask, torch.Tensor) and not self.config.ignore_mask:
             if self.config.rejection_sample_mask:
                 num_valid = 0
                 for _ in range(self.config.max_num_iterations):
@@ -144,7 +133,6 @@
                 nonzero_indices = torch.nonzero(mask[..., 0], as_tuple=False)
                 chosen_indices = random.sample(range(len(nonzero_indices)), k=batch_size)
                 indices = nonzero_indices[chosen_indices]
->>>>>>> 8952fb53
 
         return indices
 
