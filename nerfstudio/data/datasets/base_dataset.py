# Copyright 2022 the Regents of the University of California, Nerfstudio Team and contributors. All rights reserved.
#
# Licensed under the Apache License, Version 2.0 (the "License");
# you may not use this file except in compliance with the License.
# You may obtain a copy of the License at
#
#     http://www.apache.org/licenses/LICENSE-2.0
#
# Unless required by applicable law or agreed to in writing, software
# distributed under the License is distributed on an "AS IS" BASIS,
# WITHOUT WARRANTIES OR CONDITIONS OF ANY KIND, either express or implied.
# See the License for the specific language governing permissions and
# limitations under the License.

"""
Dataset.
"""
from __future__ import annotations

from copy import deepcopy
from pathlib import Path
from typing import Dict, List

import numpy as np
import numpy.typing as npt
import torch
from jaxtyping import Float
from PIL import Image
from torch import Tensor
from torch.utils.data import Dataset

from nerfstudio.cameras.cameras import Cameras
from nerfstudio.data.dataparsers.base_dataparser import DataparserOutputs
from nerfstudio.data.utils.data_utils import get_image_mask_tensor_from_path


class InputDataset(Dataset):
    """Dataset that returns images.

    Args:
        dataparser_outputs: description of where and how to read input images.
        scale_factor: The scaling factor for the dataparser outputs
    """

<<<<<<< HEAD
    exclude_batch_keys_from_device: List[str] = ["image", "mask"]
=======
    cameras: Cameras
>>>>>>> 43c399e7

    def __init__(self, dataparser_outputs: DataparserOutputs, scale_factor: float = 1.0):
        super().__init__()
        self._dataparser_outputs = dataparser_outputs
        self.scale_factor = scale_factor
        self.scene_box = deepcopy(dataparser_outputs.scene_box)
        self.metadata = deepcopy(dataparser_outputs.metadata)
        self.cameras = deepcopy(dataparser_outputs.cameras)
        self.cameras.rescale_output_resolution(scaling_factor=scale_factor)

    def __len__(self):
        return len(self._dataparser_outputs.image_filenames)

    def get_numpy_image(self, image_idx: int) -> npt.NDArray[np.uint8]:
        """Returns the image of shape (H, W, 3 or 4).

        Args:
            image_idx: The image index in the dataset.
        """
        image_filename = self._dataparser_outputs.image_filenames[image_idx]
        pil_image = Image.open(image_filename)
        if self.scale_factor != 1.0:
            width, height = pil_image.size
            newsize = (int(width * self.scale_factor), int(height * self.scale_factor))
            pil_image = pil_image.resize(newsize, resample=Image.BILINEAR)
        image = np.array(pil_image, dtype="uint8")  # shape is (h, w) or (h, w, 3 or 4)
        if len(image.shape) == 2:
            image = image[:, :, None].repeat(3, axis=2)
        assert len(image.shape) == 3
        assert image.dtype == np.uint8
        assert image.shape[2] in [3, 4], f"Image shape of {image.shape} is in correct."
        return image

    def get_image(self, image_idx: int) -> Float[Tensor, "image_height image_width num_channels"]:
        """Returns a 3 channel image.

        Args:
            image_idx: The image index in the dataset.
        """
        image = torch.from_numpy(self.get_numpy_image(image_idx).astype("float32") / 255.0)
        if self._dataparser_outputs.alpha_color is not None and image.shape[-1] == 4:
            assert image.shape[-1] == 4
            image = image[:, :, :3] * image[:, :, -1:] + self._dataparser_outputs.alpha_color * (1.0 - image[:, :, -1:])
        else:
            image = image[:, :, :3]
        return image

    def get_data(self, image_idx: int) -> Dict:
        """Returns the ImageDataset data as a dictionary.

        Args:
            image_idx: The image index in the dataset.
        """
        image = self.get_image(image_idx)
        data = {"image_idx": image_idx, "image": image}
        if self._dataparser_outputs.mask_filenames is not None:
            mask_filepath = self._dataparser_outputs.mask_filenames[image_idx]
            data["mask"] = get_image_mask_tensor_from_path(filepath=mask_filepath, scale_factor=self.scale_factor)
            assert (
                data["mask"].shape[:2] == data["image"].shape[:2]
            ), f"Mask and image have different shapes. Got {data['mask'].shape[:2]} and {data['image'].shape[:2]}"
        metadata = self.get_metadata(data)
        data.update(metadata)
        return data

    def get_metadata(self, data: Dict) -> Dict:
        """Method that can be used to process any additional metadata that may be part of the model inputs.

        Args:
            image_idx: The image index in the dataset.
        """
        del data
        return {}

    def __getitem__(self, image_idx: int) -> Dict:
        data = self.get_data(image_idx)
        return data

    @property
    def image_filenames(self) -> List[Path]:
        """
        Returns image filenames for this dataset.
        The order of filenames is the same as in the Cameras object for easy mapping.
        """

        return self._dataparser_outputs.image_filenames<|MERGE_RESOLUTION|>--- conflicted
+++ resolved
@@ -42,11 +42,8 @@
         scale_factor: The scaling factor for the dataparser outputs
     """
 
-<<<<<<< HEAD
     exclude_batch_keys_from_device: List[str] = ["image", "mask"]
-=======
     cameras: Cameras
->>>>>>> 43c399e7
 
     def __init__(self, dataparser_outputs: DataparserOutputs, scale_factor: float = 1.0):
         super().__init__()
