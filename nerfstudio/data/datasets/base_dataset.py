# Copyright 2022 the Regents of the University of California, Nerfstudio Team and contributors. All rights reserved.
#
# Licensed under the Apache License, Version 2.0 (the "License");
# you may not use this file except in compliance with the License.
# You may obtain a copy of the License at
#
#     http://www.apache.org/licenses/LICENSE-2.0
#
# Unless required by applicable law or agreed to in writing, software
# distributed under the License is distributed on an "AS IS" BASIS,
# WITHOUT WARRANTIES OR CONDITIONS OF ANY KIND, either express or implied.
# See the License for the specific language governing permissions and
# limitations under the License.

"""
Dataset.
"""

from __future__ import annotations

import io
from copy import deepcopy
from pathlib import Path
from typing import Dict, List, Literal

import numpy as np
import numpy.typing as npt
import torch
from jaxtyping import Float, UInt8
from PIL import Image
from torch import Tensor
from torch.profiler import record_function
from torch.utils.data import Dataset

from nerfstudio.cameras.cameras import Cameras
from nerfstudio.data.dataparsers.base_dataparser import DataparserOutputs
from nerfstudio.data.utils.data_utils import get_image_mask_tensor_from_path, pil_to_numpy


class InputDataset(Dataset):
    """Dataset that returns images.

    Args:
        dataparser_outputs: description of where and how to read input images.
        scale_factor: The scaling factor for the dataparser outputs
    """

    exclude_batch_keys_from_device: List[str] = ["image", "mask"]
    cameras: Cameras

    def __init__(
        self, dataparser_outputs: DataparserOutputs, scale_factor: float = 1.0, cache_compressed_images: bool = False
    ):
        super().__init__()
        self._dataparser_outputs = dataparser_outputs
        self.scale_factor = scale_factor
        self.scene_box = deepcopy(dataparser_outputs.scene_box)
        self.metadata = deepcopy(dataparser_outputs.metadata)
        self.cameras = deepcopy(dataparser_outputs.cameras)
        self.cameras.rescale_output_resolution(scaling_factor=scale_factor)
        self.mask_color = dataparser_outputs.metadata.get("mask_color", None)
        self.cache_compressed_images = cache_compressed_images
        """If cache_compressed_images == True, cache all the image files into RAM in their compressed form (jpeg, png, etc. but not as pytorch tensors)"""
        if cache_compressed_images:
            self.binary_images = []
            self.binary_masks = []
            for image_filename in self._dataparser_outputs.image_filenames:
                with open(image_filename, "rb") as f:
                    self.binary_images.append(io.BytesIO(f.read()))
            if self._dataparser_outputs.mask_filenames is not None:
                for mask_filename in self._dataparser_outputs.mask_filenames:
                    with open(mask_filename, "rb") as f:
                        self.binary_masks.append(io.BytesIO(f.read()))

    def __len__(self):
        return len(self._dataparser_outputs.image_filenames)

    def get_numpy_image(self, image_idx: int) -> npt.NDArray[np.uint8]:
        """Returns the image of shape (H, W, 3 or 4).

        Args:
            image_idx: The image index in the dataset.
        """
        image_filename = self._dataparser_outputs.image_filenames[image_idx]
        if self.cache_compressed_images:
            pil_image = Image.open(self.binary_images[image_idx])
        else:
            pil_image = Image.open(image_filename)
        if self.scale_factor != 1.0:
            width, height = pil_image.size
            newsize = (int(width * self.scale_factor), int(height * self.scale_factor))
            pil_image = pil_image.resize(newsize, resample=Image.Resampling.BILINEAR)
        image = pil_to_numpy(pil_image)  # # shape is (h, w) or (h, w, 3 or 4) and dtype == "uint8"
        if len(image.shape) == 2:
            image = image[:, :, None].repeat(3, axis=2)
        assert len(image.shape) == 3
        assert image.dtype == np.uint8
        assert image.shape[2] in [3, 4], f"Image shape of {image.shape} is incorrect."
        return image

    def get_image_float32(self, image_idx: int) -> Float[Tensor, "image_height image_width num_channels"]:
        """Returns a 3 channel image in float32 torch.Tensor.

        Args:
            image_idx: The image index in the dataset.
        """
<<<<<<< HEAD
        with record_function("pil_to_numpy()"):
            image = self.get_numpy_image(image_idx)
        with record_function("divide by 255.0 + convert to float32"):
            image = image / np.float32(255)
        with record_function("torch.from_numpy()"):
            image = torch.from_numpy(image)
=======
        image = self.get_numpy_image(image_idx)
        image = image / np.float32(255)
        image = torch.from_numpy(image)
>>>>>>> a1af58a3
        if self._dataparser_outputs.alpha_color is not None and image.shape[-1] == 4:
            assert (self._dataparser_outputs.alpha_color >= 0).all() and (
                self._dataparser_outputs.alpha_color <= 1
            ).all(), "alpha color given is out of range between [0, 1]."
            image = image[:, :, :3] * image[:, :, -1:] + self._dataparser_outputs.alpha_color * (1.0 - image[:, :, -1:])
        return image

    def get_image_uint8(self, image_idx: int) -> UInt8[Tensor, "image_height image_width num_channels"]:
        """Returns a 3 channel image in uint8 torch.Tensor.

        Args:
            image_idx: The image index in the dataset.
        """
        image = torch.from_numpy(
            self.get_numpy_image(image_idx)
        )  # removed astype(np.uint8) because get_numpy_image returns uint8
        if self._dataparser_outputs.alpha_color is not None and image.shape[-1] == 4:
            assert (self._dataparser_outputs.alpha_color >= 0).all() and (
                self._dataparser_outputs.alpha_color <= 1
            ).all(), "alpha color given is out of range between [0, 1]."
            image = image[:, :, :3] * (image[:, :, -1:] / 255.0) + 255.0 * self._dataparser_outputs.alpha_color * (
                1.0 - image[:, :, -1:] / 255.0
            )
            image = torch.clamp(image, min=0, max=255).to(torch.uint8)
        return image

    def get_data(self, image_idx: int, image_type: Literal["uint8", "float32"] = "float32") -> Dict:
        """Returns the ImageDataset data as a dictionary.

        Args:
            image_idx: The image index in the dataset.
            image_type: the type of images returned
        """
        if image_type == "float32":
            image = self.get_image_float32(image_idx)
        elif image_type == "uint8":
            image = self.get_image_uint8(image_idx)
        else:
            raise NotImplementedError(f"image_type (={image_type}) getter was not implemented, use uint8 or float32")

        data = {"image_idx": image_idx, "image": image}
        if self._dataparser_outputs.mask_filenames is not None:
            if self.cache_compressed_images:
                mask_filepath = self.binary_masks[image_idx]
            else:
                mask_filepath = self._dataparser_outputs.mask_filenames[image_idx]
            data["mask"] = get_image_mask_tensor_from_path(filepath=mask_filepath, scale_factor=self.scale_factor)
            assert data["mask"].shape[:2] == data["image"].shape[:2], (
                f"Mask and image have different shapes. Got {data['mask'].shape[:2]} and {data['image'].shape[:2]}"
            )
        if self.mask_color:
            data["image"] = torch.where(
                data["mask"] == 1.0, data["image"], torch.ones_like(data["image"]) * torch.tensor(self.mask_color)
            )
        metadata = self.get_metadata(data)
        data.update(metadata)
        return data

    def get_metadata(self, data: Dict) -> Dict:
        """Method that can be used to process any additional metadata that may be part of the model inputs.

        Args:
            image_idx: The image index in the dataset.
        """
        del data
        return {}

    def __getitem__(self, image_idx: int) -> Dict:
        data = self.get_data(image_idx)
        return data

    @property
    def image_filenames(self) -> List[Path]:
        """
        Returns image filenames for this dataset.
        The order of filenames is the same as in the Cameras object for easy mapping.
        """

        return self._dataparser_outputs.image_filenames<|MERGE_RESOLUTION|>--- conflicted
+++ resolved
@@ -29,7 +29,6 @@
 from jaxtyping import Float, UInt8
 from PIL import Image
 from torch import Tensor
-from torch.profiler import record_function
 from torch.utils.data import Dataset
 
 from nerfstudio.cameras.cameras import Cameras
@@ -104,18 +103,9 @@
         Args:
             image_idx: The image index in the dataset.
         """
-<<<<<<< HEAD
-        with record_function("pil_to_numpy()"):
-            image = self.get_numpy_image(image_idx)
-        with record_function("divide by 255.0 + convert to float32"):
-            image = image / np.float32(255)
-        with record_function("torch.from_numpy()"):
-            image = torch.from_numpy(image)
-=======
         image = self.get_numpy_image(image_idx)
         image = image / np.float32(255)
         image = torch.from_numpy(image)
->>>>>>> a1af58a3
         if self._dataparser_outputs.alpha_color is not None and image.shape[-1] == 4:
             assert (self._dataparser_outputs.alpha_color >= 0).all() and (
                 self._dataparser_outputs.alpha_color <= 1
