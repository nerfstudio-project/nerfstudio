# Copyright 2022 The Nerfstudio Team. All rights reserved.
#
# Licensed under the Apache License, Version 2.0 (the "License");
# you may not use this file except in compliance with the License.
# You may obtain a copy of the License at
#
#     http://www.apache.org/licenses/LICENSE-2.0
#
# Unless required by applicable law or agreed to in writing, software
# distributed under the License is distributed on an "AS IS" BASIS,
# WITHOUT WARRANTIES OR CONDITIONS OF ANY KIND, either express or implied.
# See the License for the specific language governing permissions and
# limitations under the License.
""" Data parser for nerfstudio datasets. """

from __future__ import annotations

import math
from dataclasses import dataclass, field
from pathlib import Path, PurePath
from typing import Optional, Type

import numpy as np
import torch
from PIL import Image
from rich.console import Console
from typing_extensions import Literal

from nerfstudio.cameras import camera_utils
from nerfstudio.cameras.cameras import CAMERA_MODEL_TO_TYPE, Cameras, CameraType
from nerfstudio.data.dataparsers.base_dataparser import (
    DataParser,
    DataParserConfig,
    DataparserOutputs,
)
from nerfstudio.data.scene_box import SceneBox
from nerfstudio.utils.io import load_from_json

CONSOLE = Console(width=120)
MAX_AUTO_RESOLUTION = 1600


@dataclass
class NerfstudioDataParserConfig(DataParserConfig):
    """Nerfstudio dataset config"""

    _target: Type = field(default_factory=lambda: Nerfstudio)
    """target class to instantiate"""
    data: Path = Path("data/nerfstudio/poster")
    """Directory or explicit json file path specifying location of data."""
    scale_factor: float = 1.0
    """How much to scale the camera origins by."""
    downscale_factor: Optional[int] = None
    """How much to downscale images. If not set, images are chosen such that the max dimension is <1600px."""
    scene_scale: float = 1.0
    """How much to scale the region of interest by."""
    orientation_method: Literal["pca", "up", "vertical", "none"] = "up"
    """The method to use for orientation."""
    center_method: Literal["poses", "focus", "none"] = "poses"
    """The method to use to center the poses."""
    auto_scale_poses: bool = True
    """Whether to automatically scale the poses to fit in +/- 1 bounding box."""
<<<<<<< HEAD
    train_split_percentage: float = 0.9
    """The percent of images to use for training. The remaining images are for eval."""
=======
    train_split_fraction: float = 0.9
    """The fraction of images to use for training. The remaining images are for eval."""
>>>>>>> 5613d478
    depth_unit_scale_factor: float = 1e-3
    """Scales the depth values to meters. Default value is 0.001 for a millimeter to meter conversion."""


@dataclass
class Nerfstudio(DataParser):
    """Nerfstudio DatasetParser"""

    config: NerfstudioDataParserConfig
    downscale_factor: Optional[int] = None

    def _generate_dataparser_outputs(self, split="train"):
        # pylint: disable=too-many-statements

        if self.config.data.suffix == ".json":
            meta = load_from_json(self.config.data)
            data_dir = self.config.data.parent
        else:
            meta = load_from_json(self.config.data / "transforms.json")
            data_dir = self.config.data

        image_filenames = []
        mask_filenames = []
        depth_filenames = []
        poses = []
        num_skipped_image_filenames = 0

        fx_fixed = "fl_x" in meta
        fy_fixed = "fl_y" in meta
        cx_fixed = "cx" in meta
        cy_fixed = "cy" in meta
        height_fixed = "h" in meta
        width_fixed = "w" in meta
        distort_fixed = False
        for distort_key in ["k1", "k2", "k3", "p1", "p2"]:
            if distort_key in meta:
                distort_fixed = True
                break
        fx = []
        fy = []
        cx = []
        cy = []
        height = []
        width = []
        distort = []

        for frame in meta["frames"]:
            filepath = PurePath(frame["file_path"])
            fname = self._get_fname(filepath, data_dir)
            if not fname.exists():
                num_skipped_image_filenames += 1
                continue

            if not fx_fixed:
                assert "fl_x" in frame, "fx not specified in frame"
                fx.append(float(frame["fl_x"]))
            if not fy_fixed:
                assert "fl_y" in frame, "fy not specified in frame"
                fy.append(float(frame["fl_y"]))
            if not cx_fixed:
                assert "cx" in frame, "cx not specified in frame"
                cx.append(float(frame["cx"]))
            if not cy_fixed:
                assert "cy" in frame, "cy not specified in frame"
                cy.append(float(frame["cy"]))
            if not height_fixed:
                assert "h" in frame, "height not specified in frame"
                height.append(int(frame["h"]))
            if not width_fixed:
                assert "w" in frame, "width not specified in frame"
                width.append(int(frame["w"]))
            if not distort_fixed:
                distort.append(
                    camera_utils.get_distortion_params(
                        k1=float(frame["k1"]) if "k1" in frame else 0.0,
                        k2=float(frame["k2"]) if "k2" in frame else 0.0,
                        k3=float(frame["k3"]) if "k3" in frame else 0.0,
                        k4=float(frame["k4"]) if "k4" in frame else 0.0,
                        p1=float(frame["p1"]) if "p1" in frame else 0.0,
                        p2=float(frame["p2"]) if "p2" in frame else 0.0,
                    )
                )

            image_filenames.append(fname)
            poses.append(np.array(frame["transform_matrix"]))
            if "mask_path" in frame:
                mask_filepath = PurePath(frame["mask_path"])
                mask_fname = self._get_fname(
                    mask_filepath,
                    data_dir,
                    downsample_folder_prefix="masks_",
                )
                mask_filenames.append(mask_fname)

            if "depth_file_path" in frame:
                depth_filepath = PurePath(frame["depth_file_path"])
                depth_fname = self._get_fname(depth_filepath, data_dir, downsample_folder_prefix="depths_")
                depth_filenames.append(depth_fname)

        if num_skipped_image_filenames >= 0:
            CONSOLE.log(f"Skipping {num_skipped_image_filenames} files in dataset split {split}.")
        assert (
            len(image_filenames) != 0
        ), """
        No image files found. 
        You should check the file_paths in the transforms.json file to make sure they are correct.
        """
        assert len(mask_filenames) == 0 or (
            len(mask_filenames) == len(image_filenames)
        ), """
        Different number of image and mask filenames.
        You should check that mask_path is specified for every frame (or zero frames) in transforms.json.
        """
        assert len(depth_filenames) == 0 or (
            len(depth_filenames) == len(image_filenames)
        ), """
        Different number of image and depth filenames.
        You should check that depth_file_path is specified for every frame (or zero frames) in transforms.json.
        """

        has_split_files_spec = any(f"{split}_filenames" in meta for split in ("train", "val", "test"))
        if f"{split}_filenames" in meta:
            # Validate split first
            split_filenames = set(self._get_fname(PurePath(x), data_dir) for x in meta[f"{split}_filenames"])
            unmatched_filenames = split_filenames.difference(image_filenames)
            if unmatched_filenames:
                raise RuntimeError(f"Some filenames for split {split} were not found: {unmatched_filenames}.")

            indices = [i for i, path in enumerate(image_filenames) if path in split_filenames]
            CONSOLE.log(f"[yellow] Dataset is overriding {split}_indices to {indices}")
            indices = np.array(indices, dtype=np.int32)
        elif has_split_files_spec:
            raise RuntimeError(f"The dataset's list of filenames for split {split} is missing.")
        else:
            # filter image_filenames and poses based on train/eval split percentage
            num_images = len(image_filenames)
            num_train_images = math.ceil(num_images * self.config.train_split_fraction)
            num_eval_images = num_images - num_train_images
            i_all = np.arange(num_images)
            i_train = np.linspace(
                0, num_images - 1, num_train_images, dtype=int
            )  # equally spaced training images starting and ending at 0 and num_images-1
            i_eval = np.setdiff1d(i_all, i_train)  # eval images are the remaining images
            assert len(i_eval) == num_eval_images
            if split == "train":
                indices = i_train
            elif split in ["val", "test"]:
                indices = i_eval
            else:
                raise ValueError(f"Unknown dataparser split {split}")

        if "orientation_override" in meta:
            orientation_method = meta["orientation_override"]
            CONSOLE.log(f"[yellow] Dataset is overriding orientation method to {orientation_method}")
        else:
            orientation_method = self.config.orientation_method

        poses = torch.from_numpy(np.array(poses).astype(np.float32))
        poses, transform_matrix = camera_utils.auto_orient_and_center_poses(
            poses,
            method=orientation_method,
            center_method=self.config.center_method,
        )

        # Scale poses
        scale_factor = 1.0
        if self.config.auto_scale_poses:
            scale_factor /= float(torch.max(torch.abs(poses[:, :3, 3])))
        scale_factor *= self.config.scale_factor

        poses[:, :3, 3] *= scale_factor

        # Choose image_filenames and poses based on split, but after auto orient and scaling the poses.
        image_filenames = [image_filenames[i] for i in indices]
        mask_filenames = [mask_filenames[i] for i in indices] if len(mask_filenames) > 0 else []
        depth_filenames = [depth_filenames[i] for i in indices] if len(depth_filenames) > 0 else []
        poses = poses[indices]

        # in x,y,z order
        # assumes that the scene is centered at the origin
        aabb_scale = self.config.scene_scale
        scene_box = SceneBox(
            aabb=torch.tensor(
                [[-aabb_scale, -aabb_scale, -aabb_scale], [aabb_scale, aabb_scale, aabb_scale]], dtype=torch.float32
            )
        )

        if "camera_model" in meta:
            camera_type = CAMERA_MODEL_TO_TYPE[meta["camera_model"]]
        else:
            camera_type = CameraType.PERSPECTIVE

        idx_tensor = torch.tensor(indices, dtype=torch.long)
        fx = float(meta["fl_x"]) if fx_fixed else torch.tensor(fx, dtype=torch.float32)[idx_tensor]
        fy = float(meta["fl_y"]) if fy_fixed else torch.tensor(fy, dtype=torch.float32)[idx_tensor]
        cx = float(meta["cx"]) if cx_fixed else torch.tensor(cx, dtype=torch.float32)[idx_tensor]
        cy = float(meta["cy"]) if cy_fixed else torch.tensor(cy, dtype=torch.float32)[idx_tensor]
        height = int(meta["h"]) if height_fixed else torch.tensor(height, dtype=torch.int32)[idx_tensor]
        width = int(meta["w"]) if width_fixed else torch.tensor(width, dtype=torch.int32)[idx_tensor]
        if distort_fixed:
            distortion_params = camera_utils.get_distortion_params(
                k1=float(meta["k1"]) if "k1" in meta else 0.0,
                k2=float(meta["k2"]) if "k2" in meta else 0.0,
                k3=float(meta["k3"]) if "k3" in meta else 0.0,
                k4=float(meta["k4"]) if "k4" in meta else 0.0,
                p1=float(meta["p1"]) if "p1" in meta else 0.0,
                p2=float(meta["p2"]) if "p2" in meta else 0.0,
            )
        else:
            distortion_params = torch.stack(distort, dim=0)[idx_tensor]

        cameras = Cameras(
            fx=fx,
            fy=fy,
            cx=cx,
            cy=cy,
            distortion_params=distortion_params,
            height=height,
            width=width,
            camera_to_worlds=poses[:, :3, :4],
            camera_type=camera_type,
        )

        assert self.downscale_factor is not None
        cameras.rescale_output_resolution(scaling_factor=1.0 / self.downscale_factor)

        if "applied_transform" in meta:
            applied_transform = torch.tensor(meta["applied_transform"], dtype=transform_matrix.dtype)
            transform_matrix = transform_matrix @ torch.cat(
                [applied_transform, torch.tensor([[0, 0, 0, 1]], dtype=transform_matrix.dtype)], 0
            )
        if "applied_scale" in meta:
            applied_scale = float(meta["applied_scale"])
            scale_factor *= applied_scale

        dataparser_outputs = DataparserOutputs(
            image_filenames=image_filenames,
            cameras=cameras,
            scene_box=scene_box,
            mask_filenames=mask_filenames if len(mask_filenames) > 0 else None,
            dataparser_scale=scale_factor,
            dataparser_transform=transform_matrix,
            metadata={
                "depth_filenames": depth_filenames if len(depth_filenames) > 0 else None,
                "depth_unit_scale_factor": self.config.depth_unit_scale_factor,
            },
        )
        return dataparser_outputs

    def _get_fname(self, filepath: PurePath, data_dir: PurePath, downsample_folder_prefix="images_") -> Path:
        """Get the filename of the image file.
        downsample_folder_prefix can be used to point to auxiliary image data, e.g. masks

        filepath: the base file name of the transformations.
        data_dir: the directory of the data that contains the transform file
        downsample_folder_prefix: prefix of the newly generated downsampled images
        """

        if self.downscale_factor is None:
            if self.config.downscale_factor is None:
                test_img = Image.open(data_dir / filepath)
                h, w = test_img.size
                max_res = max(h, w)
                df = 0
                while True:
                    if (max_res / 2 ** (df)) < MAX_AUTO_RESOLUTION:
                        break
                    if not (data_dir / f"{downsample_folder_prefix}{2**(df+1)}" / filepath.name).exists():
                        break
                    df += 1

                self.downscale_factor = 2**df
                CONSOLE.log(f"Auto image downscale factor of {self.downscale_factor}")
            else:
                self.downscale_factor = self.config.downscale_factor

        if self.downscale_factor > 1:
            return data_dir / f"{downsample_folder_prefix}{self.downscale_factor}" / filepath.name
        return data_dir / filepath<|MERGE_RESOLUTION|>--- conflicted
+++ resolved
@@ -60,13 +60,8 @@
     """The method to use to center the poses."""
     auto_scale_poses: bool = True
     """Whether to automatically scale the poses to fit in +/- 1 bounding box."""
-<<<<<<< HEAD
-    train_split_percentage: float = 0.9
-    """The percent of images to use for training. The remaining images are for eval."""
-=======
     train_split_fraction: float = 0.9
     """The fraction of images to use for training. The remaining images are for eval."""
->>>>>>> 5613d478
     depth_unit_scale_factor: float = 1e-3
     """Scales the depth values to meters. Default value is 0.001 for a millimeter to meter conversion."""
 
