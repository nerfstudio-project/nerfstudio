# Copyright 2022 the Regents of the University of California, Nerfstudio Team and contributors. All rights reserved.
#
# Licensed under the Apache License, Version 2.0 (the "License");
# you may not use this file except in compliance with the License.
# You may obtain a copy of the License at
#
#     http://www.apache.org/licenses/LICENSE-2.0
#
# Unless required by applicable law or agreed to in writing, software
# distributed under the License is distributed on an "AS IS" BASIS,
# WITHOUT WARRANTIES OR CONDITIONS OF ANY KIND, either express or implied.
# See the License for the specific language governing permissions and
# limitations under the License.
""" Data parser for nerfstudio datasets. """

from __future__ import annotations

from dataclasses import dataclass, field
from pathlib import Path
from typing import Literal, Optional, Type

import numpy as np
import torch
from PIL import Image

from nerfstudio.cameras import camera_utils
from nerfstudio.cameras.cameras import CAMERA_MODEL_TO_TYPE, Cameras, CameraType
from nerfstudio.data.dataparsers.base_dataparser import DataParser, DataParserConfig, DataparserOutputs
from nerfstudio.data.scene_box import SceneBox
from nerfstudio.data.utils.dataparsers_utils import (
    get_train_eval_split_all,
    get_train_eval_split_filename,
    get_train_eval_split_fraction,
    get_train_eval_split_interval,
)
from nerfstudio.utils.io import load_from_json
from nerfstudio.utils.rich_utils import CONSOLE

MAX_AUTO_RESOLUTION = 1600


@dataclass
class NerfstudioDataParserConfig(DataParserConfig):
    """Nerfstudio dataset config"""

    _target: Type = field(default_factory=lambda: Nerfstudio)
    """target class to instantiate"""
    data: Path = Path()
    """Directory or explicit json file path specifying location of data."""
    scale_factor: float = 1.0
    """How much to scale the camera origins by."""
    downscale_factor: Optional[int] = None
    """How much to downscale images. If not set, images are chosen such that the max dimension is <1600px."""
    scene_scale: float = 1.0
    """How much to scale the region of interest by."""
    orientation_method: Literal["pca", "up", "vertical", "none"] = "up"
    """The method to use for orientation."""
    center_method: Literal["poses", "focus", "none"] = "poses"
    """The method to use to center the poses."""
    auto_scale_poses: bool = True
    """Whether to automatically scale the poses to fit in +/- 1 bounding box."""
    eval_mode: Literal["fraction", "filename", "interval", "all"] = "fraction"
    """
    The method to use for splitting the dataset into train and eval.
    Fraction splits based on a percentage for train and the remaining for eval.
    Filename splits based on filenames containing train/eval.
    Interval uses every nth frame for eval.
    All uses all the images for any split.
    """
    train_split_fraction: float = 0.9
    """The percentage of the dataset to use for training. Only used when eval_mode is train-split-fraction."""
    eval_interval: int = 8
    """The interval between frames to use for eval. Only used when eval_mode is eval-interval."""
    depth_unit_scale_factor: float = 1e-3
    """Scales the depth values to meters. Default value is 0.001 for a millimeter to meter conversion."""
    load_3D_points: bool = False
    """Whether to load the 3D points from the colmap reconstruction."""


@dataclass
class Nerfstudio(DataParser):
    """Nerfstudio DatasetParser"""

    config: NerfstudioDataParserConfig
    downscale_factor: Optional[int] = None

    def _generate_dataparser_outputs(self, split="train"):
        assert self.config.data.exists(), f"Data directory {self.config.data} does not exist."

        if self.config.data.suffix == ".json":
            meta = load_from_json(self.config.data)
            data_dir = self.config.data.parent
        else:
            meta = load_from_json(self.config.data / "transforms.json")
            data_dir = self.config.data

        image_filenames = []
        mask_filenames = []
        depth_filenames = []
        poses = []

        fx_fixed = "fl_x" in meta
        fy_fixed = "fl_y" in meta
        cx_fixed = "cx" in meta
        cy_fixed = "cy" in meta
        height_fixed = "h" in meta
        width_fixed = "w" in meta
        distort_fixed = False
        for distort_key in ["k1", "k2", "k3", "p1", "p2", "distortion_params"]:
            if distort_key in meta:
                distort_fixed = True
                break
        fisheye_crop_radius = meta.get("fisheye_crop_radius", None)
        fx = []
        fy = []
        cx = []
        cy = []
        height = []
        width = []
        distort = []

        # sort the frames by fname
        fnames = []
        for frame in meta["frames"]:
            filepath = Path(frame["file_path"])
            fname = self._get_fname(filepath, data_dir)
            fnames.append(fname)
        inds = np.argsort(fnames)
        frames = [meta["frames"][ind] for ind in inds]

        for frame in frames:
            filepath = Path(frame["file_path"])
            fname = self._get_fname(filepath, data_dir)

            if not fx_fixed:
                assert "fl_x" in frame, "fx not specified in frame"
                fx.append(float(frame["fl_x"]))
            if not fy_fixed:
                assert "fl_y" in frame, "fy not specified in frame"
                fy.append(float(frame["fl_y"]))
            if not cx_fixed:
                assert "cx" in frame, "cx not specified in frame"
                cx.append(float(frame["cx"]))
            if not cy_fixed:
                assert "cy" in frame, "cy not specified in frame"
                cy.append(float(frame["cy"]))
            if not height_fixed:
                assert "h" in frame, "height not specified in frame"
                height.append(int(frame["h"]))
            if not width_fixed:
                assert "w" in frame, "width not specified in frame"
                width.append(int(frame["w"]))
            if not distort_fixed:
                distort.append(
                    torch.tensor(frame["distortion_params"], dtype=torch.float32)
                    if "distortion_params" in frame
                    else camera_utils.get_distortion_params(
                        k1=float(frame["k1"]) if "k1" in frame else 0.0,
                        k2=float(frame["k2"]) if "k2" in frame else 0.0,
                        k3=float(frame["k3"]) if "k3" in frame else 0.0,
                        k4=float(frame["k4"]) if "k4" in frame else 0.0,
                        p1=float(frame["p1"]) if "p1" in frame else 0.0,
                        p2=float(frame["p2"]) if "p2" in frame else 0.0,
                    )
                )

            image_filenames.append(fname)
            poses.append(np.array(frame["transform_matrix"]))
            if "mask_path" in frame:
                mask_filepath = Path(frame["mask_path"])
                mask_fname = self._get_fname(
                    mask_filepath,
                    data_dir,
                    downsample_folder_prefix="masks_",
                )
                mask_filenames.append(mask_fname)

            if "depth_file_path" in frame:
                depth_filepath = Path(frame["depth_file_path"])
                depth_fname = self._get_fname(depth_filepath, data_dir, downsample_folder_prefix="depths_")
                depth_filenames.append(depth_fname)

        assert len(mask_filenames) == 0 or (len(mask_filenames) == len(image_filenames)), """
        Different number of image and mask filenames.
        You should check that mask_path is specified for every frame (or zero frames) in transforms.json.
        """
        assert len(depth_filenames) == 0 or (len(depth_filenames) == len(image_filenames)), """
        Different number of image and depth filenames.
        You should check that depth_file_path is specified for every frame (or zero frames) in transforms.json.
        """

        has_split_files_spec = any(f"{split}_filenames" in meta for split in ("train", "val", "test"))
        if f"{split}_filenames" in meta:
            # Validate split first
            split_filenames = set(self._get_fname(Path(x), data_dir) for x in meta[f"{split}_filenames"])
            unmatched_filenames = split_filenames.difference(image_filenames)
            if unmatched_filenames:
                raise RuntimeError(f"Some filenames for split {split} were not found: {unmatched_filenames}.")

            indices = [i for i, path in enumerate(image_filenames) if path in split_filenames]
            CONSOLE.log(f"[yellow] Dataset is overriding {split}_indices to {indices}")
            indices = np.array(indices, dtype=np.int32)
        elif has_split_files_spec:
            raise RuntimeError(f"The dataset's list of filenames for split {split} is missing.")
        else:
            # find train and eval indices based on the eval_mode specified
            if self.config.eval_mode == "fraction":
                i_train, i_eval = get_train_eval_split_fraction(image_filenames, self.config.train_split_fraction)
            elif self.config.eval_mode == "filename":
                i_train, i_eval = get_train_eval_split_filename(image_filenames)
            elif self.config.eval_mode == "interval":
                i_train, i_eval = get_train_eval_split_interval(image_filenames, self.config.eval_interval)
            elif self.config.eval_mode == "all":
                CONSOLE.log(
                    "[yellow] Be careful with '--eval-mode=all'. If using camera optimization, the cameras may diverge in the current implementation, giving unpredictable results."
                )
                i_train, i_eval = get_train_eval_split_all(image_filenames)
            else:
                raise ValueError(f"Unknown eval mode {self.config.eval_mode}")

            if split == "train":
                indices = i_train
            elif split in ["val", "test"]:
                indices = i_eval
            else:
                raise ValueError(f"Unknown dataparser split {split}")

        if "orientation_override" in meta:
            orientation_method = meta["orientation_override"]
            CONSOLE.log(f"[yellow] Dataset is overriding orientation method to {orientation_method}")
        else:
            orientation_method = self.config.orientation_method

        poses = torch.from_numpy(np.array(poses).astype(np.float32))
        poses, transform_matrix = camera_utils.auto_orient_and_center_poses(
            poses,
            method=orientation_method,
            center_method=self.config.center_method,
        )

        # Scale poses
        scale_factor = 1.0
        if self.config.auto_scale_poses:
            scale_factor /= float(torch.max(torch.abs(poses[:, :3, 3])))
        scale_factor *= self.config.scale_factor

        poses[:, :3, 3] *= scale_factor

        # Choose image_filenames and poses based on split, but after auto orient and scaling the poses.
        image_filenames = [image_filenames[i] for i in indices]
        mask_filenames = [mask_filenames[i] for i in indices] if len(mask_filenames) > 0 else []
        depth_filenames = [depth_filenames[i] for i in indices] if len(depth_filenames) > 0 else []

        idx_tensor = torch.tensor(indices, dtype=torch.long)
        poses = poses[idx_tensor]

        # in x,y,z order
        # assumes that the scene is centered at the origin
        aabb_scale = self.config.scene_scale
        scene_box = SceneBox(
            aabb=torch.tensor(
                [[-aabb_scale, -aabb_scale, -aabb_scale], [aabb_scale, aabb_scale, aabb_scale]], dtype=torch.float32
            )
        )

        if "camera_model" in meta:
            camera_type = CAMERA_MODEL_TO_TYPE[meta["camera_model"]]
        else:
            camera_type = CameraType.PERSPECTIVE

        fx = float(meta["fl_x"]) if fx_fixed else torch.tensor(fx, dtype=torch.float32)[idx_tensor]
        fy = float(meta["fl_y"]) if fy_fixed else torch.tensor(fy, dtype=torch.float32)[idx_tensor]
        cx = float(meta["cx"]) if cx_fixed else torch.tensor(cx, dtype=torch.float32)[idx_tensor]
        cy = float(meta["cy"]) if cy_fixed else torch.tensor(cy, dtype=torch.float32)[idx_tensor]
        height = int(meta["h"]) if height_fixed else torch.tensor(height, dtype=torch.int32)[idx_tensor]
        width = int(meta["w"]) if width_fixed else torch.tensor(width, dtype=torch.int32)[idx_tensor]
        if distort_fixed:
            distortion_params = (
                torch.tensor(meta["distortion_params"], dtype=torch.float32)
                if "distortion_params" in meta
                else camera_utils.get_distortion_params(
                    k1=float(meta["k1"]) if "k1" in meta else 0.0,
                    k2=float(meta["k2"]) if "k2" in meta else 0.0,
                    k3=float(meta["k3"]) if "k3" in meta else 0.0,
                    k4=float(meta["k4"]) if "k4" in meta else 0.0,
                    p1=float(meta["p1"]) if "p1" in meta else 0.0,
                    p2=float(meta["p2"]) if "p2" in meta else 0.0,
                )
            )
        else:
            distortion_params = torch.stack(distort, dim=0)[idx_tensor]

        metadata = {"fisheye_crop_radius": fisheye_crop_radius} if fisheye_crop_radius is not None else None
        cameras = Cameras(
            fx=fx,
            fy=fy,
            cx=cx,
            cy=cy,
            distortion_params=distortion_params,
            height=height,
            width=width,
            camera_to_worlds=poses[:, :3, :4],
            camera_type=camera_type,
            metadata=metadata,
        )

        assert self.downscale_factor is not None
        cameras.rescale_output_resolution(scaling_factor=1.0 / self.downscale_factor)

        # The naming is somewhat confusing, but:
        # - transform_matrix contains the transformation to dataparser output coordinates from saved coordinates.
        # - dataparser_transform_matrix contains the transformation to dataparser output coordinates from original data coordinates.
        # - applied_transform contains the transformation to saved coordinates from original data coordinates.
        applied_transform = None
        colmap_path = self.config.data / "colmap/sparse/0"
<<<<<<< HEAD
        if "applied_transform" not in meta and colmap_path.exists():
=======
        if "applied_transform" in meta:
            applied_transform = torch.tensor(meta["applied_transform"], dtype=transform_matrix.dtype)
        elif colmap_path.exists():
>>>>>>> f55bd04c
            # For converting from colmap, this was the effective value of applied_transform that was being
            # used before we added the applied_transform field to the output dataformat.
            meta["applied_transform"] = [[0, 1, 0, 0], [1, 0, 0, 0], [0, 0, -1, 0]]
            applied_transform = torch.tensor(meta["applied_transform"], dtype=transform_matrix.dtype)

        if applied_transform is not None:
            dataparser_transform_matrix = transform_matrix @ torch.cat(
                [applied_transform, torch.tensor([[0, 0, 0, 1]], dtype=transform_matrix.dtype)], 0
            )
        else:
            dataparser_transform_matrix = transform_matrix

        if "applied_scale" in meta:
            applied_scale = float(meta["applied_scale"])
            scale_factor *= applied_scale

        # reinitialize metadata for dataparser_outputs
        metadata = {}

        # _generate_dataparser_outputs might be called more than once so we check if we already loaded the point cloud
        try:
            self.prompted_user
        except AttributeError:
            self.prompted_user = False

        # Load 3D points
        if self.config.load_3D_points:
            if "ply_file_path" in meta:
                ply_file_path = data_dir / meta["ply_file_path"]

            elif colmap_path.exists():
                from rich.prompt import Confirm

                # check if user wants to make a point cloud from colmap points
                if not self.prompted_user:
                    self.create_pc = Confirm.ask(
                        "load_3D_points is true, but the dataset was processed with an outdated ns-process-data that didn't convert colmap points to .ply! Update the colmap dataset automatically?"
                    )

                if self.create_pc:
                    import json

                    from nerfstudio.process_data.colmap_utils import create_ply_from_colmap

                    with open(self.config.data / "transforms.json") as f:
                        transforms = json.load(f)

                    # Update dataset if missing the applied_transform field.
                    if "applied_transform" not in transforms:
                        transforms["applied_transform"] = meta["applied_transform"]

                    ply_filename = "sparse_pc.ply"
                    create_ply_from_colmap(
                        filename=ply_filename,
                        recon_dir=colmap_path,
                        output_dir=self.config.data,
                        applied_transform=applied_transform,
                    )
                    ply_file_path = data_dir / ply_filename
                    transforms["ply_file_path"] = ply_filename

                    # This was the applied_transform value

                    with open(self.config.data / "transforms.json", "w", encoding="utf-8") as f:
                        json.dump(transforms, f, indent=4)
                else:
                    ply_file_path = None
            else:
                if not self.prompted_user:
                    CONSOLE.print(
                        "[bold yellow]Warning: load_3D_points set to true but no point cloud found. gaussian-splatting models will use random point cloud initialization."
                    )
                ply_file_path = None

            if ply_file_path:
                sparse_points = self._load_3D_points(ply_file_path, transform_matrix, scale_factor)
                if sparse_points is not None:
                    metadata.update(sparse_points)
            self.prompted_user = True

        dataparser_outputs = DataparserOutputs(
            image_filenames=image_filenames,
            cameras=cameras,
            scene_box=scene_box,
            mask_filenames=mask_filenames if len(mask_filenames) > 0 else None,
            dataparser_scale=scale_factor,
            dataparser_transform=dataparser_transform_matrix,
            metadata={
                "depth_filenames": depth_filenames if len(depth_filenames) > 0 else None,
                "depth_unit_scale_factor": self.config.depth_unit_scale_factor,
                **metadata,
            },
        )
        return dataparser_outputs

    def _load_3D_points(self, ply_file_path: Path, transform_matrix: torch.Tensor, scale_factor: float):
        """Loads point clouds positions and colors from .ply

        Args:
            ply_file_path: Path to .ply file
            transform_matrix: Matrix to transform world coordinates
            scale_factor: How much to scale the camera origins by.

        Returns:
            A dictionary of points: points3D_xyz and colors: points3D_rgb
        """
        import open3d as o3d  # Importing open3d is slow, so we only do it if we need it.

        pcd = o3d.io.read_point_cloud(str(ply_file_path))

        # if no points found don't read in an initial point cloud
        if len(pcd.points) == 0:
            return None

        points3D = torch.from_numpy(np.asarray(pcd.points, dtype=np.float32))
        points3D = (
            torch.cat(
                (
                    points3D,
                    torch.ones_like(points3D[..., :1]),
                ),
                -1,
            )
            @ transform_matrix.T
        )
        points3D *= scale_factor
        points3D_rgb = torch.from_numpy((np.asarray(pcd.colors) * 255).astype(np.uint8))

        out = {
            "points3D_xyz": points3D,
            "points3D_rgb": points3D_rgb,
        }
        return out

    def _get_fname(self, filepath: Path, data_dir: Path, downsample_folder_prefix="images_") -> Path:
        """Get the filename of the image file.
        downsample_folder_prefix can be used to point to auxiliary image data, e.g. masks

        filepath: the base file name of the transformations.
        data_dir: the directory of the data that contains the transform file
        downsample_folder_prefix: prefix of the newly generated downsampled images
        """

        if self.downscale_factor is None:
            if self.config.downscale_factor is None:
                test_img = Image.open(data_dir / filepath)
                h, w = test_img.size
                max_res = max(h, w)
                df = 0
                while True:
                    if (max_res / 2 ** (df)) <= MAX_AUTO_RESOLUTION:
                        break
                    if not (data_dir / f"{downsample_folder_prefix}{2**(df+1)}" / filepath.name).exists():
                        break
                    df += 1

                self.downscale_factor = 2**df
                CONSOLE.log(f"Auto image downscale factor of {self.downscale_factor}")
            else:
                self.downscale_factor = self.config.downscale_factor

        if self.downscale_factor > 1:
            return data_dir / f"{downsample_folder_prefix}{self.downscale_factor}" / filepath.name
        return data_dir / filepath<|MERGE_RESOLUTION|>--- conflicted
+++ resolved
@@ -313,13 +313,9 @@
         # - applied_transform contains the transformation to saved coordinates from original data coordinates.
         applied_transform = None
         colmap_path = self.config.data / "colmap/sparse/0"
-<<<<<<< HEAD
-        if "applied_transform" not in meta and colmap_path.exists():
-=======
         if "applied_transform" in meta:
             applied_transform = torch.tensor(meta["applied_transform"], dtype=transform_matrix.dtype)
         elif colmap_path.exists():
->>>>>>> f55bd04c
             # For converting from colmap, this was the effective value of applied_transform that was being
             # used before we added the applied_transform field to the output dataformat.
             meta["applied_transform"] = [[0, 1, 0, 0], [1, 0, 0, 0], [0, 0, -1, 0]]
