--- conflicted
+++ resolved
@@ -73,13 +73,10 @@
     """The interval between frames to use for eval. Only used when eval_mode is eval-interval."""
     depth_unit_scale_factor: float = 1e-3
     """Scales the depth values to meters. Default value is 0.001 for a millimeter to meter conversion."""
-<<<<<<< HEAD
     mask_color: Optional[Tuple[float, float, float]] = None
     """Replace the unknown pixels with this color. Relevant if you have a mask but still sample everywhere."""
-=======
     load_3D_points: bool = False
     """Whether to load the 3D points from the colmap reconstruction."""
->>>>>>> 8952fb53
 
 
 @dataclass
