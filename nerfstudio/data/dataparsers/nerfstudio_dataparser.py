--- conflicted
+++ resolved
@@ -328,12 +328,6 @@
 
         # reinitialize metadata for dataparser_outputs
         metadata = {}
-<<<<<<< HEAD
-        if "ply_file_path" in meta:
-            ply_file_path = data_dir / meta["ply_file_path"]
-            metadata.update(self._load_3D_points(ply_file_path, transform_matrix, scale_factor))
-            print("loaded points!")
-=======
 
         # _generate_dataparser_outputs might be called more than once so we check if we already loaded the point cloud
         try:
@@ -397,7 +391,6 @@
                 if sparse_points is not None:
                     metadata.update(sparse_points)
             self.prompted_user = True
->>>>>>> 288e1496
 
         dataparser_outputs = DataparserOutputs(
             image_filenames=image_filenames,
