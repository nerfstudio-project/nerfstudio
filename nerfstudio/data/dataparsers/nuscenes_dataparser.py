--- conflicted
+++ resolved
@@ -85,17 +85,11 @@
     config: NuScenesDataParserConfig
 
     def _generate_dataparser_outputs(self, split="train"):
-<<<<<<< HEAD
-        nusc = NuScenesDatabase(version=self.config.version, dataroot=self.config.data_dir, verbose=self.config.verbose)
-=======
-        # pylint: disable=too-many-statements
-
         nusc = NuScenesDatabase(
             version=self.config.version,
             dataroot=str(self.config.data_dir.absolute()),
             verbose=self.config.verbose,
         )
->>>>>>> 814db32e
         cameras = ["CAM_" + camera for camera in self.config.cameras]
 
         assert (
