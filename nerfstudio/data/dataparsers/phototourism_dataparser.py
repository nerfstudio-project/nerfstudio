--- conflicted
+++ resolved
@@ -33,17 +33,9 @@
     DataparserOutputs,
 )
 from nerfstudio.data.scene_box import SceneBox
-<<<<<<< HEAD
-=======
 
 # TODO(1480) use pycolmap instead of colmap_parsing_utils
 # import pycolmap
-from nerfstudio.data.utils.colmap_parsing_utils import (
-    read_cameras_binary,
-    read_images_binary,
-)
->>>>>>> 35cd06ef
-
 # TODO(1480) use pycolmap instead of colmap_parsing_utils
 # import pycolmap
 from nerfstudio.data.utils.colmap_parsing_utils import (
@@ -95,13 +87,7 @@
         image_filenames = []
         poses = []
 
-<<<<<<< HEAD
-        with CONSOLE.status(
-            f"[bold green]Reading phototourism images and poses for {split} split..."
-        ) as _:
-=======
         with CONSOLE.status(f"[bold green]Reading phototourism images and poses for {split} split...") as _:
->>>>>>> 35cd06ef
             # TODO(1480) use pycolmap
             # recon = pycolmap.Reconstruction(self.data / "dense" / "sparse")
             # cams = recon.cameras
@@ -123,9 +109,7 @@
         for _id, cam in cams.items():
             img = imgs[_id]
 
-            assert (
-                cam.model == "PINHOLE"
-            ), "Only pinhole (perspective) camera model is supported at the moment"
+            assert cam.model == "PINHOLE", "Only pinhole (perspective) camera model is supported at the moment"
 
             pose = torch.cat(
                 [torch.tensor(img.qvec2rotmat()), torch.tensor(img.tvec.reshape(3, 1))],
@@ -168,13 +152,7 @@
             raise ValueError(f"Unknown dataparser split {split}")
 
         poses, transform_matrix = camera_utils.auto_orient_and_center_poses(
-<<<<<<< HEAD
-            poses,
-            method=self.config.orientation_method,
-            center_method=self.config.center_method,
-=======
             poses, method=self.config.orientation_method, center_method=self.config.center_method
->>>>>>> 35cd06ef
         )
 
         # Scale poses
