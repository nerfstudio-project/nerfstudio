--- conflicted
+++ resolved
@@ -147,11 +147,7 @@
             raise ValueError(f"Unknown dataparser split {split}")
 
         poses, transform_matrix = camera_utils.auto_orient_and_center_poses(
-<<<<<<< HEAD
-            poses, method=self.config.orientation_method, center_poses=self.config.center_poses
-=======
             poses, method=self.config.orientation_method, center_method=self.config.center_method
->>>>>>> 5613d478
         )
 
         # Scale poses
