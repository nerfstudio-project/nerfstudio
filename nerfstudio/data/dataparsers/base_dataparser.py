--- conflicted
+++ resolved
@@ -23,12 +23,7 @@
 from typing import Any, Dict, List, Literal, Optional, Type
 
 import torch
-<<<<<<< HEAD
 from jaxtyping import Shaped
-from torch import Tensor
-=======
-from torchtyping import TensorType
->>>>>>> 7e8fc5c9
 
 import nerfstudio.configs.base_config as cfg
 from nerfstudio.cameras.cameras import Cameras
