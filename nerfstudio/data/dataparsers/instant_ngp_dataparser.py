--- conflicted
+++ resolved
@@ -123,13 +123,10 @@
 
         w, h = meta["w"], meta["h"]
 
-<<<<<<< HEAD
-=======
         camera_type = CameraType.PERSPECTIVE
         if meta.get("is_fisheye", False):
             camera_type = CameraType.FISHEYE
 
->>>>>>> 5613d478
         cameras = Cameras(
             fx=float(fl_x),
             fy=float(fl_y),
