--- conflicted
+++ resolved
@@ -141,10 +141,6 @@
 
         # TODO supports downsample
         # cameras.rescale_output_resolution(scaling_factor=1.0 / self.config.downscale_factor)
-<<<<<<< HEAD
-
-=======
->>>>>>> b85cb9f9
         if self.config.include_mono_prior:
             assert meta["has_mono_prior"], f"no mono prior in {self.config.data}"
 
