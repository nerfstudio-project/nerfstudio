# Copyright 2022 The Nerfstudio Team. All rights reserved.
#
# Licensed under the Apache License, Version 2.0 (the "License");
# you may not use this file except in compliance with the License.
# You may obtain a copy of the License at
#
#     http://www.apache.org/licenses/LICENSE-2.0
#
# Unless required by applicable law or agreed to in writing, software
# distributed under the License is distributed on an "AS IS" BASIS,
# WITHOUT WARRANTIES OR CONDITIONS OF ANY KIND, either express or implied.
# See the License for the specific language governing permissions and
# limitations under the License.

"""
Code for sampling images from a dataset of images.
"""

# for multithreading
import concurrent.futures
import multiprocessing
import random
from abc import abstractmethod
from typing import Dict, Optional, Tuple, Union

import torch
from rich.progress import Console, track
from torch.utils.data import Dataset
from torch.utils.data.dataloader import DataLoader

from nerfstudio.cameras.cameras import Cameras
from nerfstudio.cameras.rays import RayBundle
from nerfstudio.data.datasets.base_dataset import InputDataset
from nerfstudio.data.utils.nerfstudio_collate import nerfstudio_collate
from nerfstudio.utils.misc import get_dict_to_torch

CONSOLE = Console(width=120)


class CacheDataloader(DataLoader):
    """Collated image dataset that implements caching of default-pytorch-collatable data.
    Creates batches of the InputDataset return type.

    Args:
        dataset: Dataset to sample from.
        num_samples_to_collate: How many images to sample rays for each batch. -1 for all images.
        num_times_to_repeat_images: How often to collate new images. -1 to never pick new images.
        device: Device to perform computation.
        collate_fn: The function we will use to collate our training data
    """

    def __init__(
        self,
        dataset: Dataset,
        num_images_to_sample_from: int = -1,
        num_times_to_repeat_images: int = -1,
        device: Union[torch.device, str] = "cpu",
        collate_fn=nerfstudio_collate,
        **kwargs,
    ):
        self.dataset = dataset
        super().__init__(dataset=dataset, **kwargs)  # This will set self.dataset
        self.num_times_to_repeat_images = num_times_to_repeat_images
        self.cache_all_images = (num_images_to_sample_from == -1) or (num_images_to_sample_from >= len(self.dataset))
        self.num_images_to_sample_from = len(self.dataset) if self.cache_all_images else num_images_to_sample_from
        self.device = device
<<<<<<< HEAD
        self.collate_fn = collate_fn
=======
        self.num_workers = kwargs.get("num_workers", 0)
>>>>>>> 0a8ebf93

        self.num_repeated = self.num_times_to_repeat_images  # starting value
        self.first_time = True

        self.cached_collated_batch = None
        if self.cache_all_images:
            CONSOLE.print(f"Caching all {len(self.dataset)} images.")
            if len(self.dataset) > 500:
                CONSOLE.print(
                    "[bold yellow]Warning: If you run out of memory, try reducing the number of images to sample from."
                )
            self.cached_collated_batch = self._get_collated_batch()
        elif self.num_times_to_repeat_images == -1:
            CONSOLE.print(
                f"Caching {self.num_images_to_sample_from} out of {len(self.dataset)} images, without resampling."
            )
        else:
            CONSOLE.print(
                f"Caching {self.num_images_to_sample_from} out of {len(self.dataset)} images, "
                f"resampling every {self.num_times_to_repeat_images} iters."
            )

    def __getitem__(self, idx):
        return self.dataset.__getitem__(idx)

    def _get_batch_list(self):
        """Returns a list of batches from the dataset attribute."""

        indices = random.sample(range(len(self.dataset)), k=self.num_images_to_sample_from)
        batch_list = []
<<<<<<< HEAD
        for idx in track(indices, description="Loading data batch", transient=True):
            batch_list.append(self.dataset.__getitem__(idx))
=======
        results = []

        num_threads = int(self.num_workers) * 4
        num_threads = min(num_threads, multiprocessing.cpu_count() - 1)
        num_threads = max(num_threads, 1)

        with concurrent.futures.ThreadPoolExecutor(max_workers=num_threads) as executor:
            for idx in indices:
                res = executor.submit(self.dataset.__getitem__, idx)
                results.append(res)

            for res in track(results, description="Loading data batch"):
                batch_list.append(res.result())

>>>>>>> 0a8ebf93
        return batch_list

    def _get_collated_batch(self):
        """Returns a collated batch."""
        batch_list = self._get_batch_list()
        collated_batch = self.collate_fn(batch_list)
        collated_batch = get_dict_to_torch(collated_batch, device=self.device, exclude=["image"])
        return collated_batch

    def __iter__(self):
        while True:
            if self.cache_all_images:
                collated_batch = self.cached_collated_batch
            elif self.first_time or (
                self.num_times_to_repeat_images != -1 and self.num_repeated >= self.num_times_to_repeat_images
            ):
                # trigger a reset
                self.num_repeated = 0
                collated_batch = self._get_collated_batch()
                # possibly save a cached item
                self.cached_collated_batch = collated_batch if self.num_times_to_repeat_images != 0 else None
                self.first_time = False
            else:
                collated_batch = self.cached_collated_batch
                self.num_repeated += 1
            yield collated_batch


class EvalDataloader(DataLoader):
    """Evaluation dataloader base class

    Args:
        input_dataset: InputDataset to load data from
        device: Device to load data to
    """

    def __init__(
        self,
        input_dataset: InputDataset,
        device: Union[torch.device, str] = "cpu",
        **kwargs,
    ):
        self.input_dataset = input_dataset
        self.cameras = input_dataset.cameras.to(device)
        self.device = device
        self.kwargs = kwargs
        super().__init__(dataset=input_dataset)

    @abstractmethod
    def __iter__(self):
        """Iterates over the dataset"""
        return self

    @abstractmethod
    def __next__(self) -> Tuple[RayBundle, Dict]:
        """Returns the next batch of data"""

    def get_camera(self, image_idx: int = 0) -> Cameras:
        """Get camera for the given image index

        Args:
            image_idx: Camera image index
        """
<<<<<<< HEAD
        return self.cameras[image_idx]
=======
        distortion_params = None
        if self.cameras.distortion_params is not None:
            distortion_params = self.cameras.distortion_params[image_idx]

        camera = Cameras(
            fx=self.cameras.fx[image_idx : image_idx + 1],
            fy=self.cameras.fy[image_idx : image_idx + 1],
            cx=self.cameras.cx[image_idx : image_idx + 1],
            cy=self.cameras.cy[image_idx : image_idx + 1],
            height=self.cameras.image_height[image_idx : image_idx + 1],
            width=self.cameras.image_width[image_idx : image_idx + 1],
            camera_to_worlds=self.cameras.camera_to_worlds[image_idx : image_idx + 1],
            distortion_params=distortion_params,
            camera_type=self.cameras.camera_type[image_idx : image_idx + 1],
            times=self.cameras.times[image_idx : image_idx + 1] if self.cameras.times else None,
        )
        return camera
>>>>>>> 0a8ebf93

    def get_data_from_image_idx(self, image_idx: int) -> Tuple[RayBundle, Dict]:
        """Returns the data for a specific image index.

        Args:
            image_idx: Camera image index
        """
        ray_bundle = self.cameras.generate_rays(camera_indices=image_idx, keep_shape=True)
        batch = self.input_dataset[image_idx]
        batch = get_dict_to_torch(batch, device=self.device, exclude=["image"])
        return ray_bundle, batch


class FixedIndicesEvalDataloader(EvalDataloader):
    """Dataloader that returns a fixed set of indices.

    Args:
        input_dataset: InputDataset to load data from
        image_indices: List of image indices to load data from. If None, then use all images.
        device: Device to load data to
    """

    def __init__(
        self,
        input_dataset: InputDataset,
        image_indices: Optional[Tuple[int]] = None,
        device: Union[torch.device, str] = "cpu",
        **kwargs,
    ):
        super().__init__(input_dataset, device, **kwargs)
        if image_indices is None:
            self.image_indices = list(range(len(input_dataset)))
        else:
            self.image_indices = image_indices
        self.count = 0

    def __iter__(self):
        self.count = 0
        return self

    def __next__(self):
        if self.count < len(self.image_indices):
            image_idx = self.image_indices[self.count]
            ray_bundle, batch = self.get_data_from_image_idx(image_idx)
            self.count += 1
            return ray_bundle, batch
        raise StopIteration


class RandIndicesEvalDataloader(EvalDataloader):
    """Dataloader that returns random images.

    Args:
        input_dataset: InputDataset to load data from
        device: Device to load data to
    """

    def __init__(
        self,
        input_dataset: InputDataset,
        device: Union[torch.device, str] = "cpu",
        **kwargs,
    ):
        super().__init__(input_dataset, device, **kwargs)
        self.count = 0

    def __iter__(self):
        self.count = 0
        return self

    def __next__(self):
        if self.count < 1:
            image_indices = range(self.cameras.size)
            image_idx = random.choice(image_indices)
            ray_bundle, batch = self.get_data_from_image_idx(image_idx)
            self.count += 1
            return ray_bundle, batch
        raise StopIteration<|MERGE_RESOLUTION|>--- conflicted
+++ resolved
@@ -64,11 +64,8 @@
         self.cache_all_images = (num_images_to_sample_from == -1) or (num_images_to_sample_from >= len(self.dataset))
         self.num_images_to_sample_from = len(self.dataset) if self.cache_all_images else num_images_to_sample_from
         self.device = device
-<<<<<<< HEAD
         self.collate_fn = collate_fn
-=======
         self.num_workers = kwargs.get("num_workers", 0)
->>>>>>> 0a8ebf93
 
         self.num_repeated = self.num_times_to_repeat_images  # starting value
         self.first_time = True
@@ -99,10 +96,6 @@
 
         indices = random.sample(range(len(self.dataset)), k=self.num_images_to_sample_from)
         batch_list = []
-<<<<<<< HEAD
-        for idx in track(indices, description="Loading data batch", transient=True):
-            batch_list.append(self.dataset.__getitem__(idx))
-=======
         results = []
 
         num_threads = int(self.num_workers) * 4
@@ -117,7 +110,6 @@
             for res in track(results, description="Loading data batch"):
                 batch_list.append(res.result())
 
->>>>>>> 0a8ebf93
         return batch_list
 
     def _get_collated_batch(self):
@@ -181,27 +173,7 @@
         Args:
             image_idx: Camera image index
         """
-<<<<<<< HEAD
         return self.cameras[image_idx]
-=======
-        distortion_params = None
-        if self.cameras.distortion_params is not None:
-            distortion_params = self.cameras.distortion_params[image_idx]
-
-        camera = Cameras(
-            fx=self.cameras.fx[image_idx : image_idx + 1],
-            fy=self.cameras.fy[image_idx : image_idx + 1],
-            cx=self.cameras.cx[image_idx : image_idx + 1],
-            cy=self.cameras.cy[image_idx : image_idx + 1],
-            height=self.cameras.image_height[image_idx : image_idx + 1],
-            width=self.cameras.image_width[image_idx : image_idx + 1],
-            camera_to_worlds=self.cameras.camera_to_worlds[image_idx : image_idx + 1],
-            distortion_params=distortion_params,
-            camera_type=self.cameras.camera_type[image_idx : image_idx + 1],
-            times=self.cameras.times[image_idx : image_idx + 1] if self.cameras.times else None,
-        )
-        return camera
->>>>>>> 0a8ebf93
 
     def get_data_from_image_idx(self, image_idx: int) -> Tuple[RayBundle, Dict]:
         """Returns the data for a specific image index.
