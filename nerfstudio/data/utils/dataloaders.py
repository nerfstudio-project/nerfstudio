--- conflicted
+++ resolved
@@ -21,11 +21,7 @@
 import multiprocessing
 import random
 from abc import abstractmethod
-<<<<<<< HEAD
-from typing import Dict, List, Optional, Tuple, Union
-=======
-from typing import Any, Callable, Dict, Optional, Sized, Tuple, Union
->>>>>>> 43c399e7
+from typing import Any, Callable, Dict, List, Optional, Sized, Tuple, Union
 
 import torch
 from rich.progress import track
@@ -58,12 +54,8 @@
         num_images_to_sample_from: int = -1,
         num_times_to_repeat_images: int = -1,
         device: Union[torch.device, str] = "cpu",
-<<<<<<< HEAD
-        collate_fn=nerfstudio_collate,
+        collate_fn: Callable[[Any], Any] = nerfstudio_collate,
         exclude_batch_keys_from_device: Optional[List[str]] = None,
-=======
-        collate_fn: Callable[[Any], Any] = nerfstudio_collate,
->>>>>>> 43c399e7
         **kwargs,
     ):
         if exclude_batch_keys_from_device is None:
