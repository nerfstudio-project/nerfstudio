--- conflicted
+++ resolved
@@ -22,10 +22,6 @@
 import torch
 from PIL import Image
 from PIL.Image import Image as PILImage
-<<<<<<< HEAD
-from torch.profiler import record_function
-=======
->>>>>>> a1af58a3
 
 
 def pil_to_numpy(im: PILImage) -> np.ndarray:
@@ -38,12 +34,7 @@
         numpy.ndarray representing the image data.
     """
     # Load in image completely (PIL defaults to lazy loading)
-<<<<<<< HEAD
-    with record_function("im.load()"):
-        im.load()
-=======
     im.load()
->>>>>>> a1af58a3
 
     # Unpack data
     e = Image._getencoder(im.mode, "raw", im.mode)
