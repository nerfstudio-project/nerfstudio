# Copyright 2022 The Nerfstudio Team. All rights reserved.
#
# Licensed under the Apache License, Version 2.0 (the "License");
# you may not use this file except in compliance with the License.
# You may obtain a copy of the License at
#
#     http://www.apache.org/licenses/LICENSE-2.0
#
# Unless required by applicable law or agreed to in writing, software
# distributed under the License is distributed on an "AS IS" BASIS,
# WITHOUT WARRANTIES OR CONDITIONS OF ANY KIND, either express or implied.
# See the License for the specific language governing permissions and
# limitations under the License.

"""Utility functions to allow easy re-use of common operations across dataloaders"""
from pathlib import Path
from typing import List, Tuple, Union

import cv2
import numpy as np
import torch
from PIL import Image


def get_image_mask_tensor_from_path(filepath: Path, scale_factor: float = 1.0) -> torch.Tensor:
    """
    Utility function to read a mask image from the given path and return a boolean tensor
    """
    pil_mask = Image.open(filepath)
    if scale_factor != 1.0:
        width, height = pil_mask.size
        newsize = (int(width * scale_factor), int(height * scale_factor))
        pil_mask = pil_mask.resize(newsize, resample=Image.NEAREST)
    mask_tensor = torch.from_numpy(np.array(pil_mask)).unsqueeze(-1).bool()
    if len(mask_tensor.shape) != 3:
        raise ValueError("The mask image should have 1 channel")
    return mask_tensor


def get_semantics_and_mask_tensors_from_path(
    filepath: Path, mask_indices: Union[List, torch.Tensor], scale_factor: float = 1.0
) -> Tuple[torch.Tensor, torch.Tensor]:
    """
    Utility function to read segmentation from the given filepath
    If no mask is required - use mask_indices = []
    """
    if isinstance(mask_indices, List):
        mask_indices = torch.tensor(mask_indices, dtype="int64").view(1, 1, -1)
    pil_image = Image.open(filepath)
    if scale_factor != 1.0:
        width, height = pil_image.size
        newsize = (int(width * scale_factor), int(height * scale_factor))
        pil_image = pil_image.resize(newsize, resample=Image.NEAREST)
    semantics = torch.from_numpy(np.array(pil_image, dtype="int64"))[..., None]
    mask = torch.sum(semantics == mask_indices, dim=-1, keepdim=True) == 0
    return semantics, mask


def get_depth_image_from_path(
    filepath: Path,
    height: int,
    width: int,
    scale_factor: float,
    interpolation: int = cv2.INTER_NEAREST,
) -> torch.Tensor:
    """Loads, rescales and resizes depth images.
<<<<<<< HEAD

    Assumes filepath points to a 16-bit or 32-bit depth image.
=======
    Filepath points to a 16-bit or 32-bit depth image, or a numpy array `*.npy`.

>>>>>>> 5613d478
    Args:
        filepath: Path to depth image.
        height: Target depth image height.
        width: Target depth image width.
        scale_factor: Factor by which to scale depth image.
        interpolation: Depth value interpolation for resizing.

    Returns:
        Depth image torch tensor with shape [width, height, 1].
    """
<<<<<<< HEAD
    image = cv2.imread(str(filepath.absolute()), cv2.IMREAD_ANYDEPTH)
    image = image.astype(np.float64) * scale_factor
    image = cv2.resize(image, (width, height), interpolation=interpolation)
=======
    if filepath.suffix == ".npy":
        image = np.load(filepath) * scale_factor
        image = cv2.resize(image, (width, height), interpolation=interpolation)
    else:
        image = cv2.imread(str(filepath.absolute()), cv2.IMREAD_ANYDEPTH)
        image = image.astype(np.float64) * scale_factor
        image = cv2.resize(image, (width, height), interpolation=interpolation)
>>>>>>> 5613d478
    return torch.from_numpy(image[:, :, np.newaxis])<|MERGE_RESOLUTION|>--- conflicted
+++ resolved
@@ -64,13 +64,8 @@
     interpolation: int = cv2.INTER_NEAREST,
 ) -> torch.Tensor:
     """Loads, rescales and resizes depth images.
-<<<<<<< HEAD
-
-    Assumes filepath points to a 16-bit or 32-bit depth image.
-=======
     Filepath points to a 16-bit or 32-bit depth image, or a numpy array `*.npy`.
 
->>>>>>> 5613d478
     Args:
         filepath: Path to depth image.
         height: Target depth image height.
@@ -81,11 +76,6 @@
     Returns:
         Depth image torch tensor with shape [width, height, 1].
     """
-<<<<<<< HEAD
-    image = cv2.imread(str(filepath.absolute()), cv2.IMREAD_ANYDEPTH)
-    image = image.astype(np.float64) * scale_factor
-    image = cv2.resize(image, (width, height), interpolation=interpolation)
-=======
     if filepath.suffix == ".npy":
         image = np.load(filepath) * scale_factor
         image = cv2.resize(image, (width, height), interpolation=interpolation)
@@ -93,5 +83,4 @@
         image = cv2.imread(str(filepath.absolute()), cv2.IMREAD_ANYDEPTH)
         image = image.astype(np.float64) * scale_factor
         image = cv2.resize(image, (width, height), interpolation=interpolation)
->>>>>>> 5613d478
     return torch.from_numpy(image[:, :, np.newaxis])