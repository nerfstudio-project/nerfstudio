--- conflicted
+++ resolved
@@ -32,13 +32,7 @@
 np_str_obj_array_pattern = re.compile(r"[SaUO]")
 
 
-<<<<<<< HEAD
-def nerfstudio_collate(batch, extra_mappings: Union[Dict[type, Callable], None] = None):  # noqa: PLR0911
-=======
-def nerfstudio_collate(  # pylint: disable=too-many-return-statements
-    batch: Any, extra_mappings: Union[Dict[type, Callable], None] = None
-) -> Any:
->>>>>>> 814db32e
+def nerfstudio_collate(batch: Any, extra_mappings: Union[Dict[type, Callable], None] = None) -> Any:
     r"""
     This is the default pytorch collate function, but with support for nerfstudio types. All documentation
     below is copied straight over from pytorch's default_collate function, python version 3.8.13,
