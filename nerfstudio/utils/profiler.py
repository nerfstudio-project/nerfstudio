# Copyright 2022 the Regents of the University of California, Nerfstudio Team and contributors. All rights reserved.
#
# Licensed under the Apache License, Version 2.0 (the "License");
# you may not use this file except in compliance with the License.
# You may obtain a copy of the License at
#
#     http://www.apache.org/licenses/LICENSE-2.0
#
# Unless required by applicable law or agreed to in writing, software
# distributed under the License is distributed on an "AS IS" BASIS,
# WITHOUT WARRANTIES OR CONDITIONS OF ANY KIND, either express or implied.
# See the License for the specific language governing permissions and
# limitations under the License.

"""
Profiler base class and functionality
"""
from __future__ import annotations

import functools
import os
import time
import typing
from collections import deque
from contextlib import ContextDecorator, contextmanager
from pathlib import Path
from typing import (
    Any,
    Callable,
    ContextManager,
    Dict,
    List,
    Optional,
    Tuple,
    TypeVar,
    Union,
    overload,
)

from torch.profiler import ProfilerActivity, profile, record_function

from nerfstudio.configs import base_config as cfg
from nerfstudio.utils import comms
from nerfstudio.utils.decorators import (
    check_main_thread,
    check_profiler_enabled,
    decorate_all,
)
from nerfstudio.utils.rich_utils import CONSOLE

PROFILER = []
PYTORCH_PROFILER = None


<<<<<<< HEAD
class time_function(ContextDecorator):
=======
CallableT = TypeVar("CallableT", bound=Callable)


@overload
def time_function(name_or_func: CallableT) -> CallableT:
    ...


@overload
def time_function(name_or_func: str) -> ContextManager[Any]:
    ...


def time_function(name_or_func: Union[CallableT, str]) -> Union[CallableT, ContextManager[Any]]:
    """Profile a function or block of code. Can be used either to create a context or to wrap a function.

    Args:
        name_or_func: Either the name of a context or function to profile.

    Returns:
        A wrapped function or context to use in a `with` statement.
    """
    return _TimeFunction(name_or_func)


class _TimeFunction(ContextDecorator):  # pylint: disable=invalid-name
>>>>>>> 814db32e
    """Decorator/Context manager: time a function call or a block of code"""

    def __init__(self, name: Union[str, Callable]):
        # NOTE: This is a workaround for the fact that the __new__ method of a ContextDecorator
        # is not picked up by VSCode intellisense
        self.name: str = typing.cast(str, name)
        self.start = None
        self._profiler_contexts = deque()
        self._function_call_args: Optional[Tuple[Tuple, Dict]] = None

    def __new__(cls, func: Union[str, Callable]):
        instance = super().__new__(cls)
        if isinstance(func, str):
            instance.__init__(func)
            return instance
        if callable(func):
            instance.__init__(func.__qualname__)
            return instance(func)
        raise ValueError(f"Argument func of type {type(func)} is not a string or a callable.")

    def __enter__(self):
        self.start = time.time()
        if PYTORCH_PROFILER is not None:
            args, kwargs = tuple(), {}
            if self._function_call_args is not None:
                args, kwargs = self._function_call_args
            ctx = PYTORCH_PROFILER.record_function(self.name, *args, **kwargs)
            ctx.__enter__()
            self._profiler_contexts.append(ctx)
            if self._function_call_args is None:
                ctx = record_function(self.name)
                ctx.__enter__()
                self._profiler_contexts.append(ctx)

    def __exit__(self, *args, **kwargs):
        while self._profiler_contexts:
            context = self._profiler_contexts.pop()
            context.__exit__(*args, **kwargs)
        if PROFILER:
            PROFILER[0].update_time(self.name, self.start, time.time())

    def __call__(self, func: Callable):
        @functools.wraps(func)
        def inner(*args, **kwargs):
            self._function_call_args = (args, kwargs)
            with self:
                out = func(*args, **kwargs)
            self._function_call_args = None
            return out

        return inner


def flush_profiler(config: cfg.LoggingConfig):
    """Method that checks if profiler is enabled before flushing"""
    if config.profiler != "none" and PROFILER:
        PROFILER[0].print_profile()


def setup_profiler(config: cfg.LoggingConfig, log_dir: Path):
    """Initialization of profilers"""
    global PYTORCH_PROFILER
    if comms.is_main_process():
        PROFILER.append(Profiler(config))
        if config.profiler == "pytorch":
            PYTORCH_PROFILER = PytorchProfiler(log_dir)


class PytorchProfiler:
    """
    Wrapper for Pytorch Profiler
    """

    def __init__(self, output_path: Path, trace_steps: Optional[List[int]] = None):
        self.output_path = output_path / "profiler_traces"
        if trace_steps is None:
            # Some arbitrary steps which likely do not overlap with steps usually chosen to run callbacks
            trace_steps = [12, 17]
        self.trace_steps = trace_steps

    @contextmanager
    def record_function(self, function: str, *args, **_kwargs):
        """
        Context manager that records a function call and saves the trace to a json file.
        Traced functions are: train_iteration, eval_iteration
        """
        if function.endswith("train_iteration") or function.endswith("eval_iteration"):
            step = args[1]
            assert isinstance(step, int)
            assert len(args) == 2
            stage = function.split(".")[-1].split("_")[0]
            if step in self.trace_steps:
                launch_kernel_blocking = self.trace_steps.index(step) % 2 == 0
                backup_lb_var = ""
                if launch_kernel_blocking:
                    backup_lb_var = os.environ.get("CUDA_LAUNCH_BLOCKING", "")
                    os.environ["CUDA_LAUNCH_BLOCKING"] = "1"
                with profile(
                    activities=[ProfilerActivity.CPU, ProfilerActivity.CUDA],
                    record_shapes=True,
                    with_stack=True,
                    profile_memory=True,
                ) as prof:
                    yield None
                if launch_kernel_blocking:
                    os.environ["CUDA_LAUNCH_BLOCKING"] = backup_lb_var
                self.output_path.mkdir(parents=True, exist_ok=True)
                prof.export_chrome_trace(
                    str(self.output_path / f"trace_{stage}_{step}{'_blocking' if launch_kernel_blocking else ''}.json")
                )
                return
        # Functions are recorded automatically
        yield None
        return


@decorate_all([check_profiler_enabled, check_main_thread])
class Profiler:
    """Profiler class"""

    def __init__(self, config: cfg.LoggingConfig):
        self.config = config
        self.profiler_dict = {}

    def update_time(self, func_name: str, start_time: float, end_time: float):
        """update the profiler dictionary with running averages of durations

        Args:
            func_name: the function name that is being profiled
            start_time: the start time when function is called
            end_time: the end time when function terminated
        """
        val = end_time - start_time
        func_dict = self.profiler_dict.get(func_name, {"val": 0, "step": 0})
        prev_val = func_dict["val"]
        prev_step = func_dict["step"]
        self.profiler_dict[func_name] = {"val": (prev_val * prev_step + val) / (prev_step + 1), "step": prev_step + 1}

    def print_profile(self):
        """helper to print out the profiler stats"""
        CONSOLE.print("Printing profiling stats, from longest to shortest duration in seconds")
        sorted_keys = sorted(
            self.profiler_dict.keys(),
            key=lambda k: self.profiler_dict[k]["val"],
            reverse=True,
        )
        for k in sorted_keys:
            val = f"{self.profiler_dict[k]['val']:0.4f}"
            CONSOLE.print(f"{k:<20}: {val:<20}")<|MERGE_RESOLUTION|>--- conflicted
+++ resolved
@@ -52,9 +52,6 @@
 PYTORCH_PROFILER = None
 
 
-<<<<<<< HEAD
-class time_function(ContextDecorator):
-=======
 CallableT = TypeVar("CallableT", bound=Callable)
 
 
@@ -80,8 +77,7 @@
     return _TimeFunction(name_or_func)
 
 
-class _TimeFunction(ContextDecorator):  # pylint: disable=invalid-name
->>>>>>> 814db32e
+class _TimeFunction(ContextDecorator):
     """Decorator/Context manager: time a function call or a block of code"""
 
     def __init__(self, name: Union[str, Callable]):
