--- conflicted
+++ resolved
@@ -197,52 +197,6 @@
     return torch.exp(-0.5 * x_vars) * torch.sin(x_means)
 
 
-<<<<<<< HEAD
-def intersect_aabb(origins, directions, aabb):
-    """
-    pytorch implementation of ray intersection with AABB box
-    :param origin: N,3 tensor of 3d positions
-    :param direction: N,3 tensor of normalized directions
-    :param aabb: 6,1 array of aabb box in the form of [x_min, y_min, z_min, x_max, y_max, z_max]
-    :return: t_min, t_max - two tensors of shapes N,1 representing the intersection signed distance from
-    the origin. t_min is clipped to 0 in case it is negative, in case of no intersection t_min is 1e10.
-    """
-
-    max_bound = 1e10
-
-    tx_min = (aabb[0] - origins[:, 0]) / directions[:, 0]
-    tx_max = (aabb[3] - origins[:, 0]) / directions[:, 0]
-    t_min = torch.min(tx_min, tx_max)
-    t_max = torch.max(tx_min, tx_max)
-
-    ty_min_temp = (aabb[1] - origins[:, 1]) / directions[:, 1]
-    ty_max_temp = (aabb[4] - origins[:, 1]) / directions[:, 1]
-    ty_min = torch.min(ty_min_temp, ty_max_temp)
-    ty_max = torch.max(ty_min_temp, ty_max_temp)
-
-    cond = torch.logical_or((t_min > ty_max), (ty_min > t_max))
-    t_min = torch.where(cond, max_bound, t_min)
-    t_max = torch.where(cond, max_bound, t_max)
-
-    t_min = torch.max(t_min, ty_min)
-    t_max = torch.min(t_max, ty_max)
-
-    tz_min_temp = (aabb[2] - origins[:, 2]) / directions[:, 2]
-    tz_max_temp = (aabb[5] - origins[:, 2]) / directions[:, 2]
-    tz_min = torch.min(tz_min_temp, tz_max_temp)
-    tz_max = torch.max(tz_min_temp, tz_max_temp)
-
-    cond = torch.logical_or((t_min > tz_max), tz_min > t_max)
-    t_min = torch.where(cond, max_bound, t_min)
-    t_max = torch.where(cond, max_bound, t_max)
-
-    t_min = torch.max(t_min, tz_min)
-    t_max = torch.min(t_max, tz_max)
-    t_min = torch.where(t_min > 0, t_min, 0)
-    t_max = torch.where(t_min == max_bound, max_bound, t_max)
-
-    return t_min, t_max
-=======
 @torch.jit.script
 def _intersect_aabb(
     origins: torch.Tensor,
@@ -397,5 +351,4 @@
     scale[valid] = (a_11[valid] * b_0[valid] - a_01[valid] * b_1[valid]) / det[valid]
     shift[valid] = (-a_01[valid] * b_0[valid] + a_00[valid] * b_1[valid]) / det[valid]
 
-    return scale, shift
->>>>>>> 5613d478
+    return scale, shift