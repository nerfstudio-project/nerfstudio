--- conflicted
+++ resolved
@@ -18,13 +18,10 @@
 from typing import Literal, Tuple
 
 import torch
-<<<<<<< HEAD
-from torchtyping import TensorType
-from nerfstudio.utils.misc import torch_compile
-=======
 from jaxtyping import Bool, Float
 from torch import Tensor
->>>>>>> d542646c
+
+from nerfstudio.utils.misc import torch_compile
 
 
 def components_from_spherical_harmonics(
@@ -326,4 +323,5 @@
     scale[valid] = (a_11[valid] * b_0[valid] - a_01[valid] * b_1[valid]) / det[valid]
     shift[valid] = (-a_01[valid] * b_0[valid] + a_00[valid] * b_1[valid]) / det[valid]
 
+    return scale, shift
     return scale, shift