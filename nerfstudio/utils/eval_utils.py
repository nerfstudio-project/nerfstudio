--- conflicted
+++ resolved
@@ -28,11 +28,7 @@
 from typing_extensions import Literal
 
 from nerfstudio.configs.base_config import TrainerConfig
-<<<<<<< HEAD
-from nerfstudio.configs.config import Config
-=======
 from nerfstudio.configs.experiment_config import ExperimentConfig
->>>>>>> 96f269cc
 from nerfstudio.pipelines.base_pipeline import Pipeline
 
 CONSOLE = Console(width=120)
@@ -73,11 +69,7 @@
     config_path: Path,
     eval_num_rays_per_chunk: Optional[int] = None,
     test_mode: Literal["test", "val", "inference"] = "test",
-<<<<<<< HEAD
-) -> Tuple[Config, Pipeline, Path]:
-=======
 ) -> Tuple[ExperimentConfig, Pipeline, Path]:
->>>>>>> 96f269cc
     """Shared setup for loading a saved pipeline for evaluation.
 
     Args:
@@ -94,11 +86,7 @@
     """
     # load save config
     config = yaml.load(config_path.read_text(), Loader=yaml.Loader)
-<<<<<<< HEAD
-    assert isinstance(config, Config)
-=======
     assert isinstance(config, ExperimentConfig)
->>>>>>> 96f269cc
 
     if eval_num_rays_per_chunk:
         config.pipeline.model.eval_num_rays_per_chunk = eval_num_rays_per_chunk
