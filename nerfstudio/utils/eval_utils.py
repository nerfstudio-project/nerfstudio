# Copyright 2022 The Nerfstudio Team. All rights reserved.
#
# Licensed under the Apache License, Version 2.0 (the "License");
# you may not use this file except in compliance with the License.
# You may obtain a copy of the License at
#
#     http://www.apache.org/licenses/LICENSE-2.0
#
# Unless required by applicable law or agreed to in writing, software
# distributed under the License is distributed on an "AS IS" BASIS,
# WITHOUT WARRANTIES OR CONDITIONS OF ANY KIND, either express or implied.
# See the License for the specific language governing permissions and
# limitations under the License.

"""
Evaluation utils
"""
from __future__ import annotations

import os
import sys
from pathlib import Path
from typing import Optional, Tuple

import torch
import yaml
from rich.console import Console
from scripts.my_utils import get_step_from_ckpt_path
from typing_extensions import Literal

from nerfstudio.engine.trainer import Trainer, TrainerConfig
from nerfstudio.models.nerfacto import NerfactoModel
from nerfstudio.pipelines.base_pipeline import Pipeline

CONSOLE = Console(width=120, no_color=True)


def eval_load_checkpoint(config: TrainerConfig, pipeline: Pipeline) -> Tuple[Path, int]:
    ## TODO: ideally eventually want to get this to be the same as whatever is used to load train checkpoint too
    """Helper function to load checkpointed pipeline

    Args:
        config (DictConfig): Configuration of pipeline to load
        pipeline (Pipeline): Pipeline instance of which to load weights
    Returns:
        A tuple of the path to the loaded checkpoint and the step at which it was saved.
    """

    checkpoint_path = Path(config.load_ckpt)

    if checkpoint_path is None:
        CONSOLE.rule("Error", style="red")
        CONSOLE.print(f"Please pass the --load-ckpt <CKPT_PATH> argument.", justify="center")
        sys.exit(1)

    loaded_state = torch.load(checkpoint_path, map_location="cpu")

    if "step" not in loaded_state or not loaded_state["step"]:
        step = get_step_from_ckpt_path(checkpoint_path)
    else:
<<<<<<< HEAD
        step = loaded_state["step"]

    pipeline.load_pipeline(loaded_state["pipeline"], step)
    CONSOLE.print(f":white_check_mark: Done loading checkpoint from {str(checkpoint_path)}")
    return checkpoint_path
=======
        load_step = config.load_step
    load_path = config.load_dir / f"step-{load_step:09d}.ckpt"
    assert load_path.exists(), f"Checkpoint {load_path} does not exist"
    loaded_state = torch.load(load_path, map_location="cpu")
    pipeline.load_pipeline(loaded_state["pipeline"], loaded_state["step"])
    CONSOLE.print(f":white_check_mark: Done loading checkpoint from {load_path}")
    return load_path, load_step
>>>>>>> 3d2e58ed


def eval_setup(
    config_path: Path,
    eval_num_rays_per_chunk: Optional[int] = None,
    test_mode: Literal["test", "val", "inference"] = "test",
<<<<<<< HEAD
    load_ckpt: Path | None = None,
    indices_file: Path | None = None,
) -> tuple[TrainerConfig, Pipeline, Path]:
=======
) -> Tuple[TrainerConfig, Pipeline, Path, int]:
>>>>>>> 3d2e58ed
    """Shared setup for loading a saved pipeline for evaluation.

    Args:
        config_path: Path to config YAML file.
        eval_num_rays_per_chunk: Number of rays per forward pass
        test_mode:
            'val': loads train/val datasets into memory
            'test': loads train/test dataset into memory
            'inference': does not load any dataset into memory


    Returns:
        Loaded config, pipeline module, corresponding checkpoint, and step
    """
    # load save config
    config = yaml.load(config_path.read_text(), Loader=yaml.Loader)
    assert isinstance(config, TrainerConfig)

    # load checkpointed information
    if load_ckpt is not None:
        config.load_ckpt = load_ckpt

    if indices_file is not None:
        config.pipeline.datamanager.dataparser.indices_file = indices_file

    if load_ckpt is not None and config.pipeline.datamanager.train_size_initial is None:
        state = Trainer.get_checkpoint_state(load_ckpt)
        train_size_initial = NerfactoModel.get_train_size_from_checkpoint(state)
        config.pipeline.datamanager.train_size_initial = train_size_initial

    if eval_num_rays_per_chunk:
        config.pipeline.model.eval_num_rays_per_chunk = eval_num_rays_per_chunk

    # load checkpoints from wherever they were saved
    # TODO: expose the ability to choose an arbitrary checkpoint
    config.pipeline.datamanager.eval_image_indices = None

    # setup pipeline (which includes the DataManager)
    device = torch.device("cuda" if torch.cuda.is_available() else "cpu")
    pipeline = config.pipeline.setup(device=device, test_mode=test_mode)
    assert isinstance(pipeline, Pipeline)
    pipeline.eval()

<<<<<<< HEAD
    checkpoint_path = eval_load_checkpoint(config, pipeline)
=======
    # load checkpointed information
    checkpoint_path, step = eval_load_checkpoint(config, pipeline)
>>>>>>> 3d2e58ed

    return config, pipeline, checkpoint_path, step<|MERGE_RESOLUTION|>--- conflicted
+++ resolved
@@ -25,12 +25,12 @@
 import torch
 import yaml
 from rich.console import Console
-from scripts.my_utils import get_step_from_ckpt_path
 from typing_extensions import Literal
 
 from nerfstudio.engine.trainer import Trainer, TrainerConfig
 from nerfstudio.models.nerfacto import NerfactoModel
 from nerfstudio.pipelines.base_pipeline import Pipeline
+from scripts.my_utils import get_step_from_ckpt_path
 
 CONSOLE = Console(width=120, no_color=True)
 
@@ -56,36 +56,22 @@
     loaded_state = torch.load(checkpoint_path, map_location="cpu")
 
     if "step" not in loaded_state or not loaded_state["step"]:
-        step = get_step_from_ckpt_path(checkpoint_path)
+        load_step = get_step_from_ckpt_path(checkpoint_path)
     else:
-<<<<<<< HEAD
-        step = loaded_state["step"]
+        load_step = loaded_state["step"]
 
-    pipeline.load_pipeline(loaded_state["pipeline"], step)
+    pipeline.load_pipeline(loaded_state["pipeline"], load_step)
     CONSOLE.print(f":white_check_mark: Done loading checkpoint from {str(checkpoint_path)}")
-    return checkpoint_path
-=======
-        load_step = config.load_step
-    load_path = config.load_dir / f"step-{load_step:09d}.ckpt"
-    assert load_path.exists(), f"Checkpoint {load_path} does not exist"
-    loaded_state = torch.load(load_path, map_location="cpu")
-    pipeline.load_pipeline(loaded_state["pipeline"], loaded_state["step"])
-    CONSOLE.print(f":white_check_mark: Done loading checkpoint from {load_path}")
-    return load_path, load_step
->>>>>>> 3d2e58ed
+    return checkpoint_path, load_step
 
 
 def eval_setup(
     config_path: Path,
     eval_num_rays_per_chunk: Optional[int] = None,
     test_mode: Literal["test", "val", "inference"] = "test",
-<<<<<<< HEAD
     load_ckpt: Path | None = None,
     indices_file: Path | None = None,
-) -> tuple[TrainerConfig, Pipeline, Path]:
-=======
-) -> Tuple[TrainerConfig, Pipeline, Path, int]:
->>>>>>> 3d2e58ed
+) -> tuple[TrainerConfig, Pipeline, Path, int]:
     """Shared setup for loading a saved pipeline for evaluation.
 
     Args:
@@ -129,11 +115,7 @@
     assert isinstance(pipeline, Pipeline)
     pipeline.eval()
 
-<<<<<<< HEAD
-    checkpoint_path = eval_load_checkpoint(config, pipeline)
-=======
     # load checkpointed information
     checkpoint_path, step = eval_load_checkpoint(config, pipeline)
->>>>>>> 3d2e58ed
 
     return config, pipeline, checkpoint_path, step