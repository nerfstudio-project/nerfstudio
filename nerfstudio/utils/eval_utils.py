# Copyright 2022 The Nerfstudio Team. All rights reserved.
#
# Licensed under the Apache License, Version 2.0 (the "License");
# you may not use this file except in compliance with the License.
# You may obtain a copy of the License at
#
#     http://www.apache.org/licenses/LICENSE-2.0
#
# Unless required by applicable law or agreed to in writing, software
# distributed under the License is distributed on an "AS IS" BASIS,
# WITHOUT WARRANTIES OR CONDITIONS OF ANY KIND, either express or implied.
# See the License for the specific language governing permissions and
# limitations under the License.

"""
Evaluation utils
"""
from __future__ import annotations

import os
import sys
from pathlib import Path
from typing import Optional, Tuple

import torch
import yaml
from rich.console import Console
from typing_extensions import Literal

from nerfstudio.engine.trainer import TrainerConfig
from nerfstudio.nerfstudio.utils.checkpoint_loader import find_checkpoint
from nerfstudio.pipelines.base_pipeline import Pipeline

CONSOLE = Console(width=120, no_color=True)


def eval_load_checkpoint(config: TrainerConfig, pipeline: Pipeline) -> Path:
    ## TODO: ideally eventually want to get this to be the same as whatever is used to load train checkpoint too
    """Helper function to load checkpointed pipeline

    Args:
        config (DictConfig): Configuration of pipeline to load
        pipeline (Pipeline): Pipeline instance of which to load weights
    """
<<<<<<< HEAD

    checkpoint_path = find_checkpoint(config.load_ckpt)
    if checkpoint_path is None:
        CONSOLE.rule("Error", style="red")
        CONSOLE.print(
            f"Please pass the --load-ckpt <CKPT_PATH> argument.",
            justify="center",
        )
        sys.exit(1)

    loaded_state = torch.load(checkpoint_path, map_location="cpu")
    pipeline.load_pipeline(loaded_state["pipeline"])
    CONSOLE.print(
        f":white_check_mark: Done loading checkpoint from {str(checkpoint_path)}"
    )
    return checkpoint_path
=======
    assert config.load_dir is not None
    if config.load_step is None:
        CONSOLE.print("Loading latest checkpoint from load_dir")
        # NOTE: this is specific to the checkpoint name format
        if not os.path.exists(config.load_dir):
            CONSOLE.rule("Error", style="red")
            CONSOLE.print(f"No checkpoint directory found at {config.load_dir}, ", justify="center")
            CONSOLE.print(
                "Please make sure the checkpoint exists, they should be generated periodically during training",
                justify="center",
            )
            sys.exit(1)
        load_step = sorted(int(x[x.find("-") + 1 : x.find(".")]) for x in os.listdir(config.load_dir))[-1]
    else:
        load_step = config.load_step
    load_path = config.load_dir / f"step-{load_step:09d}.ckpt"
    assert load_path.exists(), f"Checkpoint {load_path} does not exist"
    loaded_state = torch.load(load_path, map_location="cpu")
    pipeline.load_pipeline(loaded_state["pipeline"], loaded_state["step"])
    CONSOLE.print(f":white_check_mark: Done loading checkpoint from {load_path}")
    return load_path
>>>>>>> 2e843eb2


def eval_setup(
    config_path: Path,
    eval_num_rays_per_chunk: Optional[int] = None,
    test_mode: Literal["test", "val", "inference"] = "test",
    load_ckpt: Path | None = None,
) -> Tuple[TrainerConfig, Pipeline, Path]:
    """Shared setup for loading a saved pipeline for evaluation.

    Args:
        config_path: Path to config YAML file.
        eval_num_rays_per_chunk: Number of rays per forward pass
        test_mode:
            'val': loads train/val datasets into memory
            'test': loads train/test dataset into memory
            'inference': does not load any dataset into memory


    Returns:
        Loaded config, pipeline module, and corresponding checkpoint.
    """
    # load save config
    config = yaml.load(config_path.read_text(), Loader=yaml.Loader)
    assert isinstance(config, TrainerConfig)

    if eval_num_rays_per_chunk:
        config.pipeline.model.eval_num_rays_per_chunk = eval_num_rays_per_chunk

    # load checkpoints from wherever they were saved
    # TODO: expose the ability to choose an arbitrary checkpoint
    config.pipeline.datamanager.eval_image_indices = None

    # setup pipeline (which includes the DataManager)
    device = torch.device("cuda" if torch.cuda.is_available() else "cpu")
    pipeline = config.pipeline.setup(device=device, test_mode=test_mode)
    assert isinstance(pipeline, Pipeline)
    pipeline.eval()

    # load checkpointed information
    if load_ckpt is not None:
        config.load_ckpt = load_ckpt
    checkpoint_path = eval_load_checkpoint(config, pipeline)

    return config, pipeline, checkpoint_path<|MERGE_RESOLUTION|>--- conflicted
+++ resolved
@@ -42,7 +42,6 @@
         config (DictConfig): Configuration of pipeline to load
         pipeline (Pipeline): Pipeline instance of which to load weights
     """
-<<<<<<< HEAD
 
     checkpoint_path = find_checkpoint(config.load_ckpt)
     if checkpoint_path is None:
@@ -59,29 +58,6 @@
         f":white_check_mark: Done loading checkpoint from {str(checkpoint_path)}"
     )
     return checkpoint_path
-=======
-    assert config.load_dir is not None
-    if config.load_step is None:
-        CONSOLE.print("Loading latest checkpoint from load_dir")
-        # NOTE: this is specific to the checkpoint name format
-        if not os.path.exists(config.load_dir):
-            CONSOLE.rule("Error", style="red")
-            CONSOLE.print(f"No checkpoint directory found at {config.load_dir}, ", justify="center")
-            CONSOLE.print(
-                "Please make sure the checkpoint exists, they should be generated periodically during training",
-                justify="center",
-            )
-            sys.exit(1)
-        load_step = sorted(int(x[x.find("-") + 1 : x.find(".")]) for x in os.listdir(config.load_dir))[-1]
-    else:
-        load_step = config.load_step
-    load_path = config.load_dir / f"step-{load_step:09d}.ckpt"
-    assert load_path.exists(), f"Checkpoint {load_path} does not exist"
-    loaded_state = torch.load(load_path, map_location="cpu")
-    pipeline.load_pipeline(loaded_state["pipeline"], loaded_state["step"])
-    CONSOLE.print(f":white_check_mark: Done loading checkpoint from {load_path}")
-    return load_path
->>>>>>> 2e843eb2
 
 
 def eval_setup(
