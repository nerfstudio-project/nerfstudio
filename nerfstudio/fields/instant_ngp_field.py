--- conflicted
+++ resolved
@@ -55,10 +55,7 @@
         contraction_type: type of contraction
         num_levels: number of levels of the hashmap for the base mlp
         log2_hashmap_size: size of the hashmap for the base mlp
-<<<<<<< HEAD
-=======
         max_res: maximum resolution of the hashmap for the base mlp
->>>>>>> 5613d478
     """
 
     def __init__(
@@ -75,10 +72,7 @@
         contraction_type: ContractionType = ContractionType.UN_BOUNDED_SPHERE,
         num_levels: int = 16,
         log2_hashmap_size: int = 19,
-<<<<<<< HEAD
-=======
         max_res: int = 2048,
->>>>>>> 5613d478
     ) -> None:
         super().__init__()
 
@@ -112,11 +106,7 @@
                 "n_levels": num_levels,
                 "n_features_per_level": 2,
                 "log2_hashmap_size": log2_hashmap_size,
-<<<<<<< HEAD
-                "base_resolution": 16,
-=======
                 "base_resolution": base_res,
->>>>>>> 5613d478
                 "per_level_scale": per_level_scale,
             },
             network_config={
