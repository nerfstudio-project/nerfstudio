--- conflicted
+++ resolved
@@ -26,15 +26,14 @@
 from nerfstudio.data.scene_box import SceneBox
 from nerfstudio.field_components.activations import trunc_exp
 from nerfstudio.field_components.embedding import Embedding
-from nerfstudio.field_components.encodings import HashEncoding, NeRFEncoding, SHEncoding
-from nerfstudio.field_components.field_heads import (
-    FieldHeadNames,
-    PredNormalsFieldHead,
-    SemanticFieldHead,
-    TransientDensityFieldHead,
-    TransientRGBFieldHead,
-    UncertaintyFieldHead,
-)
+from nerfstudio.field_components.encodings import (HashEncoding, NeRFEncoding,
+                                                   SHEncoding)
+from nerfstudio.field_components.field_heads import (FieldHeadNames,
+                                                     PredNormalsFieldHead,
+                                                     SemanticFieldHead,
+                                                     TransientDensityFieldHead,
+                                                     TransientRGBFieldHead,
+                                                     UncertaintyFieldHead)
 from nerfstudio.field_components.mlp import MLP
 from nerfstudio.field_components.spatial_distortions import SpatialDistortion
 from nerfstudio.fields.base_field import Field, shift_directions_for_tcnn
@@ -90,13 +89,9 @@
         pass_semantic_gradients: bool = False,
         use_pred_normals: bool = False,
         use_average_appearance_embedding: bool = False,
-<<<<<<< HEAD
-        spatial_distortion: SpatialDistortion = None,
         freq_warmup=1000,
-=======
         spatial_distortion: Optional[SpatialDistortion] = None,
         implementation: Literal["tcnn", "torch"] = "tcnn",
->>>>>>> c06e2b50
     ) -> None:
         super().__init__()
 
@@ -130,51 +125,8 @@
         self.position_encoding = NeRFEncoding(
             in_dim=3, num_frequencies=2, min_freq_exp=0, max_freq_exp=2 - 1, implementation=implementation
         )
-<<<<<<< HEAD
-        self.mlp_base_grid = tcnn.Encoding(
-            n_input_dims=3,
-            encoding_config={
-                "otype": "HashGrid",
-                "n_levels": num_levels,
-                "n_features_per_level": features_per_level,
-                "log2_hashmap_size": log2_hashmap_size,
-                "base_resolution": base_res,
-                "per_level_scale": growth_factor,
-            },
-        )
-        self.mlp_base_mlp = tcnn.Network(
-            n_input_dims=self.mlp_base_grid.n_output_dims,
-            n_output_dims=1 + self.geo_feat_dim,
-            network_config={
-                "otype": "FullyFusedMLP",
-                "activation": "ReLU",
-                "output_activation": "None",
-                "n_neurons": hidden_dim,
-                "n_hidden_layers": num_layers - 1,
-            },
-        )
-        # self.mlp_base = tcnn.NetworkWithInputEncoding(
-        #     n_input_dims=3,
-        #     n_output_dims=1 + self.geo_feat_dim,
-        #     encoding_config={
-        #         "otype": "HashGrid",
-        #         "n_levels": num_levels,
-        #         "n_features_per_level": features_per_level,
-        #         "log2_hashmap_size": log2_hashmap_size,
-        #         "base_resolution": base_res,
-        #         "per_level_scale": growth_factor,
-        #     },
-        #     network_config={
-        #         "otype": "FullyFusedMLP",
-        #         "activation": "ReLU",
-        #         "output_activation": "None",
-        #         "n_neurons": hidden_dim,
-        #         "n_hidden_layers": num_layers - 1,
-        #     },
-        # )
-=======
-
-        encoder = HashEncoding(
+
+        self.mlp_base_grid = HashEncoding(
             num_levels=num_levels,
             min_res=base_res,
             max_res=max_res,
@@ -182,8 +134,8 @@
             features_per_level=features_per_level,
             implementation=implementation,
         )
-        network = MLP(
-            in_dim=encoder.get_out_dim(),
+        self.mlp_base_mlp = MLP(
+            in_dim=self.mlp_base_grid.get_out_dim(),
             num_layers=num_layers,
             layer_width=hidden_dim,
             out_dim=1 + self.geo_feat_dim,
@@ -191,8 +143,7 @@
             out_activation=None,
             implementation=implementation,
         )
-        self.mlp_base = torch.nn.Sequential(encoder, network)
->>>>>>> c06e2b50
+        self.mlp_base = torch.nn.Sequential(self.mlp_base_grid, self.mlp_base_mlp)
 
         # transients
         if self.use_transient_embedding:
@@ -249,11 +200,12 @@
             implementation=implementation,
         )
 
-<<<<<<< HEAD
     def step_cb(self, step):
         self.step = step
 
     def get_freq_mask(self, B, N, D, device):
+        import numpy as np
+
         step = self.step
         warmup = self.freq_warmup
         ts = np.linspace(step * N, step, N)
@@ -267,16 +219,13 @@
         """
         # N is number of levels (usually 16)
         # D is feature dim (usually 2)
-        N = self.mlp_base_grid.encoding_config["n_levels"]
-        D = self.mlp_base_grid.encoding_config["n_features_per_level"]
+        N = self.mlp_base_grid.num_levels
+        D = self.mlp_base_grid.features_per_level
         hashgrid_outputs = hashgrid_outputs.view(-1, N, D)
         masked = self.get_freq_mask(hashgrid_outputs.shape[0], N, D, hashgrid_outputs.device) * hashgrid_outputs
         return masked.view(masked.shape[0], -1)
 
-    def get_density(self, ray_samples: RaySamples) -> Tuple[TensorType, TensorType]:
-=======
     def get_density(self, ray_samples: RaySamples) -> Tuple[Tensor, Tensor]:
->>>>>>> c06e2b50
         """Computes and returns the densities."""
         if self.spatial_distortion is not None:
             positions = ray_samples.frustums.get_positions()
