# Copyright 2022 the Regents of the University of California, Nerfstudio Team and contributors. All rights reserved.
#
# Licensed under the Apache License, Version 2.0 (the "License");
# you may not use this file except in compliance with the License.
# You may obtain a copy of the License at
#
#     http://www.apache.org/licenses/LICENSE-2.0
#
# Unless required by applicable law or agreed to in writing, software
# distributed under the License is distributed on an "AS IS" BASIS,
# WITHOUT WARRANTIES OR CONDITIONS OF ANY KIND, either express or implied.
# See the License for the specific language governing permissions and
# limitations under the License.

"""
Field for compound nerf model, adds scene contraction and image embeddings to instant ngp
"""


from typing import Dict, Literal, Optional, Tuple

import torch
from torch import Tensor, nn

from nerfstudio.cameras.rays import RaySamples
from nerfstudio.data.scene_box import SceneBox
from nerfstudio.field_components.activations import trunc_exp
from nerfstudio.field_components.embedding import Embedding
from nerfstudio.field_components.encodings import (HashEncoding, NeRFEncoding,
                                                   SHEncoding)
from nerfstudio.field_components.field_heads import (FieldHeadNames,
                                                     PredNormalsFieldHead,
                                                     SemanticFieldHead,
                                                     TransientDensityFieldHead,
                                                     TransientRGBFieldHead,
                                                     UncertaintyFieldHead)
from nerfstudio.field_components.mlp import MLP
from nerfstudio.field_components.spatial_distortions import SpatialDistortion
from nerfstudio.fields.base_field import Field, shift_directions_for_tcnn


class NerfactoField(Field):
    """Compound Field that uses TCNN

    Args:
        aabb: parameters of scene aabb bounds
        num_images: number of images in the dataset
        num_layers: number of hidden layers
        hidden_dim: dimension of hidden layers
        geo_feat_dim: output geo feat dimensions
        num_levels: number of levels of the hashmap for the base mlp
        max_res: maximum resolution of the hashmap for the base mlp
        log2_hashmap_size: size of the hashmap for the base mlp
        num_layers_color: number of hidden layers for color network
        num_layers_transient: number of hidden layers for transient network
        hidden_dim_color: dimension of hidden layers for color network
        hidden_dim_transient: dimension of hidden layers for transient network
        appearance_embedding_dim: dimension of appearance embedding
        transient_embedding_dim: dimension of transient embedding
        use_transient_embedding: whether to use transient embedding
        use_semantics: whether to use semantic segmentation
        num_semantic_classes: number of semantic classes
        use_pred_normals: whether to use predicted normals
        use_average_appearance_embedding: whether to use average appearance embedding or zeros for inference
        spatial_distortion: spatial distortion to apply to the scene
    """

    aabb: Tensor

    def __init__(
        self,
        aabb: Tensor,
        num_images: int,
        num_layers: int = 2,
        hidden_dim: int = 64,
        geo_feat_dim: int = 15,
        num_levels: int = 16,
        max_res: int = 2048,
        log2_hashmap_size: int = 19,
        num_layers_color: int = 3,
        num_layers_transient: int = 2,
        features_per_level: int = 2,
        hidden_dim_color: int = 64,
        hidden_dim_transient: int = 64,
        appearance_embedding_dim: int = 32,
        transient_embedding_dim: int = 16,
        use_transient_embedding: bool = False,
        use_semantics: bool = False,
        num_semantic_classes: int = 100,
        pass_semantic_gradients: bool = False,
        use_pred_normals: bool = False,
        use_average_appearance_embedding: bool = False,
        freq_warmup=1000,
        spatial_distortion: Optional[SpatialDistortion] = None,
        implementation: Literal["tcnn", "torch"] = "tcnn",
    ) -> None:
        super().__init__()

        self.register_buffer("aabb", aabb)
        self.geo_feat_dim = geo_feat_dim
        self.freq_warmup = freq_warmup
        self.step = 0

        self.register_buffer("max_res", torch.tensor(max_res))
        self.register_buffer("num_levels", torch.tensor(num_levels))
        self.register_buffer("log2_hashmap_size", torch.tensor(log2_hashmap_size))

        self.spatial_distortion = spatial_distortion
        self.num_images = num_images
        self.appearance_embedding_dim = appearance_embedding_dim
        self.embedding_appearance = Embedding(self.num_images, self.appearance_embedding_dim)
        self.use_average_appearance_embedding = use_average_appearance_embedding
        self.use_transient_embedding = use_transient_embedding
        self.use_semantics = use_semantics
        self.use_pred_normals = use_pred_normals
        self.pass_semantic_gradients = pass_semantic_gradients

        base_res: int = 16
<<<<<<< HEAD
        growth_factor = np.exp((np.log(max_res) - np.log(base_res)) / (num_levels - 1))

        self.direction_encoding = tcnn.Encoding(
            n_input_dims=3,
            encoding_config={
                "otype": "SphericalHarmonics",
                "degree": 4,
            },
=======
        features_per_level: int = 2

        self.direction_encoding = SHEncoding(
            levels=4,
            implementation=implementation,
>>>>>>> 4acc06bd
        )

        self.position_encoding = NeRFEncoding(
            in_dim=3, num_frequencies=2, min_freq_exp=0, max_freq_exp=2 - 1, implementation=implementation
        )

<<<<<<< HEAD
        self.mlp_base = tcnn.NetworkWithInputEncoding(
            n_input_dims=3,
            n_output_dims=1 + self.geo_feat_dim,
            encoding_config={
                "otype": "HashGrid",
                "n_levels": num_levels,
                "n_features_per_level": features_per_level,
                "log2_hashmap_size": log2_hashmap_size,
                "base_resolution": base_res,
                "per_level_scale": growth_factor,
            },
            network_config={
                "otype": "CutlassMLP" if hidden_dim > 128 else "FullyFusedMLP",
                "activation": "ReLU",
                "output_activation": "None",
                "n_neurons": hidden_dim,
                "n_hidden_layers": num_layers - 1,
            },
=======
        self.mlp_base_grid = HashEncoding(
            num_levels=num_levels,
            min_res=base_res,
            max_res=max_res,
            log2_hashmap_size=log2_hashmap_size,
            features_per_level=features_per_level,
            implementation=implementation,
>>>>>>> 4acc06bd
        )
        self.mlp_base_mlp = MLP(
            in_dim=self.mlp_base_grid.get_out_dim(),
            num_layers=num_layers,
            layer_width=hidden_dim,
            out_dim=1 + self.geo_feat_dim,
            activation=nn.ReLU(),
            out_activation=None,
            implementation=implementation,
        )
        self.mlp_base = torch.nn.Sequential(self.mlp_base_grid, self.mlp_base_mlp)

        # transients
        if self.use_transient_embedding:
            self.transient_embedding_dim = transient_embedding_dim
            self.embedding_transient = Embedding(self.num_images, self.transient_embedding_dim)
<<<<<<< HEAD
            self.mlp_transient = tcnn.Network(
                n_input_dims=self.geo_feat_dim + self.transient_embedding_dim,
                n_output_dims=hidden_dim_transient,
                network_config={
                    "otype": "CutlassMLP" if hidden_dim_transient > 128 else "FullyFusedMLP",
                    "activation": "ReLU",
                    "output_activation": "None",
                    "n_neurons": hidden_dim_transient,
                    "n_hidden_layers": num_layers_transient - 1,
                },
=======
            self.mlp_transient = MLP(
                in_dim=self.geo_feat_dim + self.transient_embedding_dim,
                num_layers=num_layers_transient,
                layer_width=hidden_dim_transient,
                out_dim=hidden_dim_transient,
                activation=nn.ReLU(),
                out_activation=None,
                implementation=implementation,
>>>>>>> 4acc06bd
            )
            self.field_head_transient_uncertainty = UncertaintyFieldHead(in_dim=self.mlp_transient.get_out_dim())
            self.field_head_transient_rgb = TransientRGBFieldHead(in_dim=self.mlp_transient.get_out_dim())
            self.field_head_transient_density = TransientDensityFieldHead(in_dim=self.mlp_transient.get_out_dim())

        # semantics
        if self.use_semantics:
            self.mlp_semantics = MLP(
                in_dim=self.geo_feat_dim,
                num_layers=2,
                layer_width=64,
                out_dim=hidden_dim_transient,
                activation=nn.ReLU(),
                out_activation=None,
                implementation=implementation,
            )
            self.field_head_semantics = SemanticFieldHead(
                in_dim=self.mlp_semantics.get_out_dim(), num_classes=num_semantic_classes
            )

        # predicted normals
        if self.use_pred_normals:
            self.mlp_pred_normals = MLP(
                in_dim=self.geo_feat_dim + self.position_encoding.get_out_dim(),
                num_layers=3,
                layer_width=64,
                out_dim=hidden_dim_transient,
                activation=nn.ReLU(),
                out_activation=None,
                implementation=implementation,
            )
<<<<<<< HEAD
            self.field_head_pred_normals = PredNormalsFieldHead(in_dim=self.mlp_pred_normals.n_output_dims)

        self.mlp_head = tcnn.Network(
            n_input_dims=self.direction_encoding.n_output_dims + self.geo_feat_dim + self.appearance_embedding_dim,
            n_output_dims=3,
            network_config={
                "otype": "CutlassMLP" if hidden_dim_color > 128 else "FullyFusedMLP",
                "activation": "ReLU",
                "output_activation": "Sigmoid",
                "n_neurons": hidden_dim_color,
                "n_hidden_layers": num_layers_color - 1,
            },
=======
            self.field_head_pred_normals = PredNormalsFieldHead(in_dim=self.mlp_pred_normals.get_out_dim())

        self.mlp_head = MLP(
            in_dim=self.direction_encoding.get_out_dim() + self.geo_feat_dim + self.appearance_embedding_dim,
            num_layers=num_layers_color,
            layer_width=hidden_dim_color,
            out_dim=3,
            activation=nn.ReLU(),
            out_activation=nn.Sigmoid(),
            implementation=implementation,
>>>>>>> 4acc06bd
        )

    def step_cb(self, step):
        self.step = step

    def get_freq_mask(self, B, N, D, device):
        import numpy as np

        step = self.step
        warmup = self.freq_warmup
        ts = np.linspace(step * N, step, N)
        mask_vals = np.interp(ts, [0, warmup], [0, 1])
        m = torch.from_numpy(mask_vals)[None, ..., None].to(device)
        return m.repeat((B, 1, D))

    def mask_freqs(self, hashgrid_outputs):
        """
        hashgrid_outputs is a B x N*D array of the hashgrid values
        """
        # N is number of levels (usually 16)
        # D is feature dim (usually 2)
        N = self.mlp_base_grid.num_levels
        D = self.mlp_base_grid.features_per_level
        hashgrid_outputs = hashgrid_outputs.view(-1, N, D)
        masked = self.get_freq_mask(hashgrid_outputs.shape[0], N, D, hashgrid_outputs.device) * hashgrid_outputs
        return masked.view(masked.shape[0], -1)

    def get_density(self, ray_samples: RaySamples) -> Tuple[Tensor, Tensor]:
        """Computes and returns the densities."""
        if self.spatial_distortion is not None:
            positions = ray_samples.frustums.get_positions()
            positions = self.spatial_distortion(positions)
            positions = (positions + 2.0) / 4.0
        else:
            positions = SceneBox.get_normalized_positions(ray_samples.frustums.get_positions(), self.aabb)
        # Make sure the tcnn gets inputs between 0 and 1.
        selector = ((positions > 0.0) & (positions < 1.0)).all(dim=-1)
        positions = positions * selector[..., None]
        self._sample_locations = positions
        if not self._sample_locations.requires_grad:
            self._sample_locations.requires_grad = True
        positions_flat = positions.view(-1, 3)
        hashgrid_vecs = self.mlp_base_grid(positions_flat)
        hashgrid_vecs = self.mask_freqs(hashgrid_vecs)
        # TODO: modulate frequencies
        h = self.mlp_base_mlp(hashgrid_vecs).view(*ray_samples.frustums.shape, -1)
        density_before_activation, base_mlp_out = torch.split(h, [1, self.geo_feat_dim], dim=-1)
        self._density_before_activation = density_before_activation

        # Rectifying the density with an exponential is much more stable than a ReLU or
        # softplus, because it enables high post-activation (float32) density outputs
        # from smaller internal (float16) parameters.
        density = trunc_exp(density_before_activation.to(positions))
        density = density * selector[..., None]
        return density, base_mlp_out

    def get_outputs(
        self, ray_samples: RaySamples, density_embedding: Optional[Tensor] = None
    ) -> Dict[FieldHeadNames, Tensor]:
        assert density_embedding is not None
        outputs = {}
        if ray_samples.camera_indices is None:
            raise AttributeError("Camera indices are not provided.")
        camera_indices = ray_samples.camera_indices.squeeze()
        directions = shift_directions_for_tcnn(ray_samples.frustums.directions)
        directions_flat = directions.view(-1, 3)
        d = self.direction_encoding(directions_flat)

        outputs_shape = ray_samples.frustums.directions.shape[:-1]

        # appearance
        if self.training:
            embedded_appearance = self.embedding_appearance(camera_indices)
        else:
            if self.use_average_appearance_embedding:
                embedded_appearance = torch.ones(
                    (*directions.shape[:-1], self.appearance_embedding_dim), device=directions.device
                ) * self.embedding_appearance.mean(dim=0)
            else:
                embedded_appearance = torch.zeros(
                    (*directions.shape[:-1], self.appearance_embedding_dim), device=directions.device
                )

        # transients
        if self.use_transient_embedding and self.training:
            embedded_transient = self.embedding_transient(camera_indices)
            transient_input = torch.cat(
                [
                    density_embedding.view(-1, self.geo_feat_dim),
                    embedded_transient.view(-1, self.transient_embedding_dim),
                ],
                dim=-1,
            )
            x = self.mlp_transient(transient_input).view(*outputs_shape, -1).to(directions)
            outputs[FieldHeadNames.UNCERTAINTY] = self.field_head_transient_uncertainty(x)
            outputs[FieldHeadNames.TRANSIENT_RGB] = self.field_head_transient_rgb(x)
            outputs[FieldHeadNames.TRANSIENT_DENSITY] = self.field_head_transient_density(x)

        # semantics
        if self.use_semantics:
            semantics_input = density_embedding.view(-1, self.geo_feat_dim)
            if not self.pass_semantic_gradients:
                semantics_input = semantics_input.detach()

            x = self.mlp_semantics(semantics_input).view(*outputs_shape, -1).to(directions)
            outputs[FieldHeadNames.SEMANTICS] = self.field_head_semantics(x)

        # predicted normals
        if self.use_pred_normals:
            positions = ray_samples.frustums.get_positions()

            positions_flat = self.position_encoding(positions.view(-1, 3))
            pred_normals_inp = torch.cat([positions_flat, density_embedding.view(-1, self.geo_feat_dim)], dim=-1)

            x = self.mlp_pred_normals(pred_normals_inp).view(*outputs_shape, -1).to(directions)
            outputs[FieldHeadNames.PRED_NORMALS] = self.field_head_pred_normals(x)

        h = torch.cat(
            [
                d,
                density_embedding.view(-1, self.geo_feat_dim),
                embedded_appearance.view(-1, self.appearance_embedding_dim),
            ],
            dim=-1,
        )
        rgb = self.mlp_head(h).view(*outputs_shape, -1).to(directions)
        outputs.update({FieldHeadNames.RGB: rgb})

        return outputs<|MERGE_RESOLUTION|>--- conflicted
+++ resolved
@@ -26,14 +26,15 @@
 from nerfstudio.data.scene_box import SceneBox
 from nerfstudio.field_components.activations import trunc_exp
 from nerfstudio.field_components.embedding import Embedding
-from nerfstudio.field_components.encodings import (HashEncoding, NeRFEncoding,
-                                                   SHEncoding)
-from nerfstudio.field_components.field_heads import (FieldHeadNames,
-                                                     PredNormalsFieldHead,
-                                                     SemanticFieldHead,
-                                                     TransientDensityFieldHead,
-                                                     TransientRGBFieldHead,
-                                                     UncertaintyFieldHead)
+from nerfstudio.field_components.encodings import HashEncoding, NeRFEncoding, SHEncoding
+from nerfstudio.field_components.field_heads import (
+    FieldHeadNames,
+    PredNormalsFieldHead,
+    SemanticFieldHead,
+    TransientDensityFieldHead,
+    TransientRGBFieldHead,
+    UncertaintyFieldHead,
+)
 from nerfstudio.field_components.mlp import MLP
 from nerfstudio.field_components.spatial_distortions import SpatialDistortion
 from nerfstudio.fields.base_field import Field, shift_directions_for_tcnn
@@ -90,7 +91,6 @@
         pass_semantic_gradients: bool = False,
         use_pred_normals: bool = False,
         use_average_appearance_embedding: bool = False,
-        freq_warmup=1000,
         spatial_distortion: Optional[SpatialDistortion] = None,
         implementation: Literal["tcnn", "torch"] = "tcnn",
     ) -> None:
@@ -98,8 +98,6 @@
 
         self.register_buffer("aabb", aabb)
         self.geo_feat_dim = geo_feat_dim
-        self.freq_warmup = freq_warmup
-        self.step = 0
 
         self.register_buffer("max_res", torch.tensor(max_res))
         self.register_buffer("num_levels", torch.tensor(num_levels))
@@ -115,49 +113,17 @@
         self.use_pred_normals = use_pred_normals
         self.pass_semantic_gradients = pass_semantic_gradients
 
-        base_res: int = 16
-<<<<<<< HEAD
-        growth_factor = np.exp((np.log(max_res) - np.log(base_res)) / (num_levels - 1))
-
-        self.direction_encoding = tcnn.Encoding(
-            n_input_dims=3,
-            encoding_config={
-                "otype": "SphericalHarmonics",
-                "degree": 4,
-            },
-=======
-        features_per_level: int = 2
+        base_res: int = 32
 
         self.direction_encoding = SHEncoding(
             levels=4,
             implementation=implementation,
->>>>>>> 4acc06bd
         )
 
         self.position_encoding = NeRFEncoding(
             in_dim=3, num_frequencies=2, min_freq_exp=0, max_freq_exp=2 - 1, implementation=implementation
         )
 
-<<<<<<< HEAD
-        self.mlp_base = tcnn.NetworkWithInputEncoding(
-            n_input_dims=3,
-            n_output_dims=1 + self.geo_feat_dim,
-            encoding_config={
-                "otype": "HashGrid",
-                "n_levels": num_levels,
-                "n_features_per_level": features_per_level,
-                "log2_hashmap_size": log2_hashmap_size,
-                "base_resolution": base_res,
-                "per_level_scale": growth_factor,
-            },
-            network_config={
-                "otype": "CutlassMLP" if hidden_dim > 128 else "FullyFusedMLP",
-                "activation": "ReLU",
-                "output_activation": "None",
-                "n_neurons": hidden_dim,
-                "n_hidden_layers": num_layers - 1,
-            },
-=======
         self.mlp_base_grid = HashEncoding(
             num_levels=num_levels,
             min_res=base_res,
@@ -165,7 +131,6 @@
             log2_hashmap_size=log2_hashmap_size,
             features_per_level=features_per_level,
             implementation=implementation,
->>>>>>> 4acc06bd
         )
         self.mlp_base_mlp = MLP(
             in_dim=self.mlp_base_grid.get_out_dim(),
@@ -182,18 +147,6 @@
         if self.use_transient_embedding:
             self.transient_embedding_dim = transient_embedding_dim
             self.embedding_transient = Embedding(self.num_images, self.transient_embedding_dim)
-<<<<<<< HEAD
-            self.mlp_transient = tcnn.Network(
-                n_input_dims=self.geo_feat_dim + self.transient_embedding_dim,
-                n_output_dims=hidden_dim_transient,
-                network_config={
-                    "otype": "CutlassMLP" if hidden_dim_transient > 128 else "FullyFusedMLP",
-                    "activation": "ReLU",
-                    "output_activation": "None",
-                    "n_neurons": hidden_dim_transient,
-                    "n_hidden_layers": num_layers_transient - 1,
-                },
-=======
             self.mlp_transient = MLP(
                 in_dim=self.geo_feat_dim + self.transient_embedding_dim,
                 num_layers=num_layers_transient,
@@ -202,7 +155,6 @@
                 activation=nn.ReLU(),
                 out_activation=None,
                 implementation=implementation,
->>>>>>> 4acc06bd
             )
             self.field_head_transient_uncertainty = UncertaintyFieldHead(in_dim=self.mlp_transient.get_out_dim())
             self.field_head_transient_rgb = TransientRGBFieldHead(in_dim=self.mlp_transient.get_out_dim())
@@ -234,20 +186,6 @@
                 out_activation=None,
                 implementation=implementation,
             )
-<<<<<<< HEAD
-            self.field_head_pred_normals = PredNormalsFieldHead(in_dim=self.mlp_pred_normals.n_output_dims)
-
-        self.mlp_head = tcnn.Network(
-            n_input_dims=self.direction_encoding.n_output_dims + self.geo_feat_dim + self.appearance_embedding_dim,
-            n_output_dims=3,
-            network_config={
-                "otype": "CutlassMLP" if hidden_dim_color > 128 else "FullyFusedMLP",
-                "activation": "ReLU",
-                "output_activation": "Sigmoid",
-                "n_neurons": hidden_dim_color,
-                "n_hidden_layers": num_layers_color - 1,
-            },
-=======
             self.field_head_pred_normals = PredNormalsFieldHead(in_dim=self.mlp_pred_normals.get_out_dim())
 
         self.mlp_head = MLP(
@@ -258,33 +196,7 @@
             activation=nn.ReLU(),
             out_activation=nn.Sigmoid(),
             implementation=implementation,
->>>>>>> 4acc06bd
-        )
-
-    def step_cb(self, step):
-        self.step = step
-
-    def get_freq_mask(self, B, N, D, device):
-        import numpy as np
-
-        step = self.step
-        warmup = self.freq_warmup
-        ts = np.linspace(step * N, step, N)
-        mask_vals = np.interp(ts, [0, warmup], [0, 1])
-        m = torch.from_numpy(mask_vals)[None, ..., None].to(device)
-        return m.repeat((B, 1, D))
-
-    def mask_freqs(self, hashgrid_outputs):
-        """
-        hashgrid_outputs is a B x N*D array of the hashgrid values
-        """
-        # N is number of levels (usually 16)
-        # D is feature dim (usually 2)
-        N = self.mlp_base_grid.num_levels
-        D = self.mlp_base_grid.features_per_level
-        hashgrid_outputs = hashgrid_outputs.view(-1, N, D)
-        masked = self.get_freq_mask(hashgrid_outputs.shape[0], N, D, hashgrid_outputs.device) * hashgrid_outputs
-        return masked.view(masked.shape[0], -1)
+        )
 
     def get_density(self, ray_samples: RaySamples) -> Tuple[Tensor, Tensor]:
         """Computes and returns the densities."""
@@ -302,8 +214,6 @@
             self._sample_locations.requires_grad = True
         positions_flat = positions.view(-1, 3)
         hashgrid_vecs = self.mlp_base_grid(positions_flat)
-        hashgrid_vecs = self.mask_freqs(hashgrid_vecs)
-        # TODO: modulate frequencies
         h = self.mlp_base_mlp(hashgrid_vecs).view(*ray_samples.frustums.shape, -1)
         density_before_activation, base_mlp_out = torch.split(h, [1, self.geo_feat_dim], dim=-1)
         self._density_before_activation = density_before_activation
