# Copyright 2022 the Regents of the University of California, Nerfstudio Team and contributors. All rights reserved.
#
# Licensed under the Apache License, Version 2.0 (the "License");
# you may not use this file except in compliance with the License.
# You may obtain a copy of the License at
#
#     http://www.apache.org/licenses/LICENSE-2.0
#
# Unless required by applicable law or agreed to in writing, software
# distributed under the License is distributed on an "AS IS" BASIS,
# WITHOUT WARRANTIES OR CONDITIONS OF ANY KIND, either express or implied.
# See the License for the specific language governing permissions and
# limitations under the License.

"""
Field for compound nerf model, adds scene contraction and image embeddings to instant ngp
"""


from typing import Dict, Literal, Optional, Tuple

import torch
from torch import Tensor, nn

from nerfstudio.cameras.rays import RaySamples
from nerfstudio.data.scene_box import SceneBox
from nerfstudio.field_components.activations import trunc_exp
from nerfstudio.field_components.embedding import Embedding
from nerfstudio.field_components.encodings import HashEncoding, NeRFEncoding, SHEncoding
from nerfstudio.field_components.field_heads import (
    FieldHeadNames,
    PredNormalsFieldHead,
    SemanticFieldHead,
    TransientDensityFieldHead,
    TransientRGBFieldHead,
    UncertaintyFieldHead,
)
from nerfstudio.field_components.mlp import MLP, EncoderAndMLP
from nerfstudio.field_components.spatial_distortions import SpatialDistortion
from nerfstudio.fields.base_field import Field, get_normalized_directions


class NerfactoField(Field):
    """Compound Field that uses TCNN

    Args:
        aabb: parameters of scene aabb bounds
        num_images: number of images in the dataset
        num_layers: number of hidden layers
        hidden_dim: dimension of hidden layers
        geo_feat_dim: output geo feat dimensions
        num_levels: number of levels of the hashmap for the base mlp
        base_res: base resolution of the hashmap for the base mlp
        max_res: maximum resolution of the hashmap for the base mlp
        log2_hashmap_size: size of the hashmap for the base mlp
        num_layers_color: number of hidden layers for color network
        num_layers_transient: number of hidden layers for transient network
        features_per_level: number of features per level for the hashgrid
        hidden_dim_color: dimension of hidden layers for color network
        hidden_dim_transient: dimension of hidden layers for transient network
        appearance_embedding_dim: dimension of appearance embedding
        transient_embedding_dim: dimension of transient embedding
        use_transient_embedding: whether to use transient embedding
        use_semantics: whether to use semantic segmentation
        num_semantic_classes: number of semantic classes
        use_pred_normals: whether to use predicted normals
        use_average_appearance_embedding: whether to use average appearance embedding or zeros for inference
        spatial_distortion: spatial distortion to apply to the scene
    """

    aabb: Tensor

    def __init__(
        self,
        aabb: Tensor,
        num_images: int,
        num_layers: int = 2,
        hidden_dim: int = 64,
        geo_feat_dim: int = 15,
        num_levels: int = 16,
        base_res: int = 16,
        max_res: int = 2048,
        log2_hashmap_size: int = 19,
        num_layers_color: int = 3,
        num_layers_transient: int = 2,
        features_per_level: int = 2,
        hidden_dim_color: int = 64,
        hidden_dim_transient: int = 64,
        appearance_embedding_dim: int = 32,
        transient_embedding_dim: int = 16,
        use_transient_embedding: bool = False,
        use_semantics: bool = False,
        num_semantic_classes: int = 100,
        pass_semantic_gradients: bool = False,
        use_pred_normals: bool = False,
        use_average_appearance_embedding: bool = False,
        spatial_distortion: Optional[SpatialDistortion] = None,
        implementation: Literal["tcnn", "torch"] = "tcnn",
    ) -> None:
        super().__init__()

        self.register_buffer("aabb", aabb)
        self.geo_feat_dim = geo_feat_dim

        self.register_buffer("max_res", torch.tensor(max_res))
        self.register_buffer("num_levels", torch.tensor(num_levels))
        self.register_buffer("log2_hashmap_size", torch.tensor(log2_hashmap_size))

        self.spatial_distortion = spatial_distortion
        self.num_images = num_images
        self.appearance_embedding_dim = appearance_embedding_dim
        self.embedding_appearance = Embedding(self.num_images, self.appearance_embedding_dim)
        self.use_average_appearance_embedding = use_average_appearance_embedding
        self.use_transient_embedding = use_transient_embedding
        self.use_semantics = use_semantics
        self.use_pred_normals = use_pred_normals
        self.pass_semantic_gradients = pass_semantic_gradients
        self.base_res = base_res

        self.direction_encoding = SHEncoding(
            levels=4,
            implementation=implementation,
        )

        self.position_encoding = NeRFEncoding(
            in_dim=3, num_frequencies=2, min_freq_exp=0, max_freq_exp=2 - 1, implementation=implementation
        )

<<<<<<< HEAD
        # if implementation--torch, then use torch.nn.Sequential
        # if implementation==tcnn, then use efficient encoding+MLP combo
        self.mlp_base = EncoderAndMLP(
            in_dim=3,
            encoder_type=HashEncoding,
            encoder_params={
                "num_levels": num_levels,
                "min_res": base_res,
                "max_res": max_res,
                "log2_hashmap_size": log2_hashmap_size,
                "features_per_level": features_per_level,
            },
            mlp_params={
                "num_layers": num_layers,
                "layer_width": hidden_dim,
                "out_dim": 1 + self.geo_feat_dim,
                "activation": nn.ReLU(),
                "out_activation": None,
            },
            implementation=implementation,
        )
=======
        self.mlp_base_grid = HashEncoding(
            num_levels=num_levels,
            min_res=base_res,
            max_res=max_res,
            log2_hashmap_size=log2_hashmap_size,
            features_per_level=features_per_level,
            implementation=implementation,
        )
        self.mlp_base_mlp = MLP(
            in_dim=self.mlp_base_grid.get_out_dim(),
            num_layers=num_layers,
            layer_width=hidden_dim,
            out_dim=1 + self.geo_feat_dim,
            activation=nn.ReLU(),
            out_activation=None,
            implementation=implementation,
        )
        self.mlp_base = torch.nn.Sequential(self.mlp_base_grid, self.mlp_base_mlp)
>>>>>>> cba8d22d

        # transients
        if self.use_transient_embedding:
            self.transient_embedding_dim = transient_embedding_dim
            self.embedding_transient = Embedding(self.num_images, self.transient_embedding_dim)
            self.mlp_transient = MLP(
                in_dim=self.geo_feat_dim + self.transient_embedding_dim,
                num_layers=num_layers_transient,
                layer_width=hidden_dim_transient,
                out_dim=hidden_dim_transient,
                activation=nn.ReLU(),
                out_activation=None,
                implementation=implementation,
            )
            self.field_head_transient_uncertainty = UncertaintyFieldHead(in_dim=self.mlp_transient.get_out_dim())
            self.field_head_transient_rgb = TransientRGBFieldHead(in_dim=self.mlp_transient.get_out_dim())
            self.field_head_transient_density = TransientDensityFieldHead(in_dim=self.mlp_transient.get_out_dim())

        # semantics
        if self.use_semantics:
            self.mlp_semantics = MLP(
                in_dim=self.geo_feat_dim,
                num_layers=2,
                layer_width=64,
                out_dim=hidden_dim_transient,
                activation=nn.ReLU(),
                out_activation=None,
                implementation=implementation,
            )
            self.field_head_semantics = SemanticFieldHead(
                in_dim=self.mlp_semantics.get_out_dim(), num_classes=num_semantic_classes
            )

        # predicted normals
        if self.use_pred_normals:
            self.mlp_pred_normals = MLP(
                in_dim=self.geo_feat_dim + self.position_encoding.get_out_dim(),
                num_layers=3,
                layer_width=64,
                out_dim=hidden_dim_transient,
                activation=nn.ReLU(),
                out_activation=None,
                implementation=implementation,
            )
            self.field_head_pred_normals = PredNormalsFieldHead(in_dim=self.mlp_pred_normals.get_out_dim())

        self.mlp_head = MLP(
            in_dim=self.direction_encoding.get_out_dim() + self.geo_feat_dim + self.appearance_embedding_dim,
            num_layers=num_layers_color,
            layer_width=hidden_dim_color,
            out_dim=3,
            activation=nn.ReLU(),
            out_activation=nn.Sigmoid(),
            implementation=implementation,
        )

    def get_density(self, ray_samples: RaySamples) -> Tuple[Tensor, Tensor]:
        """Computes and returns the densities."""
        if self.spatial_distortion is not None:
            positions = ray_samples.frustums.get_positions()
            positions = self.spatial_distortion(positions)
            positions = (positions + 2.0) / 4.0
        else:
            positions = SceneBox.get_normalized_positions(ray_samples.frustums.get_positions(), self.aabb)
        # Make sure the tcnn gets inputs between 0 and 1.
        selector = ((positions > 0.0) & (positions < 1.0)).all(dim=-1)
        positions = positions * selector[..., None]
        self._sample_locations = positions
        if not self._sample_locations.requires_grad:
            self._sample_locations.requires_grad = True
        positions_flat = positions.view(-1, 3)
        h = self.mlp_base(positions_flat).view(*ray_samples.frustums.shape, -1)
        density_before_activation, base_mlp_out = torch.split(h, [1, self.geo_feat_dim], dim=-1)
        self._density_before_activation = density_before_activation

        # Rectifying the density with an exponential is much more stable than a ReLU or
        # softplus, because it enables high post-activation (float32) density outputs
        # from smaller internal (float16) parameters.
        density = trunc_exp(density_before_activation.to(positions))
        density = density * selector[..., None]
        return density, base_mlp_out

    def get_outputs(
        self, ray_samples: RaySamples, density_embedding: Optional[Tensor] = None
    ) -> Dict[FieldHeadNames, Tensor]:
        assert density_embedding is not None
        outputs = {}
        if ray_samples.camera_indices is None:
            raise AttributeError("Camera indices are not provided.")
        camera_indices = ray_samples.camera_indices.squeeze()
        directions = get_normalized_directions(ray_samples.frustums.directions)
        directions_flat = directions.view(-1, 3)
        d = self.direction_encoding(directions_flat)

        outputs_shape = ray_samples.frustums.directions.shape[:-1]

        # appearance
        if self.training:
            embedded_appearance = self.embedding_appearance(camera_indices)
        else:
            if self.use_average_appearance_embedding:
                embedded_appearance = torch.ones(
                    (*directions.shape[:-1], self.appearance_embedding_dim), device=directions.device
                ) * self.embedding_appearance.mean(dim=0)
            else:
                embedded_appearance = torch.zeros(
                    (*directions.shape[:-1], self.appearance_embedding_dim), device=directions.device
                )

        # transients
        if self.use_transient_embedding and self.training:
            embedded_transient = self.embedding_transient(camera_indices)
            transient_input = torch.cat(
                [
                    density_embedding.view(-1, self.geo_feat_dim),
                    embedded_transient.view(-1, self.transient_embedding_dim),
                ],
                dim=-1,
            )
            x = self.mlp_transient(transient_input).view(*outputs_shape, -1).to(directions)
            outputs[FieldHeadNames.UNCERTAINTY] = self.field_head_transient_uncertainty(x)
            outputs[FieldHeadNames.TRANSIENT_RGB] = self.field_head_transient_rgb(x)
            outputs[FieldHeadNames.TRANSIENT_DENSITY] = self.field_head_transient_density(x)

        # semantics
        if self.use_semantics:
            semantics_input = density_embedding.view(-1, self.geo_feat_dim)
            if not self.pass_semantic_gradients:
                semantics_input = semantics_input.detach()

            x = self.mlp_semantics(semantics_input).view(*outputs_shape, -1).to(directions)
            outputs[FieldHeadNames.SEMANTICS] = self.field_head_semantics(x)

        # predicted normals
        if self.use_pred_normals:
            positions = ray_samples.frustums.get_positions()

            positions_flat = self.position_encoding(positions.view(-1, 3))
            pred_normals_inp = torch.cat([positions_flat, density_embedding.view(-1, self.geo_feat_dim)], dim=-1)

            x = self.mlp_pred_normals(pred_normals_inp).view(*outputs_shape, -1).to(directions)
            outputs[FieldHeadNames.PRED_NORMALS] = self.field_head_pred_normals(x)

        h = torch.cat(
            [
                d,
                density_embedding.view(-1, self.geo_feat_dim),
                embedded_appearance.view(-1, self.appearance_embedding_dim),
            ],
            dim=-1,
        )
        rgb = self.mlp_head(h).view(*outputs_shape, -1).to(directions)
        outputs.update({FieldHeadNames.RGB: rgb})

        return outputs<|MERGE_RESOLUTION|>--- conflicted
+++ resolved
@@ -26,7 +26,7 @@
 from nerfstudio.data.scene_box import SceneBox
 from nerfstudio.field_components.activations import trunc_exp
 from nerfstudio.field_components.embedding import Embedding
-from nerfstudio.field_components.encodings import HashEncoding, NeRFEncoding, SHEncoding
+from nerfstudio.field_components.encodings import NeRFEncoding, SHEncoding
 from nerfstudio.field_components.field_heads import (
     FieldHeadNames,
     PredNormalsFieldHead,
@@ -35,13 +35,13 @@
     TransientRGBFieldHead,
     UncertaintyFieldHead,
 )
-from nerfstudio.field_components.mlp import MLP, EncoderAndMLP
+from nerfstudio.field_components.mlp import MLP, MLPWithHashEncoding
 from nerfstudio.field_components.spatial_distortions import SpatialDistortion
 from nerfstudio.fields.base_field import Field, get_normalized_directions
 
 
 class NerfactoField(Field):
-    """Compound Field that uses TCNN
+    """Compound Field
 
     Args:
         aabb: parameters of scene aabb bounds
@@ -126,39 +126,12 @@
             in_dim=3, num_frequencies=2, min_freq_exp=0, max_freq_exp=2 - 1, implementation=implementation
         )
 
-<<<<<<< HEAD
-        # if implementation--torch, then use torch.nn.Sequential
-        # if implementation==tcnn, then use efficient encoding+MLP combo
-        self.mlp_base = EncoderAndMLP(
-            in_dim=3,
-            encoder_type=HashEncoding,
-            encoder_params={
-                "num_levels": num_levels,
-                "min_res": base_res,
-                "max_res": max_res,
-                "log2_hashmap_size": log2_hashmap_size,
-                "features_per_level": features_per_level,
-            },
-            mlp_params={
-                "num_layers": num_layers,
-                "layer_width": hidden_dim,
-                "out_dim": 1 + self.geo_feat_dim,
-                "activation": nn.ReLU(),
-                "out_activation": None,
-            },
-            implementation=implementation,
-        )
-=======
-        self.mlp_base_grid = HashEncoding(
+        self.mlp_base = MLPWithHashEncoding(
             num_levels=num_levels,
             min_res=base_res,
             max_res=max_res,
             log2_hashmap_size=log2_hashmap_size,
             features_per_level=features_per_level,
-            implementation=implementation,
-        )
-        self.mlp_base_mlp = MLP(
-            in_dim=self.mlp_base_grid.get_out_dim(),
             num_layers=num_layers,
             layer_width=hidden_dim,
             out_dim=1 + self.geo_feat_dim,
@@ -166,8 +139,6 @@
             out_activation=None,
             implementation=implementation,
         )
-        self.mlp_base = torch.nn.Sequential(self.mlp_base_grid, self.mlp_base_mlp)
->>>>>>> cba8d22d
 
         # transients
         if self.use_transient_embedding:
