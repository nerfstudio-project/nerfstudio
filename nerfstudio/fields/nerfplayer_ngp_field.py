--- conflicted
+++ resolved
@@ -201,14 +201,9 @@
         rgb = self.mlp_head(h).view(*ray_samples.frustums.directions.shape[:-1], -1).to(directions)
         return {FieldHeadNames.RGB: rgb}
 
-<<<<<<< HEAD
-    # pylint: disable=arguments-differ
     def density_fn(
         self, positions: Float[Tensor, "*bs 3"], times: Optional[Float[Tensor, "*bs 1"]] = None
     ) -> Float[Tensor, "*bs 1"]:
-=======
-    def density_fn(self, positions: Float[Tensor, "*bs 3"], times: Float[Tensor, "*bs 1"]) -> Float[Tensor, "*bs 1"]:
->>>>>>> c6111e37
         """Returns only the density. Used primarily with the density grid.
         Overwrite this function since density is time dependent now.
 
