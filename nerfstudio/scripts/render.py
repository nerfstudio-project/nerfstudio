# Copyright 2022 the Regents of the University of California, Nerfstudio Team and contributors. All rights reserved.
#
# Licensed under the Apache License, Version 2.0 (the "License");
# you may not use this file except in compliance with the License.
# You may obtain a copy of the License at
#
#     http://www.apache.org/licenses/LICENSE-2.0
#
# Unless required by applicable law or agreed to in writing, software
# distributed under the License is distributed on an "AS IS" BASIS,
# WITHOUT WARRANTIES OR CONDITIONS OF ANY KIND, either express or implied.
# See the License for the specific language governing permissions and
# limitations under the License.

#!/usr/bin/env python
"""
render.py
"""
from __future__ import annotations

import gzip
import json
import os
import shutil
import struct
import sys
from contextlib import ExitStack, contextmanager
from dataclasses import dataclass, field
from pathlib import Path
from typing import Any, Dict, List, Literal, Optional, Union

import mediapy as media
import numpy as np
import torch
import tyro
from jaxtyping import Float
from rich import box, style
from rich.panel import Panel
from rich.progress import (BarColumn, Progress, TaskProgressColumn, TextColumn,
                           TimeElapsedColumn, TimeRemainingColumn)
from rich.table import Table
from scipy.spatial import KDTree
from torch import Tensor
from typing_extensions import Annotated

<<<<<<< HEAD
from nerfstudio.cameras.camera_paths import (get_interpolated_camera_path,
                                             get_path_from_json,
                                             get_spiral_path)
from nerfstudio.cameras.cameras import Cameras, CameraType
from nerfstudio.data.datamanagers.base_datamanager import VanillaDataManager
from nerfstudio.data.scene_box import SceneBox
=======
import viser.transforms as tf

from nerfstudio.cameras.camera_paths import (
    get_interpolated_camera_path,
    get_path_from_json,
    get_spiral_path,
)

from nerfstudio.cameras.cameras import Cameras, CameraType, RayBundle
from nerfstudio.data.datamanagers.base_datamanager import (
    VanillaDataManager,
    VanillaDataManagerConfig,
)
from nerfstudio.data.datamanagers.parallel_datamanager import ParallelDataManager
from nerfstudio.data.datamanagers.random_cameras_datamanager import (
    RandomCamerasDataManager,
)
from nerfstudio.data.datasets.base_dataset import Dataset
from nerfstudio.data.scene_box import OrientedBox
from nerfstudio.data.utils.dataloaders import FixedIndicesEvalDataloader
from nerfstudio.engine.trainer import TrainerConfig
>>>>>>> a8e6f8fa
from nerfstudio.model_components import renderers
from nerfstudio.pipelines.base_pipeline import Pipeline
from nerfstudio.utils import colormaps, install_checks
from nerfstudio.utils.eval_utils import eval_setup
from nerfstudio.utils.rich_utils import CONSOLE, ItersPerSecColumn
from nerfstudio.utils.scripts import run_command


def _render_trajectory_video(
    pipeline: Pipeline,
    cameras: Cameras,
    output_filename: Path,
    rendered_output_names: List[str],
    crop_data: Optional[CropData] = None,
    rendered_resolution_scaling_factor: float = 1.0,
    seconds: float = 5.0,
    output_format: Literal["images", "video"] = "video",
    image_format: Literal["jpeg", "png"] = "jpeg",
    jpeg_quality: int = 100,
    depth_near_plane: Optional[float] = None,
    depth_far_plane: Optional[float] = None,
    colormap_options: colormaps.ColormapOptions = colormaps.ColormapOptions(),
    render_nearest_camera=False,
    check_occlusions: bool = False,
) -> None:
    """Helper function to create a video of the spiral trajectory.

    Args:
        pipeline: Pipeline to evaluate with.
        cameras: Cameras to render.
        output_filename: Name of the output file.
        rendered_output_names: List of outputs to visualise.
        crop_data: Crop data to apply to the rendered images.
        rendered_resolution_scaling_factor: Scaling factor to apply to the camera image resolution.
        seconds: Length of output video.
        output_format: How to save output data.
        depth_near_plane: Closest depth to consider when using the colormap for depth. If None, use min value.
        depth_far_plane: Furthest depth to consider when using the colormap for depth. If None, use max value.
        colormap_options: Options for colormap.
        render_nearest_camera: Whether to render the nearest training camera to the rendered camera.
        check_occlusions: If true, checks line-of-sight occlusions when computing camera distance and rejects cameras not visible to each other
    """
    CONSOLE.print("[bold green]Creating trajectory " + output_format)
    cameras.rescale_output_resolution(rendered_resolution_scaling_factor)
    cameras = cameras.to(pipeline.device)
    fps = len(cameras) / seconds

    progress = Progress(
        TextColumn(":movie_camera: Rendering :movie_camera:"),
        BarColumn(),
        TaskProgressColumn(
            text_format="[progress.percentage]{task.completed}/{task.total:>.0f}({task.percentage:>3.1f}%)",
            show_speed=True,
        ),
        ItersPerSecColumn(suffix="fps"),
        TimeRemainingColumn(elapsed_when_finished=False, compact=False),
        TimeElapsedColumn(),
    )
    output_image_dir = output_filename.parent / output_filename.stem
    if output_format == "images":
        output_image_dir.mkdir(parents=True, exist_ok=True)
    if output_format == "video":
        # make the folder if it doesn't exist
        output_filename.parent.mkdir(parents=True, exist_ok=True)
        # NOTE:
        # we could use ffmpeg_args "-movflags faststart" for progressive download,
        # which would force moov atom into known position before mdat,
        # but then we would have to move all of mdat to insert metadata atom
        # (unless we reserve enough space to overwrite with our uuid tag,
        # but we don't know how big the video file will be, so it's not certain!)

    with ExitStack() as stack:
        import numpy as np
        from scipy.spatial import KDTree

        writer = None

<<<<<<< HEAD
        train_dataset = pipeline.datamanager.train_dataset
        train_cameras = train_dataset.cameras.to(pipeline.device)
        # train_cameras.rescale_output_resolution(float(cameras.image_width[0]/ train_cameras.image_width[0]))
        points = []

        for i in range(len(train_cameras)):
            points.append(train_cameras[i].camera_to_worlds[:, 3].cpu().numpy())

        points = np.array(points)
        points = points.reshape(-1, 3)

        kdtree = KDTree(points)
=======
        if render_nearest_camera:
            assert pipeline.datamanager.train_dataset is not None
            train_dataset = pipeline.datamanager.train_dataset
            train_cameras = train_dataset.cameras.to(pipeline.device)
        else:
            train_dataset = None
            train_cameras = None
>>>>>>> a8e6f8fa

        with progress:
            for camera_idx in progress.track(range(cameras.size), description=""):
                obb_box = None
                if crop_data is not None:
<<<<<<< HEAD
                    bounding_box_min = crop_data.center - crop_data.scale / 2.0
                    bounding_box_max = crop_data.center + crop_data.scale / 2.0
                    aabb_box = SceneBox(torch.stack([bounding_box_min, bounding_box_max]).to(pipeline.device))
                camera_ray_bundle = cameras.generate_rays(camera_indices=camera_idx, aabb_box=aabb_box)
                cam_pos = cameras[camera_idx].camera_to_worlds[:, 3].cpu()
=======
                    obb_box = crop_data.obb

                max_dist, max_idx = -1, -1
                true_max_dist, true_max_idx = -1, -1

                if render_nearest_camera:
                    assert pipeline.datamanager.train_dataset is not None
                    assert train_dataset is not None
                    assert train_cameras is not None
                    cam_pos = cameras[camera_idx].camera_to_worlds[:, 3].cpu()
                    cam_quat = tf.SO3.from_matrix(cameras[camera_idx].camera_to_worlds[:3, :3].numpy(force=True)).wxyz

                    for i in range(len(train_cameras)):
                        train_cam_pos = train_cameras[i].camera_to_worlds[:, 3].cpu()
                        # Make sure the line of sight from rendered cam to training cam is not blocked by any object
                        bundle = RayBundle(
                            origins=cam_pos.view(1, 3),
                            directions=((cam_pos - train_cam_pos) / (cam_pos - train_cam_pos).norm()).view(1, 3),
                            pixel_area=torch.tensor(1).view(1, 1),
                            nears=torch.tensor(0.05).view(1, 1),
                            fars=torch.tensor(100).view(1, 1),
                            camera_indices=torch.tensor(0).view(1, 1),
                            metadata={},
                        ).to(pipeline.device)
                        outputs = pipeline.model.get_outputs(bundle)

                        q = tf.SO3.from_matrix(train_cameras[i].camera_to_worlds[:3, :3].numpy(force=True)).wxyz
                        # calculate distance between two quaternions
                        rot_dist = 1 - np.dot(q, cam_quat) ** 2
                        pos_dist = torch.norm(train_cam_pos - cam_pos)
                        dist = 0.3 * rot_dist + 0.7 * pos_dist

                        if true_max_dist == -1 or dist < true_max_dist:
                            true_max_dist = dist
                            true_max_idx = i

                        if outputs["depth"][0] < torch.norm(cam_pos - train_cam_pos).item():
                            continue

                        if check_occlusions and (max_dist == -1 or dist < max_dist):
                            max_dist = dist
                            max_idx = i

                    if max_idx == -1:
                        max_idx = true_max_idx
>>>>>>> a8e6f8fa

                if crop_data is not None:
                    with renderers.background_color_override_context(
                        crop_data.background_color.to(pipeline.device)
                    ), torch.no_grad():
                        outputs = pipeline.model.get_outputs_for_camera(
                            cameras[camera_idx : camera_idx + 1], obb_box=obb_box
                        )
                else:
                    with torch.no_grad():
                        outputs = pipeline.model.get_outputs_for_camera(
                            cameras[camera_idx : camera_idx + 1], obb_box=obb_box
                        )

                render_image = []
                for rendered_output_name in rendered_output_names:
                    if rendered_output_name == "nearest_camera":
                        continue
                    if rendered_output_name not in outputs:
                        CONSOLE.rule("Error", style="red")
                        CONSOLE.print(f"Could not find {rendered_output_name} in the model outputs", justify="center")
                        CONSOLE.print(
                            f"Please set --rendered_output_name to one of: {outputs.keys()}", justify="center"
                        )
                        sys.exit(1)
                    output_image = outputs[rendered_output_name]
                    is_depth = rendered_output_name.find("depth") != -1
                    if is_depth:
                        output_image = (
                            colormaps.apply_depth_colormap(
                                output_image,
                                accumulation=outputs["accumulation"],
                                near_plane=depth_near_plane,
                                far_plane=depth_far_plane,
                                colormap_options=colormap_options,
                            )
                            .cpu()
                            .numpy()
                        )
                    else:
                        output_image = (
                            colormaps.apply_colormap(
                                image=output_image,
                                colormap_options=colormap_options,
                            )
                            .cpu()
                            .numpy()
                        )
                    render_image.append(output_image)
<<<<<<< HEAD
                
                if "nearest_camera" in rendered_output_names:
                    #Add closest training image
                    dist, nearest_train_cam_idx = kdtree.query(cam_pos)
                    img = train_dataset.get_image(nearest_train_cam_idx)
                    padded_img = torch.zeros(int(cameras.image_height[0]), int(cameras.image_width[0]), 3)
                    # Calculate the starting indices for copying the original tensor into the padded tensor.
                    start_row = (padded_img.shape[0] - img.shape[0]) // 2
                    start_col = (padded_img.shape[1] - img.shape[1]) // 2
                    # Calculate the ending indices for copying the original tensor.
                    end_row = start_row + img.shape[0]
                    end_col = start_col + img.shape[1]
                    # Copy the original img into the padded tensor at the appropriate position.
                    padded_img[start_row:end_row, start_col:end_col] = img

                    # train_camera_ray_bundle = train_cameras.generate_rays(camera_indices=int(nearest_train_cam_idx))
                    # img = pipeline.model.get_outputs_for_camera_ray_bundle(train_camera_ray_bundle)['rgb']
                    padded_img = (
                        colormaps.apply_colormap(
                            image=padded_img,
=======

                # Add closest training image to the right of the rendered image
                if render_nearest_camera:
                    assert train_dataset is not None
                    assert train_cameras is not None
                    img = train_dataset.get_image(max_idx)
                    height = cameras.image_height[0]
                    # maintain the resolution of the img to calculate the width from the height
                    width = int(img.shape[1] * (height / img.shape[0]))
                    resized_image = torch.nn.functional.interpolate(
                        img.permute(2, 0, 1)[None], size=(int(height), int(width))
                    )[0].permute(1, 2, 0)
                    resized_image = (
                        colormaps.apply_colormap(
                            image=resized_image,
>>>>>>> a8e6f8fa
                            colormap_options=colormap_options,
                        )
                        .cpu()
                        .numpy()
                    )
<<<<<<< HEAD
                    render_image.append(padded_img)
                
=======
                    render_image.append(resized_image)

>>>>>>> a8e6f8fa
                render_image = np.concatenate(render_image, axis=1)
                if output_format == "images":
                    if image_format == "png":
                        media.write_image(output_image_dir / f"{camera_idx:05d}.png", render_image, fmt="png")
                    if image_format == "jpeg":
                        media.write_image(
                            output_image_dir / f"{camera_idx:05d}.jpg", render_image, fmt="jpeg", quality=jpeg_quality
                        )
                if output_format == "video":
                    if writer is None:
                        render_width = int(render_image.shape[1])
                        render_height = int(render_image.shape[0])
                        writer = stack.enter_context(
                            media.VideoWriter(
                                path=output_filename,
                                shape=(render_height, render_width),
                                fps=fps,
                            )
                        )
                    writer.add_image(render_image)

    table = Table(
        title=None,
        show_header=False,
        box=box.MINIMAL,
        title_style=style.Style(bold=True),
    )
    if output_format == "video":
        if cameras.camera_type[0] == CameraType.EQUIRECTANGULAR.value:
            CONSOLE.print("Adding spherical camera data")
            insert_spherical_metadata_into_file(output_filename)
        table.add_row("Video", str(output_filename))
    else:
        table.add_row("Images", str(output_image_dir))
    CONSOLE.print(Panel(table, title="[bold][green]:tada: Render Complete :tada:[/bold]", expand=False))


def insert_spherical_metadata_into_file(
    output_filename: Path,
) -> None:
    """Inserts spherical metadata into MP4 video file in-place.
    Args:
        output_filename: Name of the (input and) output file.
    """
    # NOTE:
    # because we didn't use faststart, the moov atom will be at the end;
    # to insert our metadata, we need to find (skip atoms until we get to) moov.
    # we should have 0x00000020 ftyp, then 0x00000008 free, then variable mdat.
    spherical_uuid = b"\xff\xcc\x82\x63\xf8\x55\x4a\x93\x88\x14\x58\x7a\x02\x52\x1f\xdd"
    spherical_metadata = bytes(
        """<rdf:SphericalVideo
xmlns:rdf='http://www.w3.org/1999/02/22-rdf-syntax-ns#'
xmlns:GSpherical='http://ns.google.com/videos/1.0/spherical/'>
<GSpherical:ProjectionType>equirectangular</GSpherical:ProjectionType>
<GSpherical:Spherical>True</GSpherical:Spherical>
<GSpherical:Stitched>True</GSpherical:Stitched>
<GSpherical:StitchingSoftware>nerfstudio</GSpherical:StitchingSoftware>
</rdf:SphericalVideo>""",
        "utf-8",
    )
    insert_size = len(spherical_metadata) + 8 + 16
    with open(output_filename, mode="r+b") as mp4file:
        try:
            # get file size
            mp4file_size = os.stat(output_filename).st_size

            # find moov container (probably after ftyp, free, mdat)
            while True:
                pos = mp4file.tell()
                size, tag = struct.unpack(">I4s", mp4file.read(8))
                if tag == b"moov":
                    break
                mp4file.seek(pos + size)
            # if moov isn't at end, bail
            if pos + size != mp4file_size:
                # TODO: to support faststart, rewrite all stco offsets
                raise Exception("moov container not at end of file")
            # go back and write inserted size
            mp4file.seek(pos)
            mp4file.write(struct.pack(">I", size + insert_size))
            # go inside moov
            mp4file.seek(pos + 8)
            # find trak container (probably after mvhd)
            while True:
                pos = mp4file.tell()
                size, tag = struct.unpack(">I4s", mp4file.read(8))
                if tag == b"trak":
                    break
                mp4file.seek(pos + size)
            # go back and write inserted size
            mp4file.seek(pos)
            mp4file.write(struct.pack(">I", size + insert_size))
            # we need to read everything from end of trak to end of file in order to insert
            # TODO: to support faststart, make more efficient (may load nearly all data)
            mp4file.seek(pos + size)
            rest_of_file = mp4file.read(mp4file_size - pos - size)
            # go to end of trak (again)
            mp4file.seek(pos + size)
            # insert our uuid atom with spherical metadata
            mp4file.write(struct.pack(">I4s16s", insert_size, b"uuid", spherical_uuid))
            mp4file.write(spherical_metadata)
            # write rest of file
            mp4file.write(rest_of_file)
        finally:
            mp4file.close()


@dataclass
class CropData:
    """Data for cropping an image."""

    background_color: Float[Tensor, "3"] = torch.Tensor([0.0, 0.0, 0.0])
    """background color"""
    obb: OrientedBox = OrientedBox(R=torch.eye(3), T=torch.zeros(3), S=torch.ones(3) * 2)
    """Oriented box representing the crop region"""

    # properties for backwards-compatibility interface
    @property
    def center(self):
        return self.obb.T

    @property
    def scale(self):
        return self.obb.S


def get_crop_from_json(camera_json: Dict[str, Any]) -> Optional[CropData]:
    """Load crop data from a camera path JSON

    args:
        camera_json: camera path data
    returns:
        Crop data
    """
    if "crop" not in camera_json or camera_json["crop"] is None:
        return None
    bg_color = camera_json["crop"]["crop_bg_color"]
    center = camera_json["crop"]["crop_center"]
    scale = camera_json["crop"]["crop_scale"]
    rot = (0.0, 0.0, 0.0) if "crop_rot" not in camera_json["crop"] else tuple(camera_json["crop"]["crop_rot"])
    assert len(center) == 3
    assert len(scale) == 3
    assert len(rot) == 3
    return CropData(
        background_color=torch.Tensor([bg_color["r"] / 255.0, bg_color["g"] / 255.0, bg_color["b"] / 255.0]),
        obb=OrientedBox.from_params(center, rot, scale),
    )


@dataclass
class BaseRender:
    """Base class for rendering."""

    load_config: Path
    """Path to config YAML file."""
    output_path: Path = Path("renders/output.mp4")
    """Path to output video file."""
    image_format: Literal["jpeg", "png"] = "jpeg"
    """Image format"""
    jpeg_quality: int = 100
    """JPEG quality"""
    downscale_factor: float = 1.0
    """Scaling factor to apply to the camera image resolution."""
    eval_num_rays_per_chunk: Optional[int] = None
    """Specifies number of rays per chunk during eval. If None, use the value in the config file."""
    rendered_output_names: List[str] = field(default_factory=lambda: ["rgb"])
    """Name of the renderer outputs to use. rgb, depth, etc. concatenates them along y axis"""
    depth_near_plane: Optional[float] = None
    """Closest depth to consider when using the colormap for depth. If None, use min value."""
    depth_far_plane: Optional[float] = None
    """Furthest depth to consider when using the colormap for depth. If None, use max value."""
    colormap_options: colormaps.ColormapOptions = colormaps.ColormapOptions()
    """Colormap options."""
    render_nearest_camera: bool = False
    """Whether to render the nearest training camera to the rendered camera."""
    check_occlusions: bool = False
    """If true, checks line-of-sight occlusions when computing camera distance and rejects cameras not visible to each other"""


@dataclass
class RenderCameraPath(BaseRender):
    """Render a camera path generated by the viewer or blender add-on."""

    camera_path_filename: Path = Path("camera_path.json")
    """Filename of the camera path to render."""
    output_format: Literal["images", "video"] = "video"
    """How to save output data."""

    def main(self) -> None:
        """Main function."""
        _, pipeline, _, _ = eval_setup(
            self.load_config,
            eval_num_rays_per_chunk=self.eval_num_rays_per_chunk,
            test_mode="inference",
        )

        install_checks.check_ffmpeg_installed()

        with open(self.camera_path_filename, "r", encoding="utf-8") as f:
            camera_path = json.load(f)
        seconds = camera_path["seconds"]
        crop_data = get_crop_from_json(camera_path)
        camera_path = get_path_from_json(camera_path)

        if (
            camera_path.camera_type[0] == CameraType.OMNIDIRECTIONALSTEREO_L.value
            or camera_path.camera_type[0] == CameraType.VR180_L.value
        ):
            # temp folder for writing left and right view renders
            temp_folder_path = self.output_path.parent / (self.output_path.stem + "_temp")

            Path(temp_folder_path).mkdir(parents=True, exist_ok=True)
            left_eye_path = temp_folder_path / "render_left.mp4"

            self.output_path = left_eye_path

            if camera_path.camera_type[0] == CameraType.OMNIDIRECTIONALSTEREO_L.value:
                CONSOLE.print("[bold green]:goggles: Omni-directional Stereo VR :goggles:")
            else:
                CONSOLE.print("[bold green]:goggles: VR180 :goggles:")

            CONSOLE.print("Rendering left eye view")

        # add mp4 suffix to video output if none is specified
        if self.output_format == "video" and str(self.output_path.suffix) == "":
            self.output_path = self.output_path.with_suffix(".mp4")

        _render_trajectory_video(
            pipeline,
            camera_path,
            output_filename=self.output_path,
            rendered_output_names=self.rendered_output_names,
            rendered_resolution_scaling_factor=1.0 / self.downscale_factor,
            crop_data=crop_data,
            seconds=seconds,
            output_format=self.output_format,
            image_format=self.image_format,
            jpeg_quality=self.jpeg_quality,
            depth_near_plane=self.depth_near_plane,
            depth_far_plane=self.depth_far_plane,
            colormap_options=self.colormap_options,
            render_nearest_camera=self.render_nearest_camera,
            check_occlusions=self.check_occlusions,
        )

        if (
            camera_path.camera_type[0] == CameraType.OMNIDIRECTIONALSTEREO_L.value
            or camera_path.camera_type[0] == CameraType.VR180_L.value
        ):
            # declare paths for left and right renders

            left_eye_path = self.output_path
            right_eye_path = left_eye_path.parent / "render_right.mp4"

            self.output_path = right_eye_path

            if camera_path.camera_type[0] == CameraType.OMNIDIRECTIONALSTEREO_L.value:
                camera_path.camera_type[0] = CameraType.OMNIDIRECTIONALSTEREO_R.value
            else:
                camera_path.camera_type[0] = CameraType.VR180_R.value

            CONSOLE.print("Rendering right eye view")
            _render_trajectory_video(
                pipeline,
                camera_path,
                output_filename=self.output_path,
                rendered_output_names=self.rendered_output_names,
                rendered_resolution_scaling_factor=1.0 / self.downscale_factor,
                crop_data=crop_data,
                seconds=seconds,
                output_format=self.output_format,
                image_format=self.image_format,
                jpeg_quality=self.jpeg_quality,
                depth_near_plane=self.depth_near_plane,
                depth_far_plane=self.depth_far_plane,
                colormap_options=self.colormap_options,
                render_nearest_camera=self.render_nearest_camera,
                check_occlusions=self.check_occlusions,
            )

            self.output_path = Path(str(left_eye_path.parent)[:-5] + ".mp4")

            if camera_path.camera_type[0] == CameraType.OMNIDIRECTIONALSTEREO_R.value:
                # stack the left and right eye renders vertically for ODS final output
                ffmpeg_ods_command = ""
                if self.output_format == "video":
                    ffmpeg_ods_command = f'ffmpeg -y -i "{left_eye_path}" -i "{right_eye_path}" -filter_complex "[0:v]pad=iw:2*ih[int];[int][1:v]overlay=0:h" -c:v libx264 -crf 23 -preset veryfast "{self.output_path}"'
                    run_command(ffmpeg_ods_command, verbose=False)
                if self.output_format == "images":
                    # create a folder for the stacked renders
                    self.output_path = Path(str(left_eye_path.parent)[:-5])
                    self.output_path.mkdir(parents=True, exist_ok=True)
                    if self.image_format == "png":
                        ffmpeg_ods_command = f'ffmpeg -y -pattern_type glob -i "{str(left_eye_path.with_suffix("") / "*.png")}"  -pattern_type glob -i "{str(right_eye_path.with_suffix("") / "*.png")}" -filter_complex vstack -start_number 0 "{str(self.output_path)+"//%05d.png"}"'
                    elif self.image_format == "jpeg":
                        ffmpeg_ods_command = f'ffmpeg -y -pattern_type glob -i "{str(left_eye_path.with_suffix("") / "*.jpg")}"  -pattern_type glob -i "{str(right_eye_path.with_suffix("") / "*.jpg")}" -filter_complex vstack -start_number 0 "{str(self.output_path)+"//%05d.jpg"}"'
                    run_command(ffmpeg_ods_command, verbose=False)

                # remove the temp files directory
                if str(left_eye_path.parent)[-5:] == "_temp":
                    shutil.rmtree(left_eye_path.parent, ignore_errors=True)
                CONSOLE.print("[bold green]Final ODS Render Complete")
            else:
                # stack the left and right eye renders horizontally for VR180 final output
                self.output_path = Path(str(left_eye_path.parent)[:-5] + ".mp4")
                ffmpeg_vr180_command = ""
                if self.output_format == "video":
                    ffmpeg_vr180_command = f'ffmpeg -y -i "{right_eye_path}" -i "{left_eye_path}" -filter_complex "[1:v]hstack=inputs=2" -c:a copy "{self.output_path}"'
                    run_command(ffmpeg_vr180_command, verbose=False)
                if self.output_format == "images":
                    # create a folder for the stacked renders
                    self.output_path = Path(str(left_eye_path.parent)[:-5])
                    self.output_path.mkdir(parents=True, exist_ok=True)
                    if self.image_format == "png":
                        ffmpeg_vr180_command = f'ffmpeg -y -pattern_type glob -i "{str(left_eye_path.with_suffix("") / "*.png")}"  -pattern_type glob -i "{str(right_eye_path.with_suffix("") / "*.png")}" -filter_complex hstack -start_number 0 "{str(self.output_path)+"//%05d.png"}"'
                    elif self.image_format == "jpeg":
                        ffmpeg_vr180_command = f'ffmpeg -y -pattern_type glob -i "{str(left_eye_path.with_suffix("") / "*.jpg")}"  -pattern_type glob -i "{str(right_eye_path.with_suffix("") / "*.jpg")}" -filter_complex hstack -start_number 0 "{str(self.output_path)+"//%05d.jpg"}"'
                    run_command(ffmpeg_vr180_command, verbose=False)

                # remove the temp files directory
                if str(left_eye_path.parent)[-5:] == "_temp":
                    shutil.rmtree(left_eye_path.parent, ignore_errors=True)
                CONSOLE.print("[bold green]Final VR180 Render Complete")


@dataclass
class RenderInterpolated(BaseRender):
    """Render a trajectory that interpolates between training or eval dataset images."""

    pose_source: Literal["eval", "train"] = "eval"
    """Pose source to render."""
    interpolation_steps: int = 10
    """Number of interpolation steps between eval dataset cameras."""
    order_poses: bool = False
    """Whether to order camera poses by proximity."""
    frame_rate: int = 24
    """Frame rate of the output video."""
    output_format: Literal["images", "video"] = "video"
    """How to save output data."""

    def main(self) -> None:
        """Main function."""
        _, pipeline, _, _ = eval_setup(
            self.load_config,
            eval_num_rays_per_chunk=self.eval_num_rays_per_chunk,
            test_mode="test",
        )

        install_checks.check_ffmpeg_installed()

        if self.pose_source == "eval":
            assert pipeline.datamanager.eval_dataset is not None
            cameras = pipeline.datamanager.eval_dataset.cameras
        else:
            assert pipeline.datamanager.train_dataset is not None
            cameras = pipeline.datamanager.train_dataset.cameras

        seconds = self.interpolation_steps * len(cameras) / self.frame_rate
        camera_path = get_interpolated_camera_path(
            cameras=cameras,
            steps=self.interpolation_steps,
            order_poses=self.order_poses,
        )

        _render_trajectory_video(
            pipeline,
            camera_path,
            output_filename=self.output_path,
            rendered_output_names=self.rendered_output_names,
            rendered_resolution_scaling_factor=1.0 / self.downscale_factor,
            seconds=seconds,
            output_format=self.output_format,
            image_format=self.image_format,
            depth_near_plane=self.depth_near_plane,
            depth_far_plane=self.depth_far_plane,
            colormap_options=self.colormap_options,
            render_nearest_camera=self.render_nearest_camera,
            check_occlusions=self.check_occlusions,
        )


@dataclass
class SpiralRender(BaseRender):
    """Render a spiral trajectory (often not great)."""

    seconds: float = 3.0
    """How long the video should be."""
    output_format: Literal["images", "video"] = "video"
    """How to save output data."""
    frame_rate: int = 24
    """Frame rate of the output video (only for interpolate trajectory)."""
    radius: float = 0.1
    """Radius of the spiral."""

    def main(self) -> None:
        """Main function."""
        _, pipeline, _, _ = eval_setup(
            self.load_config,
            eval_num_rays_per_chunk=self.eval_num_rays_per_chunk,
            test_mode="test",
        )

        install_checks.check_ffmpeg_installed()

        assert isinstance(
            pipeline.datamanager,
            (
                VanillaDataManager,
                ParallelDataManager,
                RandomCamerasDataManager,
            ),
        )
        steps = int(self.frame_rate * self.seconds)
        camera_start, _ = pipeline.datamanager.eval_dataloader.get_camera(image_idx=0)
        camera_path = get_spiral_path(camera_start, steps=steps, radius=self.radius)

        _render_trajectory_video(
            pipeline,
            camera_path,
            output_filename=self.output_path,
            rendered_output_names=self.rendered_output_names,
            rendered_resolution_scaling_factor=1.0 / self.downscale_factor,
            seconds=self.seconds,
            output_format=self.output_format,
            image_format=self.image_format,
            depth_near_plane=self.depth_near_plane,
            depth_far_plane=self.depth_far_plane,
            colormap_options=self.colormap_options,
            render_nearest_camera=self.render_nearest_camera,
            check_occlusions=self.check_occlusions,
        )


@contextmanager
def _disable_datamanager_setup(cls):
    """
    Disables setup_train or setup_eval for faster initialization.
    """
    old_setup_train = getattr(cls, "setup_train")
    old_setup_eval = getattr(cls, "setup_eval")
    setattr(cls, "setup_train", lambda *args, **kwargs: None)
    setattr(cls, "setup_eval", lambda *args, **kwargs: None)
    yield cls
    setattr(cls, "setup_train", old_setup_train)
    setattr(cls, "setup_eval", old_setup_eval)


@dataclass
class DatasetRender(BaseRender):
    """Render all images in the dataset."""

    output_path: Path = Path("renders")
    """Path to output video file."""
    data: Optional[Path] = None
    """Override path to the dataset."""
    downscale_factor: Optional[float] = None
    """Scaling factor to apply to the camera image resolution."""
    split: Literal["train", "val", "test", "train+test"] = "test"
    """Split to render."""
    rendered_output_names: Optional[List[str]] = field(default_factory=lambda: None)
    """Name of the renderer outputs to use. rgb, depth, raw-depth, gt-rgb etc. By default all outputs are rendered."""

    def main(self):
        config: TrainerConfig

        def update_config(config: TrainerConfig) -> TrainerConfig:
            data_manager_config = config.pipeline.datamanager
            assert isinstance(data_manager_config, VanillaDataManagerConfig)
            data_manager_config.eval_num_images_to_sample_from = -1
            data_manager_config.eval_num_times_to_repeat_images = -1
            data_manager_config.train_num_images_to_sample_from = -1
            data_manager_config.train_num_times_to_repeat_images = -1
            if self.data is not None:
                data_manager_config.data = self.data
            if self.downscale_factor is not None:
                assert hasattr(data_manager_config.dataparser, "downscale_factor")
                setattr(data_manager_config.dataparser, "downscale_factor", self.downscale_factor)
            return config

        config, pipeline, _, _ = eval_setup(
            self.load_config,
            eval_num_rays_per_chunk=self.eval_num_rays_per_chunk,
            test_mode="inference",
            update_config_callback=update_config,
        )
        data_manager_config = config.pipeline.datamanager
        assert isinstance(data_manager_config, VanillaDataManagerConfig)

        for split in self.split.split("+"):
            datamanager: VanillaDataManager
            dataset: Dataset
            if split == "train":
                with _disable_datamanager_setup(data_manager_config._target):  # pylint: disable=protected-access
                    datamanager = data_manager_config.setup(test_mode="test", device=pipeline.device)

                dataset = datamanager.train_dataset
                dataparser_outputs = getattr(dataset, "_dataparser_outputs", datamanager.train_dataparser_outputs)
            else:
                with _disable_datamanager_setup(data_manager_config._target):  # pylint: disable=protected-access
                    datamanager = data_manager_config.setup(test_mode=split, device=pipeline.device)

                dataset = datamanager.eval_dataset
                dataparser_outputs = getattr(dataset, "_dataparser_outputs", None)
                if dataparser_outputs is None:
                    dataparser_outputs = datamanager.dataparser.get_dataparser_outputs(split=datamanager.test_split)
            dataloader = FixedIndicesEvalDataloader(
                input_dataset=dataset,
                device=datamanager.device,
                num_workers=datamanager.world_size * 4,
            )
            images_root = Path(os.path.commonpath(dataparser_outputs.image_filenames))
            with Progress(
                TextColumn(f":movie_camera: Rendering split {split} :movie_camera:"),
                BarColumn(),
                TaskProgressColumn(
                    text_format="[progress.percentage]{task.completed}/{task.total:>.0f}({task.percentage:>3.1f}%)",
                    show_speed=True,
                ),
                ItersPerSecColumn(suffix="fps"),
                TimeRemainingColumn(elapsed_when_finished=False, compact=False),
                TimeElapsedColumn(),
            ) as progress:
                for camera_idx, (camera, batch) in enumerate(progress.track(dataloader, total=len(dataset))):
                    with torch.no_grad():
                        outputs = pipeline.model.get_outputs_for_camera(camera)

                    gt_batch = batch.copy()
                    gt_batch["rgb"] = gt_batch.pop("image")
                    all_outputs = (
                        list(outputs.keys())
                        + [f"raw-{x}" for x in outputs.keys()]
                        + [f"gt-{x}" for x in gt_batch.keys()]
                        + [f"raw-gt-{x}" for x in gt_batch.keys()]
                    )
                    rendered_output_names = self.rendered_output_names
                    if rendered_output_names is None:
                        rendered_output_names = ["gt-rgb"] + list(outputs.keys())
                    for rendered_output_name in rendered_output_names:
                        if rendered_output_name not in all_outputs:
                            CONSOLE.rule("Error", style="red")
                            CONSOLE.print(
                                f"Could not find {rendered_output_name} in the model outputs", justify="center"
                            )
                            CONSOLE.print(
                                f"Please set --rendered-output-name to one of: {all_outputs}", justify="center"
                            )
                            sys.exit(1)

                        is_raw = False
                        is_depth = rendered_output_name.find("depth") != -1
                        image_name = f"{camera_idx:05d}"

                        # Try to get the original filename
                        image_name = (
                            dataparser_outputs.image_filenames[camera_idx].with_suffix("").relative_to(images_root)
                        )

                        output_path = self.output_path / split / rendered_output_name / image_name
                        output_path.parent.mkdir(exist_ok=True, parents=True)

                        output_name = rendered_output_name
                        if output_name.startswith("raw-"):
                            output_name = output_name[4:]
                            is_raw = True
                            if output_name.startswith("gt-"):
                                output_name = output_name[3:]
                                output_image = gt_batch[output_name]
                            else:
                                output_image = outputs[output_name]
                                if is_depth:
                                    # Divide by the dataparser scale factor
                                    output_image.div_(dataparser_outputs.dataparser_scale)
                        else:
                            if output_name.startswith("gt-"):
                                output_name = output_name[3:]
                                output_image = gt_batch[output_name]
                            else:
                                output_image = outputs[output_name]
                        del output_name

                        # Map to color spaces / numpy
                        if is_raw:
                            output_image = output_image.cpu().numpy()
                        elif is_depth:
                            output_image = (
                                colormaps.apply_depth_colormap(
                                    output_image,
                                    accumulation=outputs["accumulation"],
                                    near_plane=self.depth_near_plane,
                                    far_plane=self.depth_far_plane,
                                    colormap_options=self.colormap_options,
                                )
                                .cpu()
                                .numpy()
                            )
                        else:
                            output_image = (
                                colormaps.apply_colormap(
                                    image=output_image,
                                    colormap_options=self.colormap_options,
                                )
                                .cpu()
                                .numpy()
                            )

                        # Save to file
                        if is_raw:
                            with gzip.open(output_path.with_suffix(".npy.gz"), "wb") as f:
                                np.save(f, output_image)
                        elif self.image_format == "png":
                            media.write_image(output_path.with_suffix(".png"), output_image, fmt="png")
                        elif self.image_format == "jpeg":
                            media.write_image(
                                output_path.with_suffix(".jpg"), output_image, fmt="jpeg", quality=self.jpeg_quality
                            )
                        else:
                            raise ValueError(f"Unknown image format {self.image_format}")

        table = Table(
            title=None,
            show_header=False,
            box=box.MINIMAL,
            title_style=style.Style(bold=True),
        )
        for split in self.split.split("+"):
            table.add_row(f"Outputs {split}", str(self.output_path / split))
        CONSOLE.print(Panel(table, title="[bold][green]:tada: Render on split {} Complete :tada:[/bold]", expand=False))


Commands = tyro.conf.FlagConversionOff[
    Union[
        Annotated[RenderCameraPath, tyro.conf.subcommand(name="camera-path")],
        Annotated[RenderInterpolated, tyro.conf.subcommand(name="interpolate")],
        Annotated[SpiralRender, tyro.conf.subcommand(name="spiral")],
        Annotated[DatasetRender, tyro.conf.subcommand(name="dataset")],
    ]
]


def entrypoint():
    """Entrypoint for use with pyproject scripts."""
    tyro.extras.set_accent_color("bright_yellow")
    tyro.cli(Commands).main()


if __name__ == "__main__":
    entrypoint()


def get_parser_fn():
    """Get the parser function for the sphinx docs."""
    return tyro.extras.get_parser(Commands)  # noqa<|MERGE_RESOLUTION|>--- conflicted
+++ resolved
@@ -43,14 +43,6 @@
 from torch import Tensor
 from typing_extensions import Annotated
 
-<<<<<<< HEAD
-from nerfstudio.cameras.camera_paths import (get_interpolated_camera_path,
-                                             get_path_from_json,
-                                             get_spiral_path)
-from nerfstudio.cameras.cameras import Cameras, CameraType
-from nerfstudio.data.datamanagers.base_datamanager import VanillaDataManager
-from nerfstudio.data.scene_box import SceneBox
-=======
 import viser.transforms as tf
 
 from nerfstudio.cameras.camera_paths import (
@@ -72,7 +64,6 @@
 from nerfstudio.data.scene_box import OrientedBox
 from nerfstudio.data.utils.dataloaders import FixedIndicesEvalDataloader
 from nerfstudio.engine.trainer import TrainerConfig
->>>>>>> a8e6f8fa
 from nerfstudio.model_components import renderers
 from nerfstudio.pipelines.base_pipeline import Pipeline
 from nerfstudio.utils import colormaps, install_checks
@@ -150,7 +141,6 @@
 
         writer = None
 
-<<<<<<< HEAD
         train_dataset = pipeline.datamanager.train_dataset
         train_cameras = train_dataset.cameras.to(pipeline.device)
         # train_cameras.rescale_output_resolution(float(cameras.image_width[0]/ train_cameras.image_width[0]))
@@ -163,27 +153,11 @@
         points = points.reshape(-1, 3)
 
         kdtree = KDTree(points)
-=======
-        if render_nearest_camera:
-            assert pipeline.datamanager.train_dataset is not None
-            train_dataset = pipeline.datamanager.train_dataset
-            train_cameras = train_dataset.cameras.to(pipeline.device)
-        else:
-            train_dataset = None
-            train_cameras = None
->>>>>>> a8e6f8fa
 
         with progress:
             for camera_idx in progress.track(range(cameras.size), description=""):
                 obb_box = None
                 if crop_data is not None:
-<<<<<<< HEAD
-                    bounding_box_min = crop_data.center - crop_data.scale / 2.0
-                    bounding_box_max = crop_data.center + crop_data.scale / 2.0
-                    aabb_box = SceneBox(torch.stack([bounding_box_min, bounding_box_max]).to(pipeline.device))
-                camera_ray_bundle = cameras.generate_rays(camera_indices=camera_idx, aabb_box=aabb_box)
-                cam_pos = cameras[camera_idx].camera_to_worlds[:, 3].cpu()
-=======
                     obb_box = crop_data.obb
 
                 max_dist, max_idx = -1, -1
@@ -229,7 +203,6 @@
 
                     if max_idx == -1:
                         max_idx = true_max_idx
->>>>>>> a8e6f8fa
 
                 if crop_data is not None:
                     with renderers.background_color_override_context(
@@ -279,28 +252,6 @@
                             .numpy()
                         )
                     render_image.append(output_image)
-<<<<<<< HEAD
-                
-                if "nearest_camera" in rendered_output_names:
-                    #Add closest training image
-                    dist, nearest_train_cam_idx = kdtree.query(cam_pos)
-                    img = train_dataset.get_image(nearest_train_cam_idx)
-                    padded_img = torch.zeros(int(cameras.image_height[0]), int(cameras.image_width[0]), 3)
-                    # Calculate the starting indices for copying the original tensor into the padded tensor.
-                    start_row = (padded_img.shape[0] - img.shape[0]) // 2
-                    start_col = (padded_img.shape[1] - img.shape[1]) // 2
-                    # Calculate the ending indices for copying the original tensor.
-                    end_row = start_row + img.shape[0]
-                    end_col = start_col + img.shape[1]
-                    # Copy the original img into the padded tensor at the appropriate position.
-                    padded_img[start_row:end_row, start_col:end_col] = img
-
-                    # train_camera_ray_bundle = train_cameras.generate_rays(camera_indices=int(nearest_train_cam_idx))
-                    # img = pipeline.model.get_outputs_for_camera_ray_bundle(train_camera_ray_bundle)['rgb']
-                    padded_img = (
-                        colormaps.apply_colormap(
-                            image=padded_img,
-=======
 
                 # Add closest training image to the right of the rendered image
                 if render_nearest_camera:
@@ -316,19 +267,13 @@
                     resized_image = (
                         colormaps.apply_colormap(
                             image=resized_image,
->>>>>>> a8e6f8fa
                             colormap_options=colormap_options,
                         )
                         .cpu()
                         .numpy()
                     )
-<<<<<<< HEAD
-                    render_image.append(padded_img)
-                
-=======
                     render_image.append(resized_image)
 
->>>>>>> a8e6f8fa
                 render_image = np.concatenate(render_image, axis=1)
                 if output_format == "images":
                     if image_format == "png":
@@ -442,8 +387,10 @@
 
     background_color: Float[Tensor, "3"] = torch.Tensor([0.0, 0.0, 0.0])
     """background color"""
-    obb: OrientedBox = OrientedBox(R=torch.eye(3), T=torch.zeros(3), S=torch.ones(3) * 2)
-    """Oriented box representing the crop region"""
+    center: Float[Tensor, "3"] = torch.Tensor([0.0, 0.0, 0.0])
+    """center of the crop"""
+    scale: Float[Tensor, "3"] = torch.Tensor([2.0, 2.0, 2.0])
+    """scale of the crop"""
 
     # properties for backwards-compatibility interface
     @property
