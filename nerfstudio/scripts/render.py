# Copyright 2022 the Regents of the University of California, Nerfstudio Team and contributors. All rights reserved.
#
# Licensed under the Apache License, Version 2.0 (the "License");
# you may not use this file except in compliance with the License.
# You may obtain a copy of the License at
#
#     http://www.apache.org/licenses/LICENSE-2.0
#
# Unless required by applicable law or agreed to in writing, software
# distributed under the License is distributed on an "AS IS" BASIS,
# WITHOUT WARRANTIES OR CONDITIONS OF ANY KIND, either express or implied.
# See the License for the specific language governing permissions and
# limitations under the License.

#!/usr/bin/env python
"""
render.py
"""
from __future__ import annotations

import json
import os
import struct
import shutil
import sys
from contextlib import ExitStack
from dataclasses import dataclass, field
from pathlib import Path
from typing import Any, Dict, List, Literal, Optional, Union

import mediapy as media
import numpy as np
import torch
import tyro
from jaxtyping import Float
from rich import box, style
from rich.panel import Panel
from rich.progress import (
    BarColumn,
    Progress,
    TaskProgressColumn,
    TextColumn,
    TimeElapsedColumn,
    TimeRemainingColumn,
)
from rich.table import Table
from torch import Tensor
from typing_extensions import Annotated

from nerfstudio.cameras.camera_paths import (
    get_interpolated_camera_path,
    get_path_from_json,
    get_spiral_path,
)
from nerfstudio.cameras.cameras import Cameras, CameraType
from nerfstudio.data.datamanagers.base_datamanager import VanillaDataManager
from nerfstudio.data.scene_box import SceneBox
from nerfstudio.model_components import renderers
from nerfstudio.models.base_model import Model
from nerfstudio.pipelines.base_pipeline import Pipeline
from nerfstudio.utils import colormaps, install_checks
from nerfstudio.utils.eval_utils import eval_setup
from nerfstudio.utils.rich_utils import CONSOLE, ItersPerSecColumn
from nerfstudio.utils.scripts import run_command


def _render_trajectory_video(
    pipeline: Pipeline,
    cameras: Cameras,
    output_filename: Path,
    rendered_output_names: List[str],
    crop_data: Optional[CropData] = None,
    rendered_resolution_scaling_factor: float = 1.0,
    seconds: float = 5.0,
    output_format: Literal["images", "video"] = "video",
    image_format: Literal["jpeg", "png"] = "jpeg",
    jpeg_quality: int = 100,
    colormap_options: colormaps.ColormapOptions = colormaps.ColormapOptions(),
) -> None:
    """Helper function to create a video of the spiral trajectory.

    Args:
        pipeline: Pipeline to evaluate with.
        cameras: Cameras to render.
        output_filename: Name of the output file.
        rendered_output_names: List of outputs to visualise.
        crop_data: Crop data to apply to the rendered images.
        rendered_resolution_scaling_factor: Scaling factor to apply to the camera image resolution.
        seconds: Length of output video.
        output_format: How to save output data.
        colormap_options: Options for colormap.
    """
    CONSOLE.print("[bold green]Creating trajectory " + output_format)
    cameras.rescale_output_resolution(rendered_resolution_scaling_factor)
    cameras = cameras.to(pipeline.device)
    fps = len(cameras) / seconds

    progress = Progress(
        TextColumn(":movie_camera: Rendering :movie_camera:"),
        BarColumn(),
        TaskProgressColumn(
            text_format="[progress.percentage]{task.completed}/{task.total:>.0f}({task.percentage:>3.1f}%)",
            show_speed=True,
        ),
        ItersPerSecColumn(suffix="fps"),
        TimeRemainingColumn(elapsed_when_finished=False, compact=False),
        TimeElapsedColumn(),
    )
    output_image_dir = output_filename.parent / output_filename.stem
    if output_format == "images":
        output_image_dir.mkdir(parents=True, exist_ok=True)
    if output_format == "video":
        # make the folder if it doesn't exist
        output_filename.parent.mkdir(parents=True, exist_ok=True)
        # NOTE:
        # we could use ffmpeg_args "-movflags faststart" for progressive download,
        # which would force moov atom into known position before mdat,
        # but then we would have to move all of mdat to insert metadata atom
        # (unless we reserve enough space to overwrite with our uuid tag,
        # but we don't know how big the video file will be, so it's not certain!)

    with ExitStack() as stack:
        writer = None

        with progress:
            for camera_idx in progress.track(range(cameras.size), description=""):
                aabb_box = None
                if crop_data is not None:
                    bounding_box_min = crop_data.center - crop_data.scale / 2.0
                    bounding_box_max = crop_data.center + crop_data.scale / 2.0
                    aabb_box = SceneBox(torch.stack([bounding_box_min, bounding_box_max]).to(pipeline.device))
                camera_ray_bundle = cameras.generate_rays(camera_indices=camera_idx, aabb_box=aabb_box)

                if crop_data is not None:
                    with renderers.background_color_override_context(
                        crop_data.background_color.to(pipeline.device)
                    ), torch.no_grad():
                        outputs = pipeline.model.get_outputs_for_camera_ray_bundle(camera_ray_bundle)
                else:
                    with torch.no_grad():
                        outputs = pipeline.model.get_outputs_for_camera_ray_bundle(camera_ray_bundle)

                render_image = []
                for rendered_output_name in rendered_output_names:
                    if rendered_output_name not in outputs:
                        CONSOLE.rule("Error", style="red")
                        CONSOLE.print(f"Could not find {rendered_output_name} in the model outputs", justify="center")
                        CONSOLE.print(
                            f"Please set --rendered_output_name to one of: {outputs.keys()}", justify="center"
                        )
                        sys.exit(1)
                    output_image = outputs[rendered_output_name]
                    output_image = (
                        colormaps.apply_colormap(
                            image=output_image,
                            colormap_options=colormap_options,
                        )
                        .cpu()
                        .numpy()
                    )
                    render_image.append(output_image)
                render_image = np.concatenate(render_image, axis=1)
                if output_format == "images":
                    if image_format == "png":
                        media.write_image(output_image_dir / f"{camera_idx:05d}.png", render_image, fmt="png")
                    if image_format == "jpeg":
                        media.write_image(
                            output_image_dir / f"{camera_idx:05d}.jpg", render_image, fmt="jpeg", quality=jpeg_quality
                        )
                if output_format == "video":
                    if writer is None:
                        render_width = int(render_image.shape[1])
                        render_height = int(render_image.shape[0])
                        writer = stack.enter_context(
                            media.VideoWriter(
                                path=output_filename,
                                shape=(render_height, render_width),
                                fps=fps,
                            )
                        )
                    writer.add_image(render_image)

    table = Table(
        title=None,
        show_header=False,
        box=box.MINIMAL,
        title_style=style.Style(bold=True),
    )
    if output_format == "video":
        if cameras.camera_type[0] == CameraType.EQUIRECTANGULAR.value:
            CONSOLE.print("Adding spherical camera data")
            insert_spherical_metadata_into_file(output_filename)
        table.add_row("Video", str(output_filename))
    else:
        table.add_row("Images", str(output_image_dir))
    CONSOLE.print(Panel(table, title="[bold][green]:tada: Render Complete :tada:[/bold]", expand=False))


def _render_trajectory_video_blocknerf(
    pipeline_device: torch.device,
    pipeline_models: Dict[str, Model],
    block_lookup: Dict[str, str],
    cameras: Cameras,
    output_filename: Path,
    rendered_output_names: List[str],
    crop_data: Optional[CropData] = None,
    rendered_resolution_scaling_factor: float = 1.0,
    seconds: float = 5.0,
    output_format: Literal["images", "video"] = "video",
    camera_type: CameraType = CameraType.PERSPECTIVE,
) -> None:
    """Helper function to create a video of the spiral trajectory.

    Args:
        pipeline: Pipeline to evaluate with.
        cameras: Cameras to render.
        output_filename: Name of the output file.
        rendered_output_names: List of outputs to visualise.
        crop_data: Crop data to apply to the rendered images.
        rendered_resolution_scaling_factor: Scaling factor to apply to the camera image resolution.
        seconds: Length of output video.
        output_format: How to save output data.
        camera_type: Camera projection format type.
    """
    CONSOLE.print("[bold green] BLOCK NERF - Creating trajectory " + output_format)
    cameras.rescale_output_resolution(rendered_resolution_scaling_factor)
    cameras = cameras.to(pipeline_device)
    fps = len(cameras) / seconds

    progress = Progress(
        TextColumn(":movie_camera: Rendering :movie_camera:"),
        BarColumn(),
        TaskProgressColumn(show_speed=True),
        ItersPerSecColumn(suffix="fps"),
        TimeRemainingColumn(elapsed_when_finished=True, compact=True),
    )
    if output_format == "images":
        output_image_dir = output_filename.parent / output_filename.stem
        output_image_dir.mkdir(parents=True, exist_ok=True)
    if output_format == "video":
        # make the folder if it doesn't exist
        output_filename.parent.mkdir(parents=True, exist_ok=True)
        # NOTE:
        # we could use ffmpeg_args "-movflags faststart" for progressive download,
        # which would force moov atom into known position before mdat,
        # but then we would have to move all of mdat to insert metadata atom
        # (unless we reserve enough space to overwrite with our uuid tag,
        # but we don't know how big the video file will be, so it's not certain!)

    with ExitStack() as stack:
        writer = None

        with progress:
            for camera_idx in progress.track(range(cameras.size), description=""):
                # TODO: Based on the camera_idx, change which pipeline, i.e. model, we use.
                model = pipeline_models[block_lookup[str(camera_idx)]]
                
                
                aabb_box = None
                if crop_data is not None:
                    bounding_box_min = crop_data.center - crop_data.scale / 2.0
                    bounding_box_max = crop_data.center + crop_data.scale / 2.0
                    aabb_box = SceneBox(torch.stack([bounding_box_min, bounding_box_max]).to(pipeline_device))
                
                camera_ray_bundle = cameras.generate_rays(camera_indices=camera_idx, aabb_box=aabb_box)

                if crop_data is not None:
                    with renderers.background_color_override_context(
                        crop_data.background_color.to(pipeline_device)
                    ), torch.no_grad():
                        outputs = model.get_outputs_for_camera_ray_bundle(camera_ray_bundle)
                else:
                    with torch.no_grad():
                        outputs = model.get_outputs_for_camera_ray_bundle(camera_ray_bundle)

                render_image = []
                for rendered_output_name in rendered_output_names:
                    if rendered_output_name not in outputs:
                        CONSOLE.rule("Error", style="red")
                        CONSOLE.print(f"Could not find {rendered_output_name} in the model outputs", justify="center")
                        CONSOLE.print(
                            f"Please set --rendered_output_name to one of: {outputs.keys()}", justify="center"
                        )
                        sys.exit(1)
                    output_image = outputs[rendered_output_name].cpu().numpy()
                    if output_image.shape[-1] == 1:
                        output_image = np.concatenate((output_image,) * 3, axis=-1)
                    render_image.append(output_image)
                render_image = np.concatenate(render_image, axis=1)
                if output_format == "images":
                    media.write_image(output_image_dir / f"{camera_idx:05d}.png", render_image)
                if output_format == "video":
                    if writer is None:
                        render_width = int(render_image.shape[1])
                        render_height = int(render_image.shape[0])
                        writer = stack.enter_context(
                            media.VideoWriter(
                                path=output_filename,
                                shape=(render_height, render_width),
                                fps=fps,
                            )
                        )
                    writer.add_image(render_image)

    if output_format == "video":
        if camera_type == CameraType.EQUIRECTANGULAR:
            insert_spherical_metadata_into_file(output_filename)


def insert_spherical_metadata_into_file(
    output_filename: Path,
) -> None:
    """Inserts spherical metadata into MP4 video file in-place.
    Args:
        output_filename: Name of the (input and) output file.
    """
    # NOTE:
    # because we didn't use faststart, the moov atom will be at the end;
    # to insert our metadata, we need to find (skip atoms until we get to) moov.
    # we should have 0x00000020 ftyp, then 0x00000008 free, then variable mdat.
    spherical_uuid = b"\xff\xcc\x82\x63\xf8\x55\x4a\x93\x88\x14\x58\x7a\x02\x52\x1f\xdd"
    spherical_metadata = bytes(
        """<rdf:SphericalVideo
xmlns:rdf='http://www.w3.org/1999/02/22-rdf-syntax-ns#'
xmlns:GSpherical='http://ns.google.com/videos/1.0/spherical/'>
<GSpherical:ProjectionType>equirectangular</GSpherical:ProjectionType>
<GSpherical:Spherical>True</GSpherical:Spherical>
<GSpherical:Stitched>True</GSpherical:Stitched>
<GSpherical:StitchingSoftware>nerfstudio</GSpherical:StitchingSoftware>
</rdf:SphericalVideo>""",
        "utf-8",
    )
    insert_size = len(spherical_metadata) + 8 + 16
    with open(output_filename, mode="r+b") as mp4file:
        try:
            # get file size
            mp4file_size = os.stat(output_filename).st_size

            # find moov container (probably after ftyp, free, mdat)
            while True:
                pos = mp4file.tell()
                size, tag = struct.unpack(">I4s", mp4file.read(8))
                if tag == b"moov":
                    break
                mp4file.seek(pos + size)
            # if moov isn't at end, bail
            if pos + size != mp4file_size:
                # TODO: to support faststart, rewrite all stco offsets
                raise Exception("moov container not at end of file")
            # go back and write inserted size
            mp4file.seek(pos)
            mp4file.write(struct.pack(">I", size + insert_size))
            # go inside moov
            mp4file.seek(pos + 8)
            # find trak container (probably after mvhd)
            while True:
                pos = mp4file.tell()
                size, tag = struct.unpack(">I4s", mp4file.read(8))
                if tag == b"trak":
                    break
                mp4file.seek(pos + size)
            # go back and write inserted size
            mp4file.seek(pos)
            mp4file.write(struct.pack(">I", size + insert_size))
            # we need to read everything from end of trak to end of file in order to insert
            # TODO: to support faststart, make more efficient (may load nearly all data)
            mp4file.seek(pos + size)
            rest_of_file = mp4file.read(mp4file_size - pos - size)
            # go to end of trak (again)
            mp4file.seek(pos + size)
            # insert our uuid atom with spherical metadata
            mp4file.write(struct.pack(">I4s16s", insert_size, b"uuid", spherical_uuid))
            mp4file.write(spherical_metadata)
            # write rest of file
            mp4file.write(rest_of_file)
        finally:
            mp4file.close()


@dataclass
class CropData:
    """Data for cropping an image."""

    background_color: Float[Tensor, "3"] = torch.Tensor([0.0, 0.0, 0.0])
    """background color"""
    center: Float[Tensor, "3"] = torch.Tensor([0.0, 0.0, 0.0])
    """center of the crop"""
    scale: Float[Tensor, "3"] = torch.Tensor([2.0, 2.0, 2.0])
    """scale of the crop"""


def get_crop_from_json(camera_json: Dict[str, Any]) -> Optional[CropData]:
    """Load crop data from a camera path JSON

    args:
        camera_json: camera path data
    returns:
        Crop data
    """
    if "crop" not in camera_json or camera_json["crop"] is None:
        return None

    bg_color = camera_json["crop"]["crop_bg_color"]

    return CropData(
        background_color=torch.Tensor([bg_color["r"] / 255.0, bg_color["g"] / 255.0, bg_color["b"] / 255.0]),
        center=torch.Tensor(camera_json["crop"]["crop_center"]),
        scale=torch.Tensor(camera_json["crop"]["crop_scale"]),
    )


@dataclass
class BaseRender:
    """Base class for rendering."""

    load_config: Path
    """Path to config YAML file."""
    output_path: Path = Path("renders/output.mp4")
    """Path to output video file."""
    image_format: Literal["jpeg", "png"] = "jpeg"
    """Image format"""
    jpeg_quality: int = 100
    """JPEG quality"""
    downscale_factor: float = 1.0
    """Scaling factor to apply to the camera image resolution."""
    eval_num_rays_per_chunk: Optional[int] = None
    """Specifies number of rays per chunk during eval. If None, use the value in the config file."""
    colormap_options: colormaps.ColormapOptions = colormaps.ColormapOptions()
    """Colormap options."""


@dataclass
class RenderCameraPath(BaseRender):
    """Render a camera path generated by the viewer or blender add-on."""

    rendered_output_names: List[str] = field(default_factory=lambda: ["rgb"])
    """Name of the renderer outputs to use. rgb, depth, etc. concatenates them along y axis"""
<<<<<<< HEAD
    traj: Literal["spiral", "filename", "interpolate"] = "spiral"
    """Trajectory type to render. Select between spiral-shaped trajectory, trajectory loaded from
    a viewer-generated file and interpolated camera paths from the eval dataset."""
    downscale_factor: int = 1
    """Scaling factor to apply to the camera image resolution."""
    camera_path_filename: Optional[Path] = Path("camera_path.json")
=======
    camera_path_filename: Path = Path("camera_path.json")
>>>>>>> 2a5b24fa
    """Filename of the camera path to render."""
    output_format: Literal["images", "video"] = "video"
    """How to save output data."""

    def main(self) -> None:
        """Main function."""
        _, pipeline, _, _ = eval_setup(
            self.load_config,
            eval_num_rays_per_chunk=self.eval_num_rays_per_chunk,
            test_mode="inference",
        )

        install_checks.check_ffmpeg_installed()

        with open(self.camera_path_filename, "r", encoding="utf-8") as f:
            camera_path = json.load(f)
        seconds = camera_path["seconds"]
        crop_data = get_crop_from_json(camera_path)
        camera_path = get_path_from_json(camera_path)

        if camera_path.camera_type[0] == CameraType.OMNIDIRECTIONALSTEREO_L.value:
            # temp folder for writing left and right view renders
            temp_folder_path = self.output_path.parent / (self.output_path.stem + "_temp")

            Path(temp_folder_path).mkdir(parents=True, exist_ok=True)
            left_eye_path = temp_folder_path / "ods_render_Left.mp4"

            self.output_path = left_eye_path

            CONSOLE.print("[bold green]:goggles: Omni-directional Stereo VR :goggles:")
            CONSOLE.print("Rendering left eye view")

        # add mp4 suffix to video output if none is specified
        if self.output_format == "video" and str(self.output_path.suffix) == "":
            self.output_path = self.output_path.with_suffix(".mp4")

        _render_trajectory_video(
            pipeline,
            camera_path,
            output_filename=self.output_path,
            rendered_output_names=self.rendered_output_names,
            rendered_resolution_scaling_factor=1.0 / self.downscale_factor,
            crop_data=crop_data,
            seconds=seconds,
            output_format=self.output_format,
            image_format=self.image_format,
            jpeg_quality=self.jpeg_quality,
            colormap_options=self.colormap_options,
        )

        if camera_path.camera_type[0] == CameraType.OMNIDIRECTIONALSTEREO_L.value:
            # declare paths for left and right renders

            left_eye_path = self.output_path
            right_eye_path = left_eye_path.parent / "ods_render_Right.mp4"

            self.output_path = right_eye_path
            camera_path.camera_type[0] = CameraType.OMNIDIRECTIONALSTEREO_R.value

            CONSOLE.print("Rendering right eye view")
            _render_trajectory_video(
                pipeline,
                camera_path,
                output_filename=self.output_path,
                rendered_output_names=self.rendered_output_names,
                rendered_resolution_scaling_factor=1.0 / self.downscale_factor,
                crop_data=crop_data,
                seconds=seconds,
                output_format=self.output_format,
                image_format=self.image_format,
                jpeg_quality=self.jpeg_quality,
                colormap_options=self.colormap_options,
            )

            # stack the left and right eye renders for final output
            self.output_path = Path(str(left_eye_path.parent)[:-5] + ".mp4")
            ffmpeg_ods_command = ""
            if self.output_format == "video":
                ffmpeg_ods_command = f'ffmpeg -y -i "{left_eye_path}" -i "{right_eye_path}" -filter_complex "[0:v]pad=iw:2*ih[int];[int][1:v]overlay=0:h" -c:v libx264 -crf 23 -preset veryfast "{self.output_path}"'
                run_command(ffmpeg_ods_command, verbose=False)
            if self.output_format == "images":
                # create a folder for the stacked renders
                self.output_path = Path(str(left_eye_path.parent)[:-5])
                self.output_path.mkdir(parents=True, exist_ok=True)
                if self.image_format == "png":
                    ffmpeg_ods_command = f'ffmpeg -y -pattern_type glob -i "{str(left_eye_path.with_suffix("") / "*.png")}"  -pattern_type glob -i "{str(right_eye_path.with_suffix("") / "*.png")}" -filter_complex vstack -start_number 0 "{str(self.output_path)+"//%05d.png"}"'
                elif self.image_format == "jpeg":
                    ffmpeg_ods_command = f'ffmpeg -y -pattern_type glob -i "{str(left_eye_path.with_suffix("") / "*.jpg")}"  -pattern_type glob -i "{str(right_eye_path.with_suffix("") / "*.jpg")}" -filter_complex vstack -start_number 0 "{str(self.output_path)+"//%05d.jpg"}"'
                run_command(ffmpeg_ods_command, verbose=False)

            # remove the temp files directory
            if str(left_eye_path.parent)[-5:] == "_temp":
                shutil.rmtree(left_eye_path.parent, ignore_errors=True)
            CONSOLE.print("[bold green]Final ODS Render Complete")


@dataclass
class RenderInterpolated(BaseRender):
    """Render a trajectory that interpolates between training or eval dataset images."""

    rendered_output_names: List[str] = field(default_factory=lambda: ["rgb"])
    """Name of the renderer outputs to use. rgb, depth, etc. concatenates them along y axis"""
    pose_source: Literal["eval", "train"] = "eval"
    """Pose source to render."""
    interpolation_steps: int = 10
    """Number of interpolation steps between eval dataset cameras."""
    order_poses: bool = False
    """Whether to order camera poses by proximity."""
    frame_rate: int = 24
    """Frame rate of the output video."""
    output_format: Literal["images", "video"] = "video"
    """How to save output data."""

    def main(self) -> None:
        """Main function."""
        _, pipeline, _, _ = eval_setup(
            self.load_config,
            eval_num_rays_per_chunk=self.eval_num_rays_per_chunk,
            test_mode="test",
        )

        install_checks.check_ffmpeg_installed()

        if self.pose_source == "eval":
            assert pipeline.datamanager.eval_dataset is not None
            cameras = pipeline.datamanager.eval_dataset.cameras
        else:
<<<<<<< HEAD
            assert_never(self.traj)
=======
            assert pipeline.datamanager.train_dataset is not None
            cameras = pipeline.datamanager.train_dataset.cameras

        seconds = self.interpolation_steps * len(cameras) / self.frame_rate
        camera_path = get_interpolated_camera_path(
            cameras=cameras,
            steps=self.interpolation_steps,
            order_poses=self.order_poses,
        )

>>>>>>> 2a5b24fa
        _render_trajectory_video(
            pipeline,
            camera_path,
            output_filename=self.output_path,
            rendered_output_names=self.rendered_output_names,
            rendered_resolution_scaling_factor=1.0 / self.downscale_factor,
            seconds=seconds,
            output_format=self.output_format,
            colormap_options=self.colormap_options,
        )


@dataclass
class SpiralRender(BaseRender):
    """Render a spiral trajectory (often not great)."""

    rendered_output_names: List[str] = field(default_factory=lambda: ["rgb"])
    """Name of the renderer outputs to use. rgb, depth, etc. concatenates them along y axis"""
    seconds: float = 3.0
    """How long the video should be."""
    output_format: Literal["images", "video"] = "video"
    """How to save output data."""
    frame_rate: int = 24
    """Frame rate of the output video (only for interpolate trajectory)."""
    radius: float = 0.1
    """Radius of the spiral."""

    def main(self) -> None:
        """Main function."""
        _, pipeline, _, _ = eval_setup(
            self.load_config,
            eval_num_rays_per_chunk=self.eval_num_rays_per_chunk,
            test_mode="test",
        )

        install_checks.check_ffmpeg_installed()

        assert isinstance(pipeline.datamanager, VanillaDataManager)
        steps = int(self.frame_rate * self.seconds)
        camera_start = pipeline.datamanager.eval_dataloader.get_camera(image_idx=0).flatten()
        camera_path = get_spiral_path(camera_start, steps=steps, radius=self.radius)

        _render_trajectory_video(
            pipeline,
            camera_path,
            output_filename=self.output_path,
            rendered_output_names=self.rendered_output_names,
            rendered_resolution_scaling_factor=1.0 / self.downscale_factor,
            seconds=self.seconds,
            output_format=self.output_format,
            colormap_options=self.colormap_options,
        )


<<<<<<< HEAD
@dataclass
class BlockNerfRenderTrajectory:
    """Load a checkpoint, render a trajectory, and save to a video file.
    The following trajectory options are available,
    filename: Load from trajectory created using viewer or blender vfx plugin.
    interpolate: Create trajectory by interpolating between eval dataset images.
    spiral: Create a spiral trajectory (can be hit or miss).
    """

    config_files: Dict[str, Path]
    """Path to config YAML file."""
    rendered_output_names: List[str] = field(default_factory=lambda: ["rgb"])
    """Name of the renderer outputs to use. rgb, depth, etc. concatenates them along y axis"""
    traj: Literal["spiral", "filename", "interpolate"] = "spiral"
    """Trajectory type to render. Select between spiral-shaped trajectory, trajectory loaded from
    a viewer-generated file and interpolated camera paths from the eval dataset."""
    downscale_factor: int = 1
    """Scaling factor to apply to the camera image resolution."""
    camera_path_filename: Path = Path("camera_path.json")
    """Filename of the camera path to render."""
    output_path: Path = Path("renders/output.mp4")
    """Name of the output file."""
    seconds: float = 5.0
    """How long the video should be."""
    output_format: Literal["images", "video"] = "video"
    """How to save output data."""
    interpolation_steps: int = 10
    """Number of interpolation steps between eval dataset cameras."""
    eval_num_rays_per_chunk: Optional[int] = None
    """Specifies number of rays per chunk during eval."""
    block_lookup: Dict[str, str] = field(default_factory=lambda: {})
    """Specifies which nerf model to use for each block."""

    def main(self) -> None:
        """Main function."""

        pipeline_models: Dict[str, Model] = {}
        pipeline_devices: List[torch.device] = []
        for block_name, config_path in self.config_files.items():
            _, pipeline, _ = eval_setup(config_path, self.eval_num_rays_per_chunk, "inference")
            # TODO: I can change the pipeline_models to a dict with pipeline_models[config.experiment_name]. Need the create_block_lookup to save it in similar fashion.
            pipeline_models[block_name] = pipeline.model
            pipeline_devices.append(pipeline.device)

        install_checks.check_ffmpeg_installed()

        seconds = self.seconds
        crop_data = None

        with open(self.camera_path_filename, "r", encoding="utf-8") as f:
            camera_path = json.load(f)
    
        if "camera_type" not in camera_path:
            camera_type = CameraType.PERSPECTIVE
        elif camera_path["camera_type"] == "fisheye":
            camera_type = CameraType.FISHEYE
        elif camera_path["camera_type"] == "equirectangular":
            camera_type = CameraType.EQUIRECTANGULAR
        else:
            camera_type = CameraType.PERSPECTIVE
        
        seconds = camera_path["seconds"]
        crop_data = get_crop_from_json(camera_path)
        camera_path = get_path_from_json(camera_path)

        _render_trajectory_video_blocknerf(
            pipeline_device=pipeline_devices[0],
            pipeline_models=pipeline_models,
            block_lookup=self.block_lookup,
            cameras=camera_path,
            output_filename=self.output_path,
            rendered_output_names=self.rendered_output_names,
            rendered_resolution_scaling_factor=1.0 / self.downscale_factor,
            crop_data=crop_data,
            seconds=seconds,
            output_format=self.output_format,
            camera_type=camera_type,
        )

=======
Commands = tyro.conf.FlagConversionOff[
    Union[
        Annotated[RenderCameraPath, tyro.conf.subcommand(name="camera-path")],
        Annotated[RenderInterpolated, tyro.conf.subcommand(name="interpolate")],
        Annotated[SpiralRender, tyro.conf.subcommand(name="spiral")],
    ]
]
>>>>>>> 2a5b24fa


def entrypoint():
    """Entrypoint for use with pyproject scripts."""
    tyro.extras.set_accent_color("bright_yellow")
    tyro.cli(Commands).main()


if __name__ == "__main__":
    entrypoint()


def get_parser_fn():
    """Get the parser function for the sphinx docs."""
    return tyro.extras.get_parser(Commands)  # noqa<|MERGE_RESOLUTION|>--- conflicted
+++ resolved
@@ -20,8 +20,8 @@
 
 import json
 import os
+import shutil
 import struct
-import shutil
 import sys
 from contextlib import ExitStack
 from dataclasses import dataclass, field
@@ -35,23 +35,15 @@
 from jaxtyping import Float
 from rich import box, style
 from rich.panel import Panel
-from rich.progress import (
-    BarColumn,
-    Progress,
-    TaskProgressColumn,
-    TextColumn,
-    TimeElapsedColumn,
-    TimeRemainingColumn,
-)
+from rich.progress import (BarColumn, Progress, TaskProgressColumn, TextColumn,
+                           TimeElapsedColumn, TimeRemainingColumn)
 from rich.table import Table
 from torch import Tensor
 from typing_extensions import Annotated
 
-from nerfstudio.cameras.camera_paths import (
-    get_interpolated_camera_path,
-    get_path_from_json,
-    get_spiral_path,
-)
+from nerfstudio.cameras.camera_paths import (get_interpolated_camera_path,
+                                             get_path_from_json,
+                                             get_spiral_path)
 from nerfstudio.cameras.cameras import Cameras, CameraType
 from nerfstudio.data.datamanagers.base_datamanager import VanillaDataManager
 from nerfstudio.data.scene_box import SceneBox
@@ -435,16 +427,7 @@
 
     rendered_output_names: List[str] = field(default_factory=lambda: ["rgb"])
     """Name of the renderer outputs to use. rgb, depth, etc. concatenates them along y axis"""
-<<<<<<< HEAD
-    traj: Literal["spiral", "filename", "interpolate"] = "spiral"
-    """Trajectory type to render. Select between spiral-shaped trajectory, trajectory loaded from
-    a viewer-generated file and interpolated camera paths from the eval dataset."""
-    downscale_factor: int = 1
-    """Scaling factor to apply to the camera image resolution."""
-    camera_path_filename: Optional[Path] = Path("camera_path.json")
-=======
     camera_path_filename: Path = Path("camera_path.json")
->>>>>>> 2a5b24fa
     """Filename of the camera path to render."""
     output_format: Literal["images", "video"] = "video"
     """How to save output data."""
@@ -572,9 +555,6 @@
             assert pipeline.datamanager.eval_dataset is not None
             cameras = pipeline.datamanager.eval_dataset.cameras
         else:
-<<<<<<< HEAD
-            assert_never(self.traj)
-=======
             assert pipeline.datamanager.train_dataset is not None
             cameras = pipeline.datamanager.train_dataset.cameras
 
@@ -585,7 +565,6 @@
             order_poses=self.order_poses,
         )
 
->>>>>>> 2a5b24fa
         _render_trajectory_video(
             pipeline,
             camera_path,
@@ -640,7 +619,6 @@
         )
 
 
-<<<<<<< HEAD
 @dataclass
 class BlockNerfRenderTrajectory:
     """Load a checkpoint, render a trajectory, and save to a video file.
@@ -720,7 +698,6 @@
             camera_type=camera_type,
         )
 
-=======
 Commands = tyro.conf.FlagConversionOff[
     Union[
         Annotated[RenderCameraPath, tyro.conf.subcommand(name="camera-path")],
@@ -728,7 +705,7 @@
         Annotated[SpiralRender, tyro.conf.subcommand(name="spiral")],
     ]
 ]
->>>>>>> 2a5b24fa
+
 
 
 def entrypoint():
