# Copyright 2022 the Regents of the University of California, Nerfstudio Team and contributors. All rights reserved.
#
# Licensed under the Apache License, Version 2.0 (the "License");
# you may not use this file except in compliance with the License.
# You may obtain a copy of the License at
#
#     http://www.apache.org/licenses/LICENSE-2.0
#
# Unless required by applicable law or agreed to in writing, software
# distributed under the License is distributed on an "AS IS" BASIS,
# WITHOUT WARRANTIES OR CONDITIONS OF ANY KIND, either express or implied.
# See the License for the specific language governing permissions and
# limitations under the License.

#!/usr/bin/env python
"""
render.py
"""
from __future__ import annotations

import json
import os
import struct
import shutil
import sys
from contextlib import ExitStack
from dataclasses import dataclass, field
from pathlib import Path
from typing import Any, Dict, List, Literal, Optional, Union

import mediapy as media
import numpy as np
import torch
import tyro
from jaxtyping import Float
from rich import box, style
from rich.panel import Panel
from rich.progress import (
    BarColumn,
    Progress,
    TaskProgressColumn,
    TextColumn,
    TimeElapsedColumn,
    TimeRemainingColumn,
)
from rich.table import Table
from torch import Tensor
from typing_extensions import Annotated

from nerfstudio.cameras.camera_paths import (
    get_interpolated_camera_path,
    get_path_from_json,
    get_spiral_path,
)
from nerfstudio.cameras.cameras import Cameras, CameraType
from nerfstudio.data.datamanagers.base_datamanager import VanillaDataManager
from nerfstudio.data.scene_box import SceneBox
from nerfstudio.model_components import renderers
from nerfstudio.pipelines.base_pipeline import Pipeline
from nerfstudio.utils import colormaps, install_checks
from nerfstudio.utils.eval_utils import eval_setup
from nerfstudio.utils.rich_utils import CONSOLE, ItersPerSecColumn
from nerfstudio.utils.scripts import run_command


def _render_trajectory_video(
    pipeline: Pipeline,
    cameras: Cameras,
    output_filename: Path,
    rendered_output_names: List[str],
    crop_data: Optional[CropData] = None,
    rendered_resolution_scaling_factor: float = 1.0,
    seconds: float = 5.0,
    output_format: Literal["images", "video"] = "video",
    image_format: Literal["jpeg", "png"] = "jpeg",
    jpeg_quality: int = 100,
    depth_near_plane: Optional[float] = None,
    depth_far_plane: Optional[float] = None,
    colormap_options: colormaps.ColormapOptions = colormaps.ColormapOptions(),
) -> None:
    """Helper function to create a video of the spiral trajectory.

    Args:
        pipeline: Pipeline to evaluate with.
        cameras: Cameras to render.
        output_filename: Name of the output file.
        rendered_output_names: List of outputs to visualise.
        crop_data: Crop data to apply to the rendered images.
        rendered_resolution_scaling_factor: Scaling factor to apply to the camera image resolution.
        seconds: Length of output video.
        output_format: How to save output data.
        colormap_options: Options for colormap.
        depth_near_plane: Closest depth to consider when using the colormap for depth. If None, use min value.
        depth_far_plane: Furthest depth to consider when using the colormap for depth. If None, use max value.
    """
    CONSOLE.print("[bold green]Creating trajectory " + output_format)
    cameras.rescale_output_resolution(rendered_resolution_scaling_factor)
    cameras = cameras.to(pipeline.device)
    fps = len(cameras) / seconds

    progress = Progress(
        TextColumn(":movie_camera: Rendering :movie_camera:"),
        BarColumn(),
        TaskProgressColumn(
            text_format="[progress.percentage]{task.completed}/{task.total:>.0f}({task.percentage:>3.1f}%)",
            show_speed=True,
        ),
        ItersPerSecColumn(suffix="fps"),
        TimeRemainingColumn(elapsed_when_finished=False, compact=False),
        TimeElapsedColumn(),
    )
    output_image_dir = output_filename.parent / output_filename.stem
    if output_format == "images":
        output_image_dir.mkdir(parents=True, exist_ok=True)
    if output_format == "video":
        # make the folder if it doesn't exist
        output_filename.parent.mkdir(parents=True, exist_ok=True)
        # NOTE:
        # we could use ffmpeg_args "-movflags faststart" for progressive download,
        # which would force moov atom into known position before mdat,
        # but then we would have to move all of mdat to insert metadata atom
        # (unless we reserve enough space to overwrite with our uuid tag,
        # but we don't know how big the video file will be, so it's not certain!)

    with ExitStack() as stack:
        writer = None

        with progress:
            for camera_idx in progress.track(range(cameras.size), description=""):
                aabb_box = None
                if crop_data is not None:
                    bounding_box_min = crop_data.center - crop_data.scale / 2.0
                    bounding_box_max = crop_data.center + crop_data.scale / 2.0
                    aabb_box = SceneBox(torch.stack([bounding_box_min, bounding_box_max]).to(pipeline.device))
                camera_ray_bundle = cameras.generate_rays(camera_indices=camera_idx, aabb_box=aabb_box)

                if crop_data is not None:
                    with renderers.background_color_override_context(
                        crop_data.background_color.to(pipeline.device)
                    ), torch.no_grad():
                        outputs = pipeline.model.get_outputs_for_camera_ray_bundle(camera_ray_bundle)
                else:
                    with torch.no_grad():
                        outputs = pipeline.model.get_outputs_for_camera_ray_bundle(camera_ray_bundle)

                render_image = []
                for rendered_output_name in rendered_output_names:
                    if rendered_output_name not in outputs:
                        CONSOLE.rule("Error", style="red")
                        CONSOLE.print(f"Could not find {rendered_output_name} in the model outputs", justify="center")
                        CONSOLE.print(
                            f"Please set --rendered_output_name to one of: {outputs.keys()}", justify="center"
                        )
                        sys.exit(1)
                    output_image = outputs[rendered_output_name]
                    if "depth" in rendered_output_name:
                        output_image = (
                            colormaps.apply_depth_colormap(
                                output_image,
                                accumulation=outputs["accumulation"],
                                near_plane=depth_near_plane,
                                far_plane=depth_far_plane,
                                colormap_options=colormap_options,
                            )
                            .cpu()
                            .numpy()
                        )
                    else:
                        output_image = (
                            colormaps.apply_colormap(
                                image=output_image,
                                colormap_options=colormap_options,
                            )
                            .cpu()
                            .numpy()
                        )
                    render_image.append(output_image)
                render_image = np.concatenate(render_image, axis=1)
                if output_format == "images":
                    if image_format == "png":
                        media.write_image(output_image_dir / f"{camera_idx:05d}.png", render_image, fmt="png")
                    if image_format == "jpeg":
                        media.write_image(
                            output_image_dir / f"{camera_idx:05d}.jpg", render_image, fmt="jpeg", quality=jpeg_quality
                        )
                if output_format == "video":
                    if writer is None:
                        render_width = int(render_image.shape[1])
                        render_height = int(render_image.shape[0])
                        writer = stack.enter_context(
                            media.VideoWriter(
                                path=output_filename,
                                shape=(render_height, render_width),
                                fps=fps,
                            )
                        )
                    writer.add_image(render_image)

    table = Table(
        title=None,
        show_header=False,
        box=box.MINIMAL,
        title_style=style.Style(bold=True),
    )
    if output_format == "video":
        if cameras.camera_type[0] == CameraType.EQUIRECTANGULAR.value:
            CONSOLE.print("Adding spherical camera data")
            insert_spherical_metadata_into_file(output_filename)
        table.add_row("Video", str(output_filename))
    else:
        table.add_row("Images", str(output_image_dir))
    CONSOLE.print(Panel(table, title="[bold][green]:tada: Render Complete :tada:[/bold]", expand=False))


def insert_spherical_metadata_into_file(
    output_filename: Path,
) -> None:
    """Inserts spherical metadata into MP4 video file in-place.
    Args:
        output_filename: Name of the (input and) output file.
    """
    # NOTE:
    # because we didn't use faststart, the moov atom will be at the end;
    # to insert our metadata, we need to find (skip atoms until we get to) moov.
    # we should have 0x00000020 ftyp, then 0x00000008 free, then variable mdat.
    spherical_uuid = b"\xff\xcc\x82\x63\xf8\x55\x4a\x93\x88\x14\x58\x7a\x02\x52\x1f\xdd"
    spherical_metadata = bytes(
        """<rdf:SphericalVideo
xmlns:rdf='http://www.w3.org/1999/02/22-rdf-syntax-ns#'
xmlns:GSpherical='http://ns.google.com/videos/1.0/spherical/'>
<GSpherical:ProjectionType>equirectangular</GSpherical:ProjectionType>
<GSpherical:Spherical>True</GSpherical:Spherical>
<GSpherical:Stitched>True</GSpherical:Stitched>
<GSpherical:StitchingSoftware>nerfstudio</GSpherical:StitchingSoftware>
</rdf:SphericalVideo>""",
        "utf-8",
    )
    insert_size = len(spherical_metadata) + 8 + 16
    with open(output_filename, mode="r+b") as mp4file:
        try:
            # get file size
            mp4file_size = os.stat(output_filename).st_size

            # find moov container (probably after ftyp, free, mdat)
            while True:
                pos = mp4file.tell()
                size, tag = struct.unpack(">I4s", mp4file.read(8))
                if tag == b"moov":
                    break
                mp4file.seek(pos + size)
            # if moov isn't at end, bail
            if pos + size != mp4file_size:
                # TODO: to support faststart, rewrite all stco offsets
                raise Exception("moov container not at end of file")
            # go back and write inserted size
            mp4file.seek(pos)
            mp4file.write(struct.pack(">I", size + insert_size))
            # go inside moov
            mp4file.seek(pos + 8)
            # find trak container (probably after mvhd)
            while True:
                pos = mp4file.tell()
                size, tag = struct.unpack(">I4s", mp4file.read(8))
                if tag == b"trak":
                    break
                mp4file.seek(pos + size)
            # go back and write inserted size
            mp4file.seek(pos)
            mp4file.write(struct.pack(">I", size + insert_size))
            # we need to read everything from end of trak to end of file in order to insert
            # TODO: to support faststart, make more efficient (may load nearly all data)
            mp4file.seek(pos + size)
            rest_of_file = mp4file.read(mp4file_size - pos - size)
            # go to end of trak (again)
            mp4file.seek(pos + size)
            # insert our uuid atom with spherical metadata
            mp4file.write(struct.pack(">I4s16s", insert_size, b"uuid", spherical_uuid))
            mp4file.write(spherical_metadata)
            # write rest of file
            mp4file.write(rest_of_file)
        finally:
            mp4file.close()


@dataclass
class CropData:
    """Data for cropping an image."""

    background_color: Float[Tensor, "3"] = torch.Tensor([0.0, 0.0, 0.0])
    """background color"""
    center: Float[Tensor, "3"] = torch.Tensor([0.0, 0.0, 0.0])
    """center of the crop"""
    scale: Float[Tensor, "3"] = torch.Tensor([2.0, 2.0, 2.0])
    """scale of the crop"""


def get_crop_from_json(camera_json: Dict[str, Any]) -> Optional[CropData]:
    """Load crop data from a camera path JSON

    args:
        camera_json: camera path data
    returns:
        Crop data
    """
    if "crop" not in camera_json or camera_json["crop"] is None:
        return None

    bg_color = camera_json["crop"]["crop_bg_color"]

    return CropData(
        background_color=torch.Tensor([bg_color["r"] / 255.0, bg_color["g"] / 255.0, bg_color["b"] / 255.0]),
        center=torch.Tensor(camera_json["crop"]["crop_center"]),
        scale=torch.Tensor(camera_json["crop"]["crop_scale"]),
    )


@dataclass
class BaseRender:
    """Base class for rendering."""

    load_config: Path
    """Path to config YAML file."""
    output_path: Path = Path("renders/output.mp4")
    """Path to output video file."""
    image_format: Literal["jpeg", "png"] = "jpeg"
    """Image format"""
    jpeg_quality: int = 100
    """JPEG quality"""
    downscale_factor: float = 1.0
    """Scaling factor to apply to the camera image resolution."""
    eval_num_rays_per_chunk: Optional[int] = None
    """Specifies number of rays per chunk during eval. If None, use the value in the config file."""
    rendered_output_names: List[str] = field(default_factory=lambda: ["rgb"])
    """Name of the renderer outputs to use. rgb, depth, etc. concatenates them along y axis"""
    depth_near_plane: Optional[float] = None
    """Closest depth to consider when using the colormap for depth. If None, use min value."""
    depth_far_plane: Optional[float] = None
    """Furthest depth to consider when using the colormap for depth. If None, use max value."""
    colormap_options: colormaps.ColormapOptions = colormaps.ColormapOptions()
    """Colormap options."""


@dataclass
class RenderCameraPath(BaseRender):
    """Render a camera path generated by the viewer or blender add-on."""

    camera_path_filename: Path = Path("camera_path.json")
    """Filename of the camera path to render."""
    output_format: Literal["images", "video"] = "video"
    """How to save output data."""

    def main(self) -> None:
        """Main function."""
        _, pipeline, _, _ = eval_setup(
            self.load_config,
            eval_num_rays_per_chunk=self.eval_num_rays_per_chunk,
            test_mode="inference",
        )

        install_checks.check_ffmpeg_installed()

        with open(self.camera_path_filename, "r", encoding="utf-8") as f:
            camera_path = json.load(f)
        seconds = camera_path["seconds"]
        crop_data = get_crop_from_json(camera_path)
        camera_path = get_path_from_json(camera_path)

        if (
            camera_path.camera_type[0] == CameraType.OMNIDIRECTIONALSTEREO_L.value
            or camera_path.camera_type[0] == CameraType.VR180_L.value
        ):
            # temp folder for writing left and right view renders
            temp_folder_path = self.output_path.parent / (self.output_path.stem + "_temp")

            Path(temp_folder_path).mkdir(parents=True, exist_ok=True)
            left_eye_path = temp_folder_path / "render_left.mp4"

            self.output_path = left_eye_path

            if camera_path.camera_type[0] == CameraType.OMNIDIRECTIONALSTEREO_L.value:
                CONSOLE.print("[bold green]:goggles: Omni-directional Stereo VR :goggles:")
            else:
                CONSOLE.print("[bold green]:goggles: VR180 :goggles:")

            CONSOLE.print("Rendering left eye view")

        # add mp4 suffix to video output if none is specified
        if self.output_format == "video" and str(self.output_path.suffix) == "":
            self.output_path = self.output_path.with_suffix(".mp4")

        _render_trajectory_video(
            pipeline,
            camera_path,
            output_filename=self.output_path,
            rendered_output_names=self.rendered_output_names,
            rendered_resolution_scaling_factor=1.0 / self.downscale_factor,
            crop_data=crop_data,
            seconds=seconds,
            output_format=self.output_format,
            image_format=self.image_format,
            jpeg_quality=self.jpeg_quality,
            depth_near_plane=self.depth_near_plane,
            depth_far_plane=self.depth_far_plane,
            colormap_options=self.colormap_options,
        )

        if (
            camera_path.camera_type[0] == CameraType.OMNIDIRECTIONALSTEREO_L.value
            or camera_path.camera_type[0] == CameraType.VR180_L.value
        ):
            # declare paths for left and right renders

            left_eye_path = self.output_path
            right_eye_path = left_eye_path.parent / "render_right.mp4"

            self.output_path = right_eye_path

            if camera_path.camera_type[0] == CameraType.OMNIDIRECTIONALSTEREO_L.value:
                camera_path.camera_type[0] = CameraType.OMNIDIRECTIONALSTEREO_R.value
            else:
                camera_path.camera_type[0] = CameraType.VR180_R.value

            CONSOLE.print("Rendering right eye view")
            _render_trajectory_video(
                pipeline,
                camera_path,
                output_filename=self.output_path,
                rendered_output_names=self.rendered_output_names,
                rendered_resolution_scaling_factor=1.0 / self.downscale_factor,
                crop_data=crop_data,
                seconds=seconds,
                output_format=self.output_format,
                image_format=self.image_format,
                jpeg_quality=self.jpeg_quality,
                depth_near_plane=self.depth_near_plane,
                depth_far_plane=self.depth_far_plane,
                colormap_options=self.colormap_options,
            )

            self.output_path = Path(str(left_eye_path.parent)[:-5] + ".mp4")

            if camera_path.camera_type[0] == CameraType.OMNIDIRECTIONALSTEREO_R.value:
                # stack the left and right eye renders vertically for ODS final output
                ffmpeg_ods_command = ""
                if self.output_format == "video":
                    ffmpeg_ods_command = f'ffmpeg -y -i "{left_eye_path}" -i "{right_eye_path}" -filter_complex "[0:v]pad=iw:2*ih[int];[int][1:v]overlay=0:h" -c:v libx264 -crf 23 -preset veryfast "{self.output_path}"'
                    run_command(ffmpeg_ods_command, verbose=False)
                if self.output_format == "images":
                    # create a folder for the stacked renders
                    self.output_path = Path(str(left_eye_path.parent)[:-5])
                    self.output_path.mkdir(parents=True, exist_ok=True)
                    if self.image_format == "png":
                        ffmpeg_ods_command = f'ffmpeg -y -pattern_type glob -i "{str(left_eye_path.with_suffix("") / "*.png")}"  -pattern_type glob -i "{str(right_eye_path.with_suffix("") / "*.png")}" -filter_complex vstack -start_number 0 "{str(self.output_path)+"//%05d.png"}"'
                    elif self.image_format == "jpeg":
                        ffmpeg_ods_command = f'ffmpeg -y -pattern_type glob -i "{str(left_eye_path.with_suffix("") / "*.jpg")}"  -pattern_type glob -i "{str(right_eye_path.with_suffix("") / "*.jpg")}" -filter_complex vstack -start_number 0 "{str(self.output_path)+"//%05d.jpg"}"'
                    run_command(ffmpeg_ods_command, verbose=False)

                # remove the temp files directory
                if str(left_eye_path.parent)[-5:] == "_temp":
                    shutil.rmtree(left_eye_path.parent, ignore_errors=True)
                CONSOLE.print("[bold green]Final ODS Render Complete")
            else:
                # stack the left and right eye renders horizontally for VR180 final output
                self.output_path = Path(str(left_eye_path.parent)[:-5] + ".mp4")
                ffmpeg_vr180_command = ""
                if self.output_format == "video":
                    ffmpeg_vr180_command = f'ffmpeg -y -i "{right_eye_path}" -i "{left_eye_path}" -filter_complex "[1:v]hstack=inputs=2" -c:a copy "{self.output_path}"'
                    run_command(ffmpeg_vr180_command, verbose=False)
                if self.output_format == "images":
                    # create a folder for the stacked renders
                    self.output_path = Path(str(left_eye_path.parent)[:-5])
                    self.output_path.mkdir(parents=True, exist_ok=True)
                    if self.image_format == "png":
                        ffmpeg_vr180_command = f'ffmpeg -y -pattern_type glob -i "{str(left_eye_path.with_suffix("") / "*.png")}"  -pattern_type glob -i "{str(right_eye_path.with_suffix("") / "*.png")}" -filter_complex hstack -start_number 0 "{str(self.output_path)+"//%05d.png"}"'
                    elif self.image_format == "jpeg":
                        ffmpeg_vr180_command = f'ffmpeg -y -pattern_type glob -i "{str(left_eye_path.with_suffix("") / "*.jpg")}"  -pattern_type glob -i "{str(right_eye_path.with_suffix("") / "*.jpg")}" -filter_complex hstack -start_number 0 "{str(self.output_path)+"//%05d.jpg"}"'
                    run_command(ffmpeg_vr180_command, verbose=False)

                # remove the temp files directory
                if str(left_eye_path.parent)[-5:] == "_temp":
                    shutil.rmtree(left_eye_path.parent, ignore_errors=True)
                CONSOLE.print("[bold green]Final VR180 Render Complete")


@dataclass
class RenderInterpolated(BaseRender):
    """Render a trajectory that interpolates between training or eval dataset images."""

    pose_source: Literal["eval", "train"] = "eval"
    """Pose source to render."""
    interpolation_steps: int = 10
    """Number of interpolation steps between eval dataset cameras."""
    order_poses: bool = False
    """Whether to order camera poses by proximity."""
    frame_rate: int = 24
    """Frame rate of the output video."""
    output_format: Literal["images", "video"] = "video"
    """How to save output data."""

    def main(self) -> None:
        """Main function."""
        _, pipeline, _, _ = eval_setup(
            self.load_config,
            eval_num_rays_per_chunk=self.eval_num_rays_per_chunk,
            test_mode="test",
        )

        install_checks.check_ffmpeg_installed()

        if self.pose_source == "eval":
            assert pipeline.datamanager.eval_dataset is not None
            cameras = pipeline.datamanager.eval_dataset.cameras
        else:
            assert pipeline.datamanager.train_dataset is not None
            cameras = pipeline.datamanager.train_dataset.cameras

        seconds = self.interpolation_steps * len(cameras) / self.frame_rate
        camera_path = get_interpolated_camera_path(
            cameras=cameras,
            steps=self.interpolation_steps,
            order_poses=self.order_poses,
        )

        _render_trajectory_video(
            pipeline,
            camera_path,
            output_filename=self.output_path,
            rendered_output_names=self.rendered_output_names,
            rendered_resolution_scaling_factor=1.0 / self.downscale_factor,
            seconds=seconds,
            output_format=self.output_format,
<<<<<<< HEAD
            depth_near_plane=self.depth_near_plane,
            depth_far_plane=self.depth_far_plane,
=======
            image_format=self.image_format,
>>>>>>> 4d80f0ce
            colormap_options=self.colormap_options,
        )


@dataclass
class SpiralRender(BaseRender):
    """Render a spiral trajectory (often not great)."""

    seconds: float = 3.0
    """How long the video should be."""
    output_format: Literal["images", "video"] = "video"
    """How to save output data."""
    frame_rate: int = 24
    """Frame rate of the output video (only for interpolate trajectory)."""
    radius: float = 0.1
    """Radius of the spiral."""

    def main(self) -> None:
        """Main function."""
        _, pipeline, _, _ = eval_setup(
            self.load_config,
            eval_num_rays_per_chunk=self.eval_num_rays_per_chunk,
            test_mode="test",
        )

        install_checks.check_ffmpeg_installed()

        assert isinstance(pipeline.datamanager, VanillaDataManager)
        steps = int(self.frame_rate * self.seconds)
        camera_start = pipeline.datamanager.eval_dataloader.get_camera(image_idx=0).flatten()
        camera_path = get_spiral_path(camera_start, steps=steps, radius=self.radius)

        _render_trajectory_video(
            pipeline,
            camera_path,
            output_filename=self.output_path,
            rendered_output_names=self.rendered_output_names,
            rendered_resolution_scaling_factor=1.0 / self.downscale_factor,
            seconds=self.seconds,
            output_format=self.output_format,
<<<<<<< HEAD
            depth_near_plane=self.depth_near_plane,
            depth_far_plane=self.depth_far_plane,
=======
            image_format=self.image_format,
>>>>>>> 4d80f0ce
            colormap_options=self.colormap_options,
        )


Commands = tyro.conf.FlagConversionOff[
    Union[
        Annotated[RenderCameraPath, tyro.conf.subcommand(name="camera-path")],
        Annotated[RenderInterpolated, tyro.conf.subcommand(name="interpolate")],
        Annotated[SpiralRender, tyro.conf.subcommand(name="spiral")],
    ]
]


def entrypoint():
    """Entrypoint for use with pyproject scripts."""
    tyro.extras.set_accent_color("bright_yellow")
    tyro.cli(Commands).main()


if __name__ == "__main__":
    entrypoint()


def get_parser_fn():
    """Get the parser function for the sphinx docs."""
    return tyro.extras.get_parser(Commands)  # noqa<|MERGE_RESOLUTION|>--- conflicted
+++ resolved
@@ -89,9 +89,9 @@
         rendered_resolution_scaling_factor: Scaling factor to apply to the camera image resolution.
         seconds: Length of output video.
         output_format: How to save output data.
-        colormap_options: Options for colormap.
         depth_near_plane: Closest depth to consider when using the colormap for depth. If None, use min value.
         depth_far_plane: Furthest depth to consider when using the colormap for depth. If None, use max value.
+        colormap_options: Options for colormap.
     """
     CONSOLE.print("[bold green]Creating trajectory " + output_format)
     cameras.rescale_output_resolution(rendered_resolution_scaling_factor)
@@ -153,7 +153,8 @@
                         )
                         sys.exit(1)
                     output_image = outputs[rendered_output_name]
-                    if "depth" in rendered_output_name:
+                    is_depth = rendered_output_name.find("depth") != -1
+                    if is_depth:
                         output_image = (
                             colormaps.apply_depth_colormap(
                                 output_image,
@@ -529,12 +530,9 @@
             rendered_resolution_scaling_factor=1.0 / self.downscale_factor,
             seconds=seconds,
             output_format=self.output_format,
-<<<<<<< HEAD
+            image_format=self.image_format,
             depth_near_plane=self.depth_near_plane,
             depth_far_plane=self.depth_far_plane,
-=======
-            image_format=self.image_format,
->>>>>>> 4d80f0ce
             colormap_options=self.colormap_options,
         )
 
@@ -575,12 +573,9 @@
             rendered_resolution_scaling_factor=1.0 / self.downscale_factor,
             seconds=self.seconds,
             output_format=self.output_format,
-<<<<<<< HEAD
+            image_format=self.image_format,
             depth_near_plane=self.depth_near_plane,
             depth_far_plane=self.depth_far_plane,
-=======
-            image_format=self.image_format,
->>>>>>> 4d80f0ce
             colormap_options=self.colormap_options,
         )
 
