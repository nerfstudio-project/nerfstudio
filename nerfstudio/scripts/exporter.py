# Copyright 2022 the Regents of the University of California, Nerfstudio Team and contributors. All rights reserved.
#
# Licensed under the Apache License, Version 2.0 (the "License");
# you may not use this file except in compliance with the License.
# You may obtain a copy of the License at
#
#     http://www.apache.org/licenses/LICENSE-2.0
#
# Unless required by applicable law or agreed to in writing, software
# distributed under the License is distributed on an "AS IS" BASIS,
# WITHOUT WARRANTIES OR CONDITIONS OF ANY KIND, either express or implied.
# See the License for the specific language governing permissions and
# limitations under the License.

"""
Script for exporting NeRF into other formats.
"""


from __future__ import annotations

import json
import os
import sys
from dataclasses import dataclass, field
from pathlib import Path
from typing import List, Optional, Tuple, Union, cast

import numpy as np
import open3d as o3d
import torch
import tyro
from typing_extensions import Annotated, Literal

from nerfstudio.cameras.rays import RayBundle
from nerfstudio.data.datamanagers.base_datamanager import VanillaDataManager
<<<<<<< HEAD
from nerfstudio.data.datamanagers.random_cameras_datamanager import RandomCamerasDataManager
=======
from nerfstudio.data.datamanagers.parallel_datamanager import ParallelDataManager
from nerfstudio.data.scene_box import OrientedBox
>>>>>>> 43a7da36
from nerfstudio.exporter import texture_utils, tsdf_utils
from nerfstudio.exporter.exporter_utils import (
    collect_camera_poses,
    generate_point_cloud,
    get_mesh_from_filename,
)
from nerfstudio.exporter.marching_cubes import (
    generate_mesh_with_multires_marching_cubes,
)
from nerfstudio.fields.sdf_field import SDFField
from nerfstudio.pipelines.base_pipeline import Pipeline, VanillaPipeline
from nerfstudio.utils.eval_utils import eval_setup
from nerfstudio.utils.rich_utils import CONSOLE


@dataclass
class Exporter:
    """Export the mesh from a YML config to a folder."""

    load_config: Path
    """Path to the config YAML file."""
    output_dir: Path
    """Path to the output directory."""


def validate_pipeline(normal_method: str, normal_output_name: str, pipeline: Pipeline) -> None:
    """Check that the pipeline is valid for this exporter.

    Args:
        normal_method: Method to estimate normals with. Either "open3d" or "model_output".
        normal_output_name: Name of the normal output.
        pipeline: Pipeline to evaluate with.
    """
    if normal_method == "model_output":
        CONSOLE.print("Checking that the pipeline has a normal output.")
        origins = torch.zeros((1, 3), device=pipeline.device)
        directions = torch.ones_like(origins)
        pixel_area = torch.ones_like(origins[..., :1])
        camera_indices = torch.zeros_like(origins[..., :1])
        ray_bundle = RayBundle(
            origins=origins, directions=directions, pixel_area=pixel_area, camera_indices=camera_indices
        )
        outputs = pipeline.model(ray_bundle)
        if normal_output_name not in outputs:
            CONSOLE.print(f"[bold yellow]Warning: Normal output '{normal_output_name}' not found in pipeline outputs.")
            CONSOLE.print(f"Available outputs: {list(outputs.keys())}")
            CONSOLE.print(
                "[bold yellow]Warning: Please train a model with normals "
                "(e.g., nerfacto with predicted normals turned on)."
            )
            CONSOLE.print("[bold yellow]Warning: Or change --normal-method")
            CONSOLE.print("[bold yellow]Exiting early.")
            sys.exit(1)


@dataclass
class ExportPointCloud(Exporter):
    """Export NeRF as a point cloud."""

    num_points: int = 1000000
    """Number of points to generate. May result in less if outlier removal is used."""
    remove_outliers: bool = True
    """Remove outliers from the point cloud."""
    reorient_normals: bool = True
    """Reorient point cloud normals based on view direction."""
    normal_method: Literal["open3d", "model_output"] = "model_output"
    """Method to estimate normals with."""
    normal_output_name: str = "normals"
    """Name of the normal output."""
    depth_output_name: str = "depth"
    """Name of the depth output."""
    rgb_output_name: str = "rgb"
    """Name of the RGB output."""
    use_bounding_box: bool = True
    """Only query points within the bounding box"""
    bounding_box_min: Optional[Tuple[float, float, float]] = (-1, -1, -1)
    """Minimum of the bounding box, used if use_bounding_box is True."""
    bounding_box_max: Optional[Tuple[float, float, float]] = (1, 1, 1)
    """Maximum of the bounding box, used if use_bounding_box is True."""

    obb_center: Optional[Tuple[float, float, float]] = None
    """Center of the oriented bounding box."""
    obb_rotation: Optional[Tuple[float, float, float]] = None
    """Rotation of the oriented bounding box. Expressed as RPY Euler angles in radians"""
    obb_scale: Optional[Tuple[float, float, float]] = None
    """Scale of the oriented bounding box along each axis."""
    num_rays_per_batch: int = 32768
    """Number of rays to evaluate per batch. Decrease if you run out of memory."""
    std_ratio: float = 10.0
    """Threshold based on STD of the average distances across the point cloud to remove outliers."""

    def main(self) -> None:
        """Export point cloud."""

        if not self.output_dir.exists():
            self.output_dir.mkdir(parents=True)

        _, pipeline, _, _ = eval_setup(self.load_config)

        validate_pipeline(self.normal_method, self.normal_output_name, pipeline)

        # Increase the batchsize to speed up the evaluation.
        assert isinstance(pipeline.datamanager, (VanillaDataManager, ParallelDataManager))
        assert pipeline.datamanager.train_pixel_sampler is not None
        pipeline.datamanager.train_pixel_sampler.num_rays_per_batch = self.num_rays_per_batch

        # Whether the normals should be estimated based on the point cloud.
        estimate_normals = self.normal_method == "open3d"
        crop_obb = None
        if self.obb_center is not None and self.obb_rotation is not None and self.obb_scale is not None:
            crop_obb = OrientedBox.from_params(self.obb_center, self.obb_rotation, self.obb_scale)
        pcd = generate_point_cloud(
            pipeline=pipeline,
            num_points=self.num_points,
            remove_outliers=self.remove_outliers,
            reorient_normals=self.reorient_normals,
            estimate_normals=estimate_normals,
            rgb_output_name=self.rgb_output_name,
            depth_output_name=self.depth_output_name,
            normal_output_name=self.normal_output_name if self.normal_method == "model_output" else None,
            use_bounding_box=self.use_bounding_box,
            bounding_box_min=self.bounding_box_min,
            bounding_box_max=self.bounding_box_max,
            crop_obb=crop_obb,
            std_ratio=self.std_ratio,
        )
        torch.cuda.empty_cache()

        CONSOLE.print(f"[bold green]:white_check_mark: Generated {pcd}")
        CONSOLE.print("Saving Point Cloud...")
        tpcd = o3d.t.geometry.PointCloud.from_legacy(pcd)
        # The legacy PLY writer converts colors to UInt8,
        # let us do the same to save space.
        tpcd.point.colors = (tpcd.point.colors * 255).to(o3d.core.Dtype.UInt8)  # type: ignore
        o3d.t.io.write_point_cloud(str(self.output_dir / "point_cloud.ply"), tpcd)
        print("\033[A\033[A")
        CONSOLE.print("[bold green]:white_check_mark: Saving Point Cloud")


@dataclass
class ExportTSDFMesh(Exporter):
    """
    Export a mesh using TSDF processing.
    """

    downscale_factor: int = 2
    """Downscale the images starting from the resolution used for training."""
    depth_output_name: str = "depth"
    """Name of the depth output."""
    rgb_output_name: str = "rgb"
    """Name of the RGB output."""
    resolution: Union[int, List[int]] = field(default_factory=lambda: [128, 128, 128])
    """Resolution of the TSDF volume or [x, y, z] resolutions individually."""
    batch_size: int = 10
    """How many depth images to integrate per batch."""
    use_bounding_box: bool = True
    """Whether to use a bounding box for the TSDF volume."""
    bounding_box_min: Tuple[float, float, float] = (-1, -1, -1)
    """Minimum of the bounding box, used if use_bounding_box is True."""
    bounding_box_max: Tuple[float, float, float] = (1, 1, 1)
    """Minimum of the bounding box, used if use_bounding_box is True."""
    texture_method: Literal["tsdf", "nerf"] = "nerf"
    """Method to texture the mesh with. Either 'tsdf' or 'nerf'."""
    px_per_uv_triangle: int = 4
    """Number of pixels per UV triangle."""
    unwrap_method: Literal["xatlas", "custom"] = "xatlas"
    """The method to use for unwrapping the mesh."""
    num_pixels_per_side: int = 2048
    """If using xatlas for unwrapping, the pixels per side of the texture image."""
    target_num_faces: Optional[int] = 50000
    """Target number of faces for the mesh to texture."""

    def main(self) -> None:
        """Export mesh"""

        if not self.output_dir.exists():
            self.output_dir.mkdir(parents=True)

        _, pipeline, _, _ = eval_setup(self.load_config)

        tsdf_utils.export_tsdf_mesh(
            pipeline,
            self.output_dir,
            self.downscale_factor,
            self.depth_output_name,
            self.rgb_output_name,
            self.resolution,
            self.batch_size,
            use_bounding_box=self.use_bounding_box,
            bounding_box_min=self.bounding_box_min,
            bounding_box_max=self.bounding_box_max,
        )

        # possibly
        # texture the mesh with NeRF and export to a mesh.obj file
        # and a material and texture file
        if self.texture_method == "nerf":
            # load the mesh from the tsdf export
            mesh = get_mesh_from_filename(
                str(self.output_dir / "tsdf_mesh.ply"), target_num_faces=self.target_num_faces
            )
            CONSOLE.print("Texturing mesh with NeRF")
            texture_utils.export_textured_mesh(
                mesh,
                pipeline,
                self.output_dir,
                px_per_uv_triangle=self.px_per_uv_triangle if self.unwrap_method == "custom" else None,
                unwrap_method=self.unwrap_method,
                num_pixels_per_side=self.num_pixels_per_side,
            )


@dataclass
class ExportPoissonMesh(Exporter):
    """
    Export a mesh using poisson surface reconstruction.
    """

    num_points: int = 1000000
    """Number of points to generate. May result in less if outlier removal is used."""
    remove_outliers: bool = True
    """Remove outliers from the point cloud."""
    reorient_normals: bool = True
    """Reorient point cloud normals based on view direction."""
    depth_output_name: str = "depth"
    """Name of the depth output."""
    rgb_output_name: str = "rgb"
    """Name of the RGB output."""
    normal_method: Literal["open3d", "model_output"] = "model_output"
    """Method to estimate normals with."""
    normal_output_name: str = "normals"
    """Name of the normal output."""
    save_point_cloud: bool = False
    """Whether to save the point cloud."""
    use_bounding_box: bool = True
    """Only query points within the bounding box"""
    bounding_box_min: Tuple[float, float, float] = (-1, -1, -1)
    """Minimum of the bounding box, used if use_bounding_box is True."""
    bounding_box_max: Tuple[float, float, float] = (1, 1, 1)
    """Minimum of the bounding box, used if use_bounding_box is True."""
    obb_center: Optional[Tuple[float, float, float]] = None
    """Center of the oriented bounding box."""
    obb_rotation: Optional[Tuple[float, float, float]] = None
    """Rotation of the oriented bounding box. Expressed as RPY Euler angles in radians"""
    obb_scale: Optional[Tuple[float, float, float]] = None
    """Scale of the oriented bounding box along each axis."""
    num_rays_per_batch: int = 32768
    """Number of rays to evaluate per batch. Decrease if you run out of memory."""
    texture_method: Literal["point_cloud", "nerf"] = "nerf"
    """Method to texture the mesh with. Either 'point_cloud' or 'nerf'."""
    px_per_uv_triangle: int = 4
    """Number of pixels per UV triangle."""
    unwrap_method: Literal["xatlas", "custom"] = "xatlas"
    """The method to use for unwrapping the mesh."""
    num_pixels_per_side: int = 2048
    """If using xatlas for unwrapping, the pixels per side of the texture image."""
    target_num_faces: Optional[int] = 50000
    """Target number of faces for the mesh to texture."""
    std_ratio: float = 10.0
    """Threshold based on STD of the average distances across the point cloud to remove outliers."""

    def main(self) -> None:
        """Export mesh"""

        if not self.output_dir.exists():
            self.output_dir.mkdir(parents=True)

        _, pipeline, _, _ = eval_setup(self.load_config)

        validate_pipeline(self.normal_method, self.normal_output_name, pipeline)

        # Increase the batchsize to speed up the evaluation.
<<<<<<< HEAD
        assert isinstance(pipeline.datamanager, (VanillaDataManager, RandomCamerasDataManager))
=======
        assert isinstance(pipeline.datamanager, (VanillaDataManager, ParallelDataManager))
>>>>>>> 43a7da36
        assert pipeline.datamanager.train_pixel_sampler is not None
        pipeline.datamanager.train_pixel_sampler.num_rays_per_batch = self.num_rays_per_batch

        # Whether the normals should be estimated based on the point cloud.
        estimate_normals = self.normal_method == "open3d"
        if self.obb_center is not None and self.obb_rotation is not None and self.obb_scale is not None:
            crop_obb = OrientedBox.from_params(self.obb_center, self.obb_rotation, self.obb_scale)
        else:
            crop_obb = None

        pcd = generate_point_cloud(
            pipeline=pipeline,
            num_points=self.num_points,
            remove_outliers=self.remove_outliers,
            reorient_normals=self.reorient_normals,
            estimate_normals=estimate_normals,
            rgb_output_name=self.rgb_output_name,
            depth_output_name=self.depth_output_name,
            normal_output_name=self.normal_output_name if self.normal_method == "model_output" else None,
            use_bounding_box=self.use_bounding_box,
            bounding_box_min=self.bounding_box_min,
            bounding_box_max=self.bounding_box_max,
            crop_obb=crop_obb,
            std_ratio=self.std_ratio,
        )
        torch.cuda.empty_cache()
        CONSOLE.print(f"[bold green]:white_check_mark: Generated {pcd}")

        if self.save_point_cloud:
            CONSOLE.print("Saving Point Cloud...")
            o3d.io.write_point_cloud(str(self.output_dir / "point_cloud.ply"), pcd)
            print("\033[A\033[A")
            CONSOLE.print("[bold green]:white_check_mark: Saving Point Cloud")

        CONSOLE.print("Computing Mesh... this may take a while.")
        mesh, densities = o3d.geometry.TriangleMesh.create_from_point_cloud_poisson(pcd, depth=9)
        vertices_to_remove = densities < np.quantile(densities, 0.1)
        mesh.remove_vertices_by_mask(vertices_to_remove)
        print("\033[A\033[A")
        CONSOLE.print("[bold green]:white_check_mark: Computing Mesh")

        CONSOLE.print("Saving Mesh...")
        o3d.io.write_triangle_mesh(str(self.output_dir / "poisson_mesh.ply"), mesh)
        print("\033[A\033[A")
        CONSOLE.print("[bold green]:white_check_mark: Saving Mesh")

        # This will texture the mesh with NeRF and export to a mesh.obj file
        # and a material and texture file
        if self.texture_method == "nerf":
            # load the mesh from the poisson reconstruction
            mesh = get_mesh_from_filename(
                str(self.output_dir / "poisson_mesh.ply"), target_num_faces=self.target_num_faces
            )
            CONSOLE.print("Texturing mesh with NeRF")
            texture_utils.export_textured_mesh(
                mesh,
                pipeline,
                self.output_dir,
                px_per_uv_triangle=self.px_per_uv_triangle if self.unwrap_method == "custom" else None,
                unwrap_method=self.unwrap_method,
                num_pixels_per_side=self.num_pixels_per_side,
            )


@dataclass
class ExportMarchingCubesMesh(Exporter):
    """Export a mesh using marching cubes."""

    isosurface_threshold: float = 0.0
    """The isosurface threshold for extraction. For SDF based methods the surface is the zero level set."""
    resolution: int = 1024
    """Marching cube resolution."""
    simplify_mesh: bool = False
    """Whether to simplify the mesh."""
    bounding_box_min: Tuple[float, float, float] = (-1.0, -1.0, -1.0)
    """Minimum of the bounding box."""
    bounding_box_max: Tuple[float, float, float] = (1.0, 1.0, 1.0)
    """Maximum of the bounding box."""
    px_per_uv_triangle: int = 4
    """Number of pixels per UV triangle."""
    unwrap_method: Literal["xatlas", "custom"] = "xatlas"
    """The method to use for unwrapping the mesh."""
    num_pixels_per_side: int = 2048
    """If using xatlas for unwrapping, the pixels per side of the texture image."""
    target_num_faces: Optional[int] = 50000
    """Target number of faces for the mesh to texture."""

    def main(self) -> None:
        """Main function."""
        if not self.output_dir.exists():
            self.output_dir.mkdir(parents=True)

        _, pipeline, _, _ = eval_setup(self.load_config)

        # TODO: Make this work with Density Field
        assert hasattr(pipeline.model.config, "sdf_field"), "Model must have an SDF field."

        CONSOLE.print("Extracting mesh with marching cubes... which may take a while")

        assert (
            self.resolution % 512 == 0
        ), f"""resolution must be divisible by 512, got {self.resolution}.
        This is important because the algorithm uses a multi-resolution approach
        to evaluate the SDF where the minimum resolution is 512."""

        # Extract mesh using marching cubes for sdf at a multi-scale resolution.
        multi_res_mesh = generate_mesh_with_multires_marching_cubes(
            geometry_callable_field=lambda x: cast(SDFField, pipeline.model.field)
            .forward_geonetwork(x)[:, 0]
            .contiguous(),
            resolution=self.resolution,
            bounding_box_min=self.bounding_box_min,
            bounding_box_max=self.bounding_box_max,
            isosurface_threshold=self.isosurface_threshold,
            coarse_mask=None,
        )
        filename = self.output_dir / "sdf_marching_cubes_mesh.ply"
        multi_res_mesh.export(filename)

        # load the mesh from the marching cubes export
        mesh = get_mesh_from_filename(str(filename), target_num_faces=self.target_num_faces)
        CONSOLE.print("Texturing mesh with NeRF...")
        texture_utils.export_textured_mesh(
            mesh,
            pipeline,
            self.output_dir,
            px_per_uv_triangle=self.px_per_uv_triangle if self.unwrap_method == "custom" else None,
            unwrap_method=self.unwrap_method,
            num_pixels_per_side=self.num_pixels_per_side,
        )


@dataclass
class ExportCameraPoses(Exporter):
    """
    Export camera poses to a .json file.
    """

    def main(self) -> None:
        """Export camera poses"""
        if not self.output_dir.exists():
            self.output_dir.mkdir(parents=True)

        _, pipeline, _, _ = eval_setup(self.load_config)
        assert isinstance(pipeline, VanillaPipeline)
        train_frames, eval_frames = collect_camera_poses(pipeline)

        for file_name, frames in [("transforms_train.json", train_frames), ("transforms_eval.json", eval_frames)]:
            if len(frames) == 0:
                CONSOLE.print(f"[bold yellow]No frames found for {file_name}. Skipping.")
                continue

            output_file_path = os.path.join(self.output_dir, file_name)

            with open(output_file_path, "w", encoding="UTF-8") as f:
                json.dump(frames, f, indent=4)

            CONSOLE.print(f"[bold green]:white_check_mark: Saved poses to {output_file_path}")


Commands = tyro.conf.FlagConversionOff[
    Union[
        Annotated[ExportPointCloud, tyro.conf.subcommand(name="pointcloud")],
        Annotated[ExportTSDFMesh, tyro.conf.subcommand(name="tsdf")],
        Annotated[ExportPoissonMesh, tyro.conf.subcommand(name="poisson")],
        Annotated[ExportMarchingCubesMesh, tyro.conf.subcommand(name="marching-cubes")],
        Annotated[ExportCameraPoses, tyro.conf.subcommand(name="cameras")],
    ]
]


def entrypoint():
    """Entrypoint for use with pyproject scripts."""
    tyro.extras.set_accent_color("bright_yellow")
    tyro.cli(Commands).main()


if __name__ == "__main__":
    entrypoint()


def get_parser_fn():
    """Get the parser function for the sphinx docs."""
    return tyro.extras.get_parser(Commands)  # noqa<|MERGE_RESOLUTION|>--- conflicted
+++ resolved
@@ -34,12 +34,9 @@
 
 from nerfstudio.cameras.rays import RayBundle
 from nerfstudio.data.datamanagers.base_datamanager import VanillaDataManager
-<<<<<<< HEAD
 from nerfstudio.data.datamanagers.random_cameras_datamanager import RandomCamerasDataManager
-=======
 from nerfstudio.data.datamanagers.parallel_datamanager import ParallelDataManager
 from nerfstudio.data.scene_box import OrientedBox
->>>>>>> 43a7da36
 from nerfstudio.exporter import texture_utils, tsdf_utils
 from nerfstudio.exporter.exporter_utils import (
     collect_camera_poses,
@@ -312,11 +309,7 @@
         validate_pipeline(self.normal_method, self.normal_output_name, pipeline)
 
         # Increase the batchsize to speed up the evaluation.
-<<<<<<< HEAD
-        assert isinstance(pipeline.datamanager, (VanillaDataManager, RandomCamerasDataManager))
-=======
-        assert isinstance(pipeline.datamanager, (VanillaDataManager, ParallelDataManager))
->>>>>>> 43a7da36
+        assert isinstance(pipeline.datamanager, (VanillaDataManager, ParallelDataManager, RandomCamerasDatamanager))
         assert pipeline.datamanager.train_pixel_sampler is not None
         pipeline.datamanager.train_pixel_sampler.num_rays_per_batch = self.num_rays_per_batch
 
