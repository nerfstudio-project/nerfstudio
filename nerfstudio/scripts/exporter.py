# Copyright 2022 the Regents of the University of California, Nerfstudio Team and contributors. All rights reserved.
#
# Licensed under the Apache License, Version 2.0 (the "License");
# you may not use this file except in compliance with the License.
# You may obtain a copy of the License at
#
#     http://www.apache.org/licenses/LICENSE-2.0
#
# Unless required by applicable law or agreed to in writing, software
# distributed under the License is distributed on an "AS IS" BASIS,
# WITHOUT WARRANTIES OR CONDITIONS OF ANY KIND, either express or implied.
# See the License for the specific language governing permissions and
# limitations under the License.

"""
Script for exporting NeRF into other formats.
"""

from __future__ import annotations

import json
import os
import sys
import typing
from collections import OrderedDict
from dataclasses import dataclass, field
from importlib.metadata import version
from pathlib import Path
from typing import List, Optional, Tuple, Union, cast

import numpy as np
import open3d as o3d
import torch
import tyro
from scipy.spatial.transform import Rotation as ScR
from typing_extensions import Annotated, Literal

from nerfstudio.cameras.rays import RayBundle
from nerfstudio.data.datamanagers.base_datamanager import VanillaDataManager
from nerfstudio.data.datamanagers.full_images_datamanager import FullImageDatamanager
from nerfstudio.data.datamanagers.parallel_datamanager import ParallelDataManager
from nerfstudio.data.datamanagers.random_cameras_datamanager import RandomCamerasDataManager
from nerfstudio.data.scene_box import OrientedBox
from nerfstudio.exporter import texture_utils, tsdf_utils
from nerfstudio.exporter.exporter_utils import collect_camera_poses, generate_point_cloud, get_mesh_from_filename
from nerfstudio.exporter.marching_cubes import generate_mesh_with_multires_marching_cubes
from nerfstudio.fields.sdf_field import SDFField  # noqa
from nerfstudio.models.splatfacto import SplatfactoModel
from nerfstudio.pipelines.base_pipeline import Pipeline, VanillaPipeline
from nerfstudio.utils.eval_utils import eval_setup
from nerfstudio.utils.math import rotate_spherical_harmonics
from nerfstudio.utils.rich_utils import CONSOLE


@dataclass
class Exporter:
    """Export the mesh from a YML config to a folder."""

    load_config: Path
    """Path to the config YAML file."""
    output_dir: Path
    """Path to the output directory."""


def validate_pipeline(normal_method: str, normal_output_name: str, pipeline: Pipeline) -> None:
    """Check that the pipeline is valid for this exporter.

    Args:
        normal_method: Method to estimate normals with. Either "open3d" or "model_output".
        normal_output_name: Name of the normal output.
        pipeline: Pipeline to evaluate with.
    """
    if normal_method == "model_output":
        CONSOLE.print("Checking that the pipeline has a normal output.")
        origins = torch.zeros((1, 3), device=pipeline.device)
        directions = torch.ones_like(origins)
        pixel_area = torch.ones_like(origins[..., :1])
        camera_indices = torch.zeros_like(origins[..., :1])
        metadata = {"directions_norm": torch.linalg.vector_norm(directions, dim=-1, keepdim=True)}
        ray_bundle = RayBundle(
            origins=origins,
            directions=directions,
            pixel_area=pixel_area,
            camera_indices=camera_indices,
            metadata=metadata,
        )
        outputs = pipeline.model(ray_bundle)
        if normal_output_name not in outputs:
            CONSOLE.print(f"[bold yellow]Warning: Normal output '{normal_output_name}' not found in pipeline outputs.")
            CONSOLE.print(f"Available outputs: {list(outputs.keys())}")
            CONSOLE.print(
                "[bold yellow]Warning: Please train a model with normals "
                "(e.g., nerfacto with predicted normals turned on)."
            )
            CONSOLE.print("[bold yellow]Warning: Or change --normal-method")
            CONSOLE.print("[bold yellow]Exiting early.")
            sys.exit(1)


@dataclass
class ExportPointCloud(Exporter):
    """Export NeRF as a point cloud."""

    num_points: int = 1000000
    """Number of points to generate. May result in less if outlier removal is used."""
    remove_outliers: bool = True
    """Remove outliers from the point cloud."""
    reorient_normals: bool = True
    """Reorient point cloud normals based on view direction."""
    normal_method: Literal["open3d", "model_output"] = "model_output"
    """Method to estimate normals with."""
    normal_output_name: str = "normals"
    """Name of the normal output."""
    depth_output_name: str = "depth"
    """Name of the depth output."""
    rgb_output_name: str = "rgb"
    """Name of the RGB output."""

    obb_center: Optional[Tuple[float, float, float]] = None
    """Center of the oriented bounding box."""
    obb_rotation: Optional[Tuple[float, float, float]] = None
    """Rotation of the oriented bounding box. Expressed as RPY Euler angles in radians"""
    obb_scale: Optional[Tuple[float, float, float]] = None
    """Scale of the oriented bounding box along each axis."""
    num_rays_per_batch: int = 32768
    """Number of rays to evaluate per batch. Decrease if you run out of memory."""
    std_ratio: float = 10.0
    """Threshold based on STD of the average distances across the point cloud to remove outliers."""
    save_world_frame: bool = True
    """If set, saves the point cloud in the same frame as the original dataset. Otherwise, uses the
    scaled and reoriented coordinate space expected by the NeRF models."""

    def main(self) -> None:
        """Export point cloud."""

        if not self.output_dir.exists():
            self.output_dir.mkdir(parents=True)

        _, pipeline, _, _ = eval_setup(self.load_config)

        validate_pipeline(self.normal_method, self.normal_output_name, pipeline)

        # Increase the batchsize to speed up the evaluation.
        assert isinstance(
            pipeline.datamanager,
            (VanillaDataManager, ParallelDataManager, FullImageDatamanager, RandomCamerasDataManager),
        )
        assert pipeline.datamanager.train_pixel_sampler is not None
        pipeline.datamanager.train_pixel_sampler.num_rays_per_batch = self.num_rays_per_batch

        # Whether the normals should be estimated based on the point cloud.
        estimate_normals = self.normal_method == "open3d"
        crop_obb = None
        if self.obb_center is not None and self.obb_rotation is not None and self.obb_scale is not None:
            crop_obb = OrientedBox.from_params(self.obb_center, self.obb_rotation, self.obb_scale)
        pcd = generate_point_cloud(
            pipeline=pipeline,
            num_points=self.num_points,
            remove_outliers=self.remove_outliers,
            reorient_normals=self.reorient_normals,
            estimate_normals=estimate_normals,
            rgb_output_name=self.rgb_output_name,
            depth_output_name=self.depth_output_name,
            normal_output_name=self.normal_output_name if self.normal_method == "model_output" else None,
            crop_obb=crop_obb,
            std_ratio=self.std_ratio,
        )
        if self.save_world_frame:
            # apply the inverse dataparser transform to the point cloud
            points = np.asarray(pcd.points)
            poses = np.eye(4, dtype=np.float32)[None, ...].repeat(points.shape[0], axis=0)[:, :3, :]
            poses[:, :3, 3] = points
            poses = pipeline.datamanager.train_dataparser_outputs.transform_poses_to_original_space(
                torch.from_numpy(poses)
            )
            points = poses[:, :3, 3].numpy()
            pcd.points = o3d.utility.Vector3dVector(points)

        torch.cuda.empty_cache()

        CONSOLE.print(f"[bold green]:white_check_mark: Generated {pcd}")
        CONSOLE.print("Saving Point Cloud...")
        tpcd = o3d.t.geometry.PointCloud.from_legacy(pcd)
        # The legacy PLY writer converts colors to UInt8,
        # let us do the same to save space.
        tpcd.point.colors = (tpcd.point.colors * 255).to(o3d.core.Dtype.UInt8)  # type: ignore
        o3d.t.io.write_point_cloud(str(self.output_dir / "point_cloud.ply"), tpcd)
        print("\033[A\033[A")
        CONSOLE.print("[bold green]:white_check_mark: Saving Point Cloud")


@dataclass
class ExportTSDFMesh(Exporter):
    """
    Export a mesh using TSDF processing.
    """

    downscale_factor: int = 2
    """Downscale the images starting from the resolution used for training."""
    depth_output_name: str = "depth"
    """Name of the depth output."""
    rgb_output_name: str = "rgb"
    """Name of the RGB output."""
    resolution: Union[int, List[int]] = field(default_factory=lambda: [128, 128, 128])
    """Resolution of the TSDF volume or [x, y, z] resolutions individually."""
    batch_size: int = 10
    """How many depth images to integrate per batch."""
    use_bounding_box: bool = True
    """Whether to use a bounding box for the TSDF volume."""
    bounding_box_min: Tuple[float, float, float] = (-1, -1, -1)
    """Minimum of the bounding box, used if use_bounding_box is True."""
    bounding_box_max: Tuple[float, float, float] = (1, 1, 1)
    """Minimum of the bounding box, used if use_bounding_box is True."""
    texture_method: Literal["tsdf", "nerf"] = "nerf"
    """Method to texture the mesh with. Either 'tsdf' or 'nerf'."""
    px_per_uv_triangle: int = 4
    """Number of pixels per UV triangle."""
    unwrap_method: Literal["xatlas", "custom"] = "xatlas"
    """The method to use for unwrapping the mesh."""
    num_pixels_per_side: int = 2048
    """If using xatlas for unwrapping, the pixels per side of the texture image."""
    target_num_faces: Optional[int] = 50000
    """Target number of faces for the mesh to texture."""
    refine_mesh_using_initial_aabb_estimate: bool = False
    """Refine the mesh using the initial AABB estimate."""
    refinement_epsilon: float = 1e-2
    """Refinement epsilon for the mesh. This is the distance in meters that the refined AABB/OBB will be expanded by
    in each direction."""

    def main(self) -> None:
        """Export mesh"""

        if not self.output_dir.exists():
            self.output_dir.mkdir(parents=True)

        _, pipeline, _, _ = eval_setup(self.load_config)

        tsdf_utils.export_tsdf_mesh(
            pipeline,
            self.output_dir,
            self.downscale_factor,
            self.depth_output_name,
            self.rgb_output_name,
            self.resolution,
            self.batch_size,
            use_bounding_box=self.use_bounding_box,
            bounding_box_min=self.bounding_box_min,
            bounding_box_max=self.bounding_box_max,
            refine_mesh_using_initial_aabb_estimate=self.refine_mesh_using_initial_aabb_estimate,
            refinement_epsilon=self.refinement_epsilon,
        )

        # possibly
        # texture the mesh with NeRF and export to a mesh.obj file
        # and a material and texture file
        if self.texture_method == "nerf":
            # load the mesh from the tsdf export
            mesh = get_mesh_from_filename(
                str(self.output_dir / "tsdf_mesh.ply"), target_num_faces=self.target_num_faces
            )
            CONSOLE.print("Texturing mesh with NeRF")
            texture_utils.export_textured_mesh(
                mesh,
                pipeline,
                self.output_dir,
                px_per_uv_triangle=self.px_per_uv_triangle if self.unwrap_method == "custom" else None,
                unwrap_method=self.unwrap_method,
                num_pixels_per_side=self.num_pixels_per_side,
            )


@dataclass
class ExportPoissonMesh(Exporter):
    """
    Export a mesh using poisson surface reconstruction.
    """

    num_points: int = 1000000
    """Number of points to generate. May result in less if outlier removal is used."""
    remove_outliers: bool = True
    """Remove outliers from the point cloud."""
    reorient_normals: bool = True
    """Reorient point cloud normals based on view direction."""
    depth_output_name: str = "depth"
    """Name of the depth output."""
    rgb_output_name: str = "rgb"
    """Name of the RGB output."""
    normal_method: Literal["open3d", "model_output"] = "model_output"
    """Method to estimate normals with."""
    normal_output_name: str = "normals"
    """Name of the normal output."""
    save_point_cloud: bool = False
    """Whether to save the point cloud."""
    use_bounding_box: bool = True
    """Only query points within the bounding box"""
    bounding_box_min: Tuple[float, float, float] = (-1, -1, -1)
    """Minimum of the bounding box, used if use_bounding_box is True."""
    bounding_box_max: Tuple[float, float, float] = (1, 1, 1)
    """Minimum of the bounding box, used if use_bounding_box is True."""
    obb_center: Optional[Tuple[float, float, float]] = None
    """Center of the oriented bounding box."""
    obb_rotation: Optional[Tuple[float, float, float]] = None
    """Rotation of the oriented bounding box. Expressed as RPY Euler angles in radians"""
    obb_scale: Optional[Tuple[float, float, float]] = None
    """Scale of the oriented bounding box along each axis."""
    num_rays_per_batch: int = 32768
    """Number of rays to evaluate per batch. Decrease if you run out of memory."""
    texture_method: Literal["point_cloud", "nerf"] = "nerf"
    """Method to texture the mesh with. Either 'point_cloud' or 'nerf'."""
    px_per_uv_triangle: int = 4
    """Number of pixels per UV triangle."""
    unwrap_method: Literal["xatlas", "custom"] = "xatlas"
    """The method to use for unwrapping the mesh."""
    num_pixels_per_side: int = 2048
    """If using xatlas for unwrapping, the pixels per side of the texture image."""
    target_num_faces: Optional[int] = 50000
    """Target number of faces for the mesh to texture."""
    std_ratio: float = 10.0
    """Threshold based on STD of the average distances across the point cloud to remove outliers."""

    def main(self) -> None:
        """Export mesh"""

        if not self.output_dir.exists():
            self.output_dir.mkdir(parents=True)

        _, pipeline, _, _ = eval_setup(self.load_config)

        validate_pipeline(self.normal_method, self.normal_output_name, pipeline)

        # Increase the batchsize to speed up the evaluation.
        assert isinstance(
            pipeline.datamanager,
            (VanillaDataManager, ParallelDataManager, FullImageDatamanager, RandomCamerasDataManager),
        )
        assert pipeline.datamanager.train_pixel_sampler is not None
        pipeline.datamanager.train_pixel_sampler.num_rays_per_batch = self.num_rays_per_batch

        # Whether the normals should be estimated based on the point cloud.
        estimate_normals = self.normal_method == "open3d"
        if self.obb_center is not None and self.obb_rotation is not None and self.obb_scale is not None:
            crop_obb = OrientedBox.from_params(self.obb_center, self.obb_rotation, self.obb_scale)
        else:
            crop_obb = None

        pcd = generate_point_cloud(
            pipeline=pipeline,
            num_points=self.num_points,
            remove_outliers=self.remove_outliers,
            reorient_normals=self.reorient_normals,
            estimate_normals=estimate_normals,
            rgb_output_name=self.rgb_output_name,
            depth_output_name=self.depth_output_name,
            normal_output_name=self.normal_output_name if self.normal_method == "model_output" else None,
            crop_obb=crop_obb,
            std_ratio=self.std_ratio,
        )
        torch.cuda.empty_cache()
        CONSOLE.print(f"[bold green]:white_check_mark: Generated {pcd}")

        if self.save_point_cloud:
            CONSOLE.print("Saving Point Cloud...")
            o3d.io.write_point_cloud(str(self.output_dir / "point_cloud.ply"), pcd)
            print("\033[A\033[A")
            CONSOLE.print("[bold green]:white_check_mark: Saving Point Cloud")

        CONSOLE.print("Computing Mesh... this may take a while.")
        mesh, densities = o3d.geometry.TriangleMesh.create_from_point_cloud_poisson(pcd, depth=9)
        vertices_to_remove = densities < np.quantile(densities, 0.1)
        mesh.remove_vertices_by_mask(vertices_to_remove)
        print("\033[A\033[A")
        CONSOLE.print("[bold green]:white_check_mark: Computing Mesh")

        CONSOLE.print("Saving Mesh...")
        o3d.io.write_triangle_mesh(str(self.output_dir / "poisson_mesh.ply"), mesh)
        print("\033[A\033[A")
        CONSOLE.print("[bold green]:white_check_mark: Saving Mesh")

        # This will texture the mesh with NeRF and export to a mesh.obj file
        # and a material and texture file
        if self.texture_method == "nerf":
            # load the mesh from the poisson reconstruction
            mesh = get_mesh_from_filename(
                str(self.output_dir / "poisson_mesh.ply"), target_num_faces=self.target_num_faces
            )
            CONSOLE.print("Texturing mesh with NeRF")
            texture_utils.export_textured_mesh(
                mesh,
                pipeline,
                self.output_dir,
                px_per_uv_triangle=self.px_per_uv_triangle if self.unwrap_method == "custom" else None,
                unwrap_method=self.unwrap_method,
                num_pixels_per_side=self.num_pixels_per_side,
            )


@dataclass
class ExportMarchingCubesMesh(Exporter):
    """Export a mesh using marching cubes."""

    isosurface_threshold: float = 0.0
    """The isosurface threshold for extraction. For SDF based methods the surface is the zero level set."""
    resolution: int = 1024
    """Marching cube resolution."""
    simplify_mesh: bool = False
    """Whether to simplify the mesh."""
    bounding_box_min: Tuple[float, float, float] = (-1.0, -1.0, -1.0)
    """Minimum of the bounding box."""
    bounding_box_max: Tuple[float, float, float] = (1.0, 1.0, 1.0)
    """Maximum of the bounding box."""
    px_per_uv_triangle: int = 4
    """Number of pixels per UV triangle."""
    unwrap_method: Literal["xatlas", "custom"] = "xatlas"
    """The method to use for unwrapping the mesh."""
    num_pixels_per_side: int = 2048
    """If using xatlas for unwrapping, the pixels per side of the texture image."""
    target_num_faces: Optional[int] = 50000
    """Target number of faces for the mesh to texture."""

    def main(self) -> None:
        """Main function."""
        if not self.output_dir.exists():
            self.output_dir.mkdir(parents=True)

        _, pipeline, _, _ = eval_setup(self.load_config)

        # TODO: Make this work with Density Field
        assert hasattr(pipeline.model.config, "sdf_field"), "Model must have an SDF field."

        CONSOLE.print("Extracting mesh with marching cubes... which may take a while")

        assert self.resolution % 512 == 0, f"""resolution must be divisible by 512, got {self.resolution}.
        This is important because the algorithm uses a multi-resolution approach
        to evaluate the SDF where the minimum resolution is 512."""

        # Extract mesh using marching cubes for sdf at a multi-scale resolution.
        multi_res_mesh = generate_mesh_with_multires_marching_cubes(
            geometry_callable_field=lambda x: cast(SDFField, pipeline.model.field)
            .forward_geonetwork(x)[:, 0]
            .contiguous(),
            resolution=self.resolution,
            bounding_box_min=self.bounding_box_min,
            bounding_box_max=self.bounding_box_max,
            isosurface_threshold=self.isosurface_threshold,
            coarse_mask=None,
        )
        filename = self.output_dir / "sdf_marching_cubes_mesh.ply"
        multi_res_mesh.export(filename)

        # load the mesh from the marching cubes export
        mesh = get_mesh_from_filename(str(filename), target_num_faces=self.target_num_faces)
        CONSOLE.print("Texturing mesh with NeRF...")
        texture_utils.export_textured_mesh(
            mesh,
            pipeline,
            self.output_dir,
            px_per_uv_triangle=self.px_per_uv_triangle if self.unwrap_method == "custom" else None,
            unwrap_method=self.unwrap_method,
            num_pixels_per_side=self.num_pixels_per_side,
        )


@dataclass
class ExportCameraPoses(Exporter):
    """
    Export camera poses to a .json file.
    """

    def main(self) -> None:
        """Export camera poses"""
        if not self.output_dir.exists():
            self.output_dir.mkdir(parents=True)

        _, pipeline, _, _ = eval_setup(self.load_config)
        assert isinstance(pipeline, VanillaPipeline)
        train_frames, eval_frames = collect_camera_poses(pipeline)

        for file_name, frames in [("transforms_train.json", train_frames), ("transforms_eval.json", eval_frames)]:
            if len(frames) == 0:
                CONSOLE.print(f"[bold yellow]No frames found for {file_name}. Skipping.")
                continue

            output_file_path = os.path.join(self.output_dir, file_name)

            with open(output_file_path, "w", encoding="UTF-8") as f:
                json.dump(frames, f, indent=4)

            CONSOLE.print(f"[bold green]:white_check_mark: Saved poses to {output_file_path}")


@dataclass
class ExportGaussianSplat(Exporter):
    """
    Export 3D Gaussian Splatting model to a .ply
    """

<<<<<<< HEAD
    save_world_frame: bool = True
    """If set, saves the splat in the same frame as the original dataset.
    Otherwise, uses the scaled and reoriented coordinate space produced
    internally by Nerfstudio."""
=======
    output_filename: str = "splat.ply"
    """Name of the output file."""
>>>>>>> 62ab373f
    obb_center: Optional[Tuple[float, float, float]] = None
    """Center of the oriented bounding box."""
    obb_rotation: Optional[Tuple[float, float, float]] = None
    """Rotation of the oriented bounding box. Expressed as RPY Euler angles in radians"""
    obb_scale: Optional[Tuple[float, float, float]] = None
    """Scale of the oriented bounding box along each axis."""
    ply_color_mode: Literal["sh_coeffs", "rgb"] = "sh_coeffs"
    """If "rgb", export colors as red/green/blue fields. Otherwise, export colors as
    spherical harmonics coefficients."""

    @staticmethod
    def write_ply(
        filename: str,
        count: int,
        map_to_tensors: typing.OrderedDict[str, np.ndarray],
    ):
        """
        Writes a PLY file with given vertex properties and a tensor of float or uint8 values in the order specified by the OrderedDict.
        Note: All float values will be converted to float32 for writing.

        Parameters:
        filename (str): The name of the file to write.
        count (int): The number of vertices to write.
        map_to_tensors (OrderedDict[str, np.ndarray]): An ordered dictionary mapping property names to numpy arrays of float or uint8 values.
            Each array should be 1-dimensional and of equal length matching 'count'. Arrays should not be empty.
        """

        # Ensure count matches the length of all tensors
        if not all(tensor.size == count for tensor in map_to_tensors.values()):
            raise ValueError("Count does not match the length of all tensors")

        # Type check for numpy arrays of type float or uint8 and non-empty
        if not all(
            isinstance(tensor, np.ndarray)
            and (tensor.dtype.kind == "f" or tensor.dtype == np.uint8)
            and tensor.size > 0
            for tensor in map_to_tensors.values()
        ):
            raise ValueError("All tensors must be numpy arrays of float or uint8 type and not empty")

        with open(filename, "wb") as ply_file:
            nerfstudio_version = version("nerfstudio")
            # Write PLY header
            ply_file.write(b"ply\n")
            ply_file.write(b"format binary_little_endian 1.0\n")
            ply_file.write(f"comment Generated by Nerstudio {nerfstudio_version}\n".encode())
            ply_file.write(b"comment Vertical Axis: z\n")
            ply_file.write(f"element vertex {count}\n".encode())

            # Write properties, in order due to OrderedDict
            for key, tensor in map_to_tensors.items():
                data_type = "float" if tensor.dtype.kind == "f" else "uchar"
                ply_file.write(f"property {data_type} {key}\n".encode())

            ply_file.write(b"end_header\n")

            # Write binary data
            # Note: If this is a performance bottleneck consider using numpy.hstack for efficiency improvement
            for i in range(count):
                for tensor in map_to_tensors.values():
                    value = tensor[i]
                    if tensor.dtype.kind == "f":
                        ply_file.write(np.float32(value).tobytes())
                    elif tensor.dtype == np.uint8:
                        ply_file.write(value.tobytes())

    def main(self) -> None:
        if not self.output_dir.exists():
            self.output_dir.mkdir(parents=True)

        _, pipeline, _, _ = eval_setup(self.load_config, test_mode="inference")

        assert isinstance(pipeline.model, SplatfactoModel)

        model: SplatfactoModel = pipeline.model

        filename = self.output_dir / self.output_filename

        map_to_tensors = OrderedDict()

        with torch.no_grad():

            positions = model.means.cpu().numpy()
            quats = model.quats.data.cpu().numpy()
            
            if self.save_world_frame:
                assert isinstance(pipeline.datamanager, FullImageDatamanager)
                # ns gplat uses quaternions in [w,x,y,z] format while scipy uses [x, y, z, w]
                rot_ns = ScR.from_quat(quats[:, [1, 2, 3, 0]]).as_matrix()

                # apply the inverse dataparser transform to the splat
                poses = np.eye(4, dtype=np.float32)[None, ...].repeat(positions.shape[0], axis=0)[:, :3, :]
                poses[:, :3, :3] = rot_ns
                poses[:, :3, 3] = positions
                poses = pipeline.datamanager.train_dataparser_outputs.transform_poses_to_original_space(
                    torch.from_numpy(poses)
                )
                
                rot_world = ScR.from_matrix(poses[:, :3, :3].numpy())
                quats = rot_world.as_quat()[:, [3, 0, 1, 2]] # convert back to [w,x,y,z] format
                positions = poses[:, :3, 3].cpu().numpy()
                
                dataparser_outputs = pipeline.datamanager.train_dataparser_outputs
                dataparser_scale = dataparser_outputs.dataparser_scale
                dataparser_transform = dataparser_outputs.dataparser_transform

                output_scale = 1 / dataparser_scale
                output_rotation = dataparser_transform[:3, :3].T

            count = positions.shape[0]
            n = count
            map_to_tensors["x"] = positions[:, 0]
            map_to_tensors["y"] = positions[:, 1]
            map_to_tensors["z"] = positions[:, 2]
            map_to_tensors["nx"] = np.zeros(n, dtype=np.float32)
            map_to_tensors["ny"] = np.zeros(n, dtype=np.float32)
            map_to_tensors["nz"] = np.zeros(n, dtype=np.float32)

            if self.ply_color_mode == "rgb":
                colors = torch.clamp(model.colors.clone(), 0.0, 1.0).data.cpu().numpy()
                colors = (colors * 255).astype(np.uint8)
                map_to_tensors["red"] = colors[:, 0]
                map_to_tensors["green"] = colors[:, 1]
                map_to_tensors["blue"] = colors[:, 2]
            elif self.ply_color_mode == "sh_coeffs":
                shs_0 = model.shs_0.contiguous().cpu().numpy()
                for i in range(shs_0.shape[1]):
                    map_to_tensors[f"f_dc_{i}"] = shs_0[:, i, None]

            if model.config.sh_degree > 0:
                if self.ply_color_mode == "rgb":
                    CONSOLE.print(
                        "Warning: model has higher level of spherical harmonics, ignoring them and only export rgb."
                    )
                elif self.ply_color_mode == "sh_coeffs":
                    # transpose(1, 2) was needed to match the sh order in Inria version
                    shs_rest = model.shs_rest.transpose(1, 2).contiguous() # (n, 3, dim_sh)
                    if self.save_world_frame:
                        # The 0th order coefficients (l=0) are constant and invariant to rotation. 
                        # They don't affect the rotation of the rest of the SH.
                        shs_coeffs_all = torch.zeros((n, 3, shs_rest.shape[-1]+1), device=shs_rest.device)
                        shs_coeffs_all[:, :, 1:] = shs_rest
                        shs_rest = rotate_spherical_harmonics(shs_coeffs_all, output_rotation)[:, :, 1:]

                    shs_rest = shs_rest.cpu().numpy().reshape((n, -1))
                    
                    for i in range(shs_rest.shape[-1]):
                        map_to_tensors[f"f_rest_{i}"] = shs_rest[:, i, None]

            map_to_tensors["opacity"] = model.opacities.data.cpu().numpy()

            # Note that scales are in log space!
            scales = model.scales.data.cpu().numpy()
            if self.save_world_frame:
                scales += np.log(output_scale)
                
            for i in range(3):
                map_to_tensors[f"scale_{i}"] = scales[:, i, None]

            for i in range(4):
                map_to_tensors[f"rot_{i}"] = quats[:, i, None]

            if self.obb_center is not None and self.obb_rotation is not None and self.obb_scale is not None:
                crop_obb = OrientedBox.from_params(self.obb_center, self.obb_rotation, self.obb_scale)
                assert crop_obb is not None
                mask = crop_obb.within(torch.from_numpy(positions)).numpy()
                for k, t in map_to_tensors.items():
                    map_to_tensors[k] = map_to_tensors[k][mask]

                n = map_to_tensors["x"].shape[0]
                count = n

        # post optimization, it is possible have NaN/Inf values in some attributes
        # to ensure the exported ply file has finite values, we enforce finite filters.
        select = np.ones(n, dtype=bool)
        for k, t in map_to_tensors.items():
            n_before = np.sum(select)
            select = np.logical_and(select, np.isfinite(t).all(axis=-1))
            n_after = np.sum(select)
            if n_after < n_before:
                CONSOLE.print(f"{n_before - n_after} NaN/Inf elements in {k}")
        nan_count = np.sum(select) - n

        # filter gaussians that have opacities < 1/255, because they are skipped in cuda rasterization
        low_opacity_gaussians = (map_to_tensors["opacity"]).squeeze(axis=-1) < -5.5373  # logit(1/255)
        lowopa_count = np.sum(low_opacity_gaussians)
        select[low_opacity_gaussians] = 0

        if np.sum(select) < n:
            CONSOLE.print(
                f"{nan_count} Gaussians have NaN/Inf and {lowopa_count} have low opacity, only export {np.sum(select)}/{n}"
            )
            for k, t in map_to_tensors.items():
                map_to_tensors[k] = map_to_tensors[k][select]
            count = np.sum(select)

        ExportGaussianSplat.write_ply(str(filename), count, map_to_tensors)


Commands = tyro.conf.FlagConversionOff[
    Union[
        Annotated[ExportPointCloud, tyro.conf.subcommand(name="pointcloud")],
        Annotated[ExportTSDFMesh, tyro.conf.subcommand(name="tsdf")],
        Annotated[ExportPoissonMesh, tyro.conf.subcommand(name="poisson")],
        Annotated[ExportMarchingCubesMesh, tyro.conf.subcommand(name="marching-cubes")],
        Annotated[ExportCameraPoses, tyro.conf.subcommand(name="cameras")],
        Annotated[ExportGaussianSplat, tyro.conf.subcommand(name="gaussian-splat")],
    ]
]


def entrypoint():
    """Entrypoint for use with pyproject scripts."""
    tyro.extras.set_accent_color("bright_yellow")
    tyro.cli(Commands).main()


if __name__ == "__main__":
    entrypoint()


def get_parser_fn():
    """Get the parser function for the sphinx docs."""
    return tyro.extras.get_parser(Commands)  # noqa<|MERGE_RESOLUTION|>--- conflicted
+++ resolved
@@ -494,15 +494,13 @@
     Export 3D Gaussian Splatting model to a .ply
     """
 
-<<<<<<< HEAD
+
+    output_filename: str = "splat.ply"
+    """Name of the output file."""
     save_world_frame: bool = True
     """If set, saves the splat in the same frame as the original dataset.
     Otherwise, uses the scaled and reoriented coordinate space produced
     internally by Nerfstudio."""
-=======
-    output_filename: str = "splat.ply"
-    """Name of the output file."""
->>>>>>> 62ab373f
     obb_center: Optional[Tuple[float, float, float]] = None
     """Center of the oriented bounding box."""
     obb_rotation: Optional[Tuple[float, float, float]] = None
