# Copyright 2022 the Regents of the University of California, Nerfstudio Team and contributors. All rights reserved.
#
# Licensed under the Apache License, Version 2.0 (the "License");
# you may not use this file except in compliance with the License.
# You may obtain a copy of the License at
#
#     http://www.apache.org/licenses/LICENSE-2.0
#
# Unless required by applicable law or agreed to in writing, software
# distributed under the License is distributed on an "AS IS" BASIS,
# WITHOUT WARRANTIES OR CONDITIONS OF ANY KIND, either express or implied.
# See the License for the specific language governing permissions and
# limitations under the License.

"""
Script for exporting NeRF into other formats.
"""


from __future__ import annotations

import json
import os
import sys
from dataclasses import dataclass, field
from pathlib import Path
from typing import List, Optional, Tuple, Union, cast

import numpy as np
import open3d as o3d
import torch
import tyro
from typing_extensions import Annotated, Literal

from nerfstudio.cameras.rays import RayBundle
from nerfstudio.data.datamanagers.base_datamanager import VanillaDataManager
from nerfstudio.data.datamanagers.parallel_datamanager import ParallelDataManager
from nerfstudio.data.scene_box import OrientedBox
from nerfstudio.exporter import texture_utils, tsdf_utils
from nerfstudio.exporter.exporter_utils import collect_camera_poses, generate_point_cloud, get_mesh_from_filename
from nerfstudio.exporter.marching_cubes import generate_mesh_with_multires_marching_cubes
from nerfstudio.fields.sdf_field import SDFField  # noqa
from nerfstudio.models.gaussian_splatting import GaussianSplattingModel
from nerfstudio.pipelines.base_pipeline import Pipeline, VanillaPipeline
from nerfstudio.utils.eval_utils import eval_setup
from nerfstudio.utils.rich_utils import CONSOLE


@dataclass
class Exporter:
    """Export the mesh from a YML config to a folder."""

    load_config: Path
    """Path to the config YAML file."""
    output_dir: Path
    """Path to the output directory."""


def validate_pipeline(normal_method: str, normal_output_name: str, pipeline: Pipeline) -> None:
    """Check that the pipeline is valid for this exporter.

    Args:
        normal_method: Method to estimate normals with. Either "open3d" or "model_output".
        normal_output_name: Name of the normal output.
        pipeline: Pipeline to evaluate with.
    """
    if normal_method == "model_output":
        CONSOLE.print("Checking that the pipeline has a normal output.")
        origins = torch.zeros((1, 3), device=pipeline.device)
        directions = torch.ones_like(origins)
        pixel_area = torch.ones_like(origins[..., :1])
        camera_indices = torch.zeros_like(origins[..., :1])
        ray_bundle = RayBundle(
            origins=origins, directions=directions, pixel_area=pixel_area, camera_indices=camera_indices
        )
        outputs = pipeline.model(ray_bundle)
        if normal_output_name not in outputs:
            CONSOLE.print(f"[bold yellow]Warning: Normal output '{normal_output_name}' not found in pipeline outputs.")
            CONSOLE.print(f"Available outputs: {list(outputs.keys())}")
            CONSOLE.print(
                "[bold yellow]Warning: Please train a model with normals "
                "(e.g., nerfacto with predicted normals turned on)."
            )
            CONSOLE.print("[bold yellow]Warning: Or change --normal-method")
            CONSOLE.print("[bold yellow]Exiting early.")
            sys.exit(1)


@dataclass
class ExportPointCloud(Exporter):
    """Export NeRF as a point cloud."""

    num_points: int = 1000000
    """Number of points to generate. May result in less if outlier removal is used."""
    remove_outliers: bool = True
    """Remove outliers from the point cloud."""
    reorient_normals: bool = True
    """Reorient point cloud normals based on view direction."""
    normal_method: Literal["open3d", "model_output"] = "model_output"
    """Method to estimate normals with."""
    normal_output_name: str = "normals"
    """Name of the normal output."""
    depth_output_name: str = "depth"
    """Name of the depth output."""
    rgb_output_name: str = "rgb"
    """Name of the RGB output."""
    use_bounding_box: bool = True
    """Only query points within the bounding box"""
    bounding_box_min: Optional[Tuple[float, float, float]] = (-1, -1, -1)
    """Minimum of the bounding box, used if use_bounding_box is True."""
    bounding_box_max: Optional[Tuple[float, float, float]] = (1, 1, 1)
    """Maximum of the bounding box, used if use_bounding_box is True."""

    obb_center: Optional[Tuple[float, float, float]] = None
    """Center of the oriented bounding box."""
    obb_rotation: Optional[Tuple[float, float, float]] = None
    """Rotation of the oriented bounding box. Expressed as RPY Euler angles in radians"""
    obb_scale: Optional[Tuple[float, float, float]] = None
    """Scale of the oriented bounding box along each axis."""
    num_rays_per_batch: int = 32768
    """Number of rays to evaluate per batch. Decrease if you run out of memory."""
    std_ratio: float = 10.0
    """Threshold based on STD of the average distances across the point cloud to remove outliers."""
<<<<<<< HEAD
    save_world_frame: bool = False
    """If set, saves the point cloud in the same frame as the original dataset. Otherwise, uses the
    scaled and reoriented coordinate space expected by the NeRF models."""
=======
    save_world_frame: bool = True
    """If true, saves in the frame of the transform.json file, if false saves in the frame of the scaled
        dataparser transform"""
>>>>>>> f0aadf9d

    def main(self) -> None:
        """Export point cloud."""

        if not self.output_dir.exists():
            self.output_dir.mkdir(parents=True)

        _, pipeline, _, _ = eval_setup(self.load_config)

        validate_pipeline(self.normal_method, self.normal_output_name, pipeline)

        # Increase the batchsize to speed up the evaluation.
        assert isinstance(pipeline.datamanager, (VanillaDataManager, ParallelDataManager))
        assert pipeline.datamanager.train_pixel_sampler is not None
        pipeline.datamanager.train_pixel_sampler.num_rays_per_batch = self.num_rays_per_batch

        # Whether the normals should be estimated based on the point cloud.
        estimate_normals = self.normal_method == "open3d"
        crop_obb = None
        if self.obb_center is not None and self.obb_rotation is not None and self.obb_scale is not None:
            crop_obb = OrientedBox.from_params(self.obb_center, self.obb_rotation, self.obb_scale)
        pcd = generate_point_cloud(
            pipeline=pipeline,
            num_points=self.num_points,
            remove_outliers=self.remove_outliers,
            reorient_normals=self.reorient_normals,
            estimate_normals=estimate_normals,
            rgb_output_name=self.rgb_output_name,
            depth_output_name=self.depth_output_name,
            normal_output_name=self.normal_output_name if self.normal_method == "model_output" else None,
            use_bounding_box=self.use_bounding_box,
            bounding_box_min=self.bounding_box_min,
            bounding_box_max=self.bounding_box_max,
            crop_obb=crop_obb,
            std_ratio=self.std_ratio,
        )
        if self.save_world_frame:
            # apply the inverse dataparser transform to the point cloud
            points = np.asarray(pcd.points)
            poses = np.eye(4, dtype=np.float32)[None, ...].repeat(points.shape[0], axis=0)[:, :3, :]
            poses[:, :3, 3] = points
            poses = pipeline.datamanager.train_dataparser_outputs.transform_poses_to_original_space(
                torch.from_numpy(poses)
            )
            points = poses[:, :3, 3].numpy()
            pcd.points = o3d.utility.Vector3dVector(points)

        torch.cuda.empty_cache()

        CONSOLE.print(f"[bold green]:white_check_mark: Generated {pcd}")
        CONSOLE.print("Saving Point Cloud...")
        tpcd = o3d.t.geometry.PointCloud.from_legacy(pcd)
        # The legacy PLY writer converts colors to UInt8,
        # let us do the same to save space.
        tpcd.point.colors = (tpcd.point.colors * 255).to(o3d.core.Dtype.UInt8)  # type: ignore
        o3d.t.io.write_point_cloud(str(self.output_dir / "point_cloud.ply"), tpcd)
        print("\033[A\033[A")
        CONSOLE.print("[bold green]:white_check_mark: Saving Point Cloud")


@dataclass
class ExportTSDFMesh(Exporter):
    """
    Export a mesh using TSDF processing.
    """

    downscale_factor: int = 2
    """Downscale the images starting from the resolution used for training."""
    depth_output_name: str = "depth"
    """Name of the depth output."""
    rgb_output_name: str = "rgb"
    """Name of the RGB output."""
    resolution: Union[int, List[int]] = field(default_factory=lambda: [128, 128, 128])
    """Resolution of the TSDF volume or [x, y, z] resolutions individually."""
    batch_size: int = 10
    """How many depth images to integrate per batch."""
    use_bounding_box: bool = True
    """Whether to use a bounding box for the TSDF volume."""
    bounding_box_min: Tuple[float, float, float] = (-1, -1, -1)
    """Minimum of the bounding box, used if use_bounding_box is True."""
    bounding_box_max: Tuple[float, float, float] = (1, 1, 1)
    """Minimum of the bounding box, used if use_bounding_box is True."""
    texture_method: Literal["tsdf", "nerf"] = "nerf"
    """Method to texture the mesh with. Either 'tsdf' or 'nerf'."""
    px_per_uv_triangle: int = 4
    """Number of pixels per UV triangle."""
    unwrap_method: Literal["xatlas", "custom"] = "xatlas"
    """The method to use for unwrapping the mesh."""
    num_pixels_per_side: int = 2048
    """If using xatlas for unwrapping, the pixels per side of the texture image."""
    target_num_faces: Optional[int] = 50000
    """Target number of faces for the mesh to texture."""

    def main(self) -> None:
        """Export mesh"""

        if not self.output_dir.exists():
            self.output_dir.mkdir(parents=True)

        _, pipeline, _, _ = eval_setup(self.load_config)

        tsdf_utils.export_tsdf_mesh(
            pipeline,
            self.output_dir,
            self.downscale_factor,
            self.depth_output_name,
            self.rgb_output_name,
            self.resolution,
            self.batch_size,
            use_bounding_box=self.use_bounding_box,
            bounding_box_min=self.bounding_box_min,
            bounding_box_max=self.bounding_box_max,
        )

        # possibly
        # texture the mesh with NeRF and export to a mesh.obj file
        # and a material and texture file
        if self.texture_method == "nerf":
            # load the mesh from the tsdf export
            mesh = get_mesh_from_filename(
                str(self.output_dir / "tsdf_mesh.ply"), target_num_faces=self.target_num_faces
            )
            CONSOLE.print("Texturing mesh with NeRF")
            texture_utils.export_textured_mesh(
                mesh,
                pipeline,
                self.output_dir,
                px_per_uv_triangle=self.px_per_uv_triangle if self.unwrap_method == "custom" else None,
                unwrap_method=self.unwrap_method,
                num_pixels_per_side=self.num_pixels_per_side,
            )


@dataclass
class ExportPoissonMesh(Exporter):
    """
    Export a mesh using poisson surface reconstruction.
    """

    num_points: int = 1000000
    """Number of points to generate. May result in less if outlier removal is used."""
    remove_outliers: bool = True
    """Remove outliers from the point cloud."""
    reorient_normals: bool = True
    """Reorient point cloud normals based on view direction."""
    depth_output_name: str = "depth"
    """Name of the depth output."""
    rgb_output_name: str = "rgb"
    """Name of the RGB output."""
    normal_method: Literal["open3d", "model_output"] = "model_output"
    """Method to estimate normals with."""
    normal_output_name: str = "normals"
    """Name of the normal output."""
    save_point_cloud: bool = False
    """Whether to save the point cloud."""
    use_bounding_box: bool = True
    """Only query points within the bounding box"""
    bounding_box_min: Tuple[float, float, float] = (-1, -1, -1)
    """Minimum of the bounding box, used if use_bounding_box is True."""
    bounding_box_max: Tuple[float, float, float] = (1, 1, 1)
    """Minimum of the bounding box, used if use_bounding_box is True."""
    obb_center: Optional[Tuple[float, float, float]] = None
    """Center of the oriented bounding box."""
    obb_rotation: Optional[Tuple[float, float, float]] = None
    """Rotation of the oriented bounding box. Expressed as RPY Euler angles in radians"""
    obb_scale: Optional[Tuple[float, float, float]] = None
    """Scale of the oriented bounding box along each axis."""
    num_rays_per_batch: int = 32768
    """Number of rays to evaluate per batch. Decrease if you run out of memory."""
    texture_method: Literal["point_cloud", "nerf"] = "nerf"
    """Method to texture the mesh with. Either 'point_cloud' or 'nerf'."""
    px_per_uv_triangle: int = 4
    """Number of pixels per UV triangle."""
    unwrap_method: Literal["xatlas", "custom"] = "xatlas"
    """The method to use for unwrapping the mesh."""
    num_pixels_per_side: int = 2048
    """If using xatlas for unwrapping, the pixels per side of the texture image."""
    target_num_faces: Optional[int] = 50000
    """Target number of faces for the mesh to texture."""
    std_ratio: float = 10.0
    """Threshold based on STD of the average distances across the point cloud to remove outliers."""

    def main(self) -> None:
        """Export mesh"""

        if not self.output_dir.exists():
            self.output_dir.mkdir(parents=True)

        _, pipeline, _, _ = eval_setup(self.load_config)

        validate_pipeline(self.normal_method, self.normal_output_name, pipeline)

        # Increase the batchsize to speed up the evaluation.
        assert isinstance(pipeline.datamanager, (VanillaDataManager, ParallelDataManager))
        assert pipeline.datamanager.train_pixel_sampler is not None
        pipeline.datamanager.train_pixel_sampler.num_rays_per_batch = self.num_rays_per_batch

        # Whether the normals should be estimated based on the point cloud.
        estimate_normals = self.normal_method == "open3d"
        if self.obb_center is not None and self.obb_rotation is not None and self.obb_scale is not None:
            crop_obb = OrientedBox.from_params(self.obb_center, self.obb_rotation, self.obb_scale)
        else:
            crop_obb = None

        pcd = generate_point_cloud(
            pipeline=pipeline,
            num_points=self.num_points,
            remove_outliers=self.remove_outliers,
            reorient_normals=self.reorient_normals,
            estimate_normals=estimate_normals,
            rgb_output_name=self.rgb_output_name,
            depth_output_name=self.depth_output_name,
            normal_output_name=self.normal_output_name if self.normal_method == "model_output" else None,
            use_bounding_box=self.use_bounding_box,
            bounding_box_min=self.bounding_box_min,
            bounding_box_max=self.bounding_box_max,
            crop_obb=crop_obb,
            std_ratio=self.std_ratio,
        )
        torch.cuda.empty_cache()
        CONSOLE.print(f"[bold green]:white_check_mark: Generated {pcd}")

        if self.save_point_cloud:
            CONSOLE.print("Saving Point Cloud...")
            o3d.io.write_point_cloud(str(self.output_dir / "point_cloud.ply"), pcd)
            print("\033[A\033[A")
            CONSOLE.print("[bold green]:white_check_mark: Saving Point Cloud")

        CONSOLE.print("Computing Mesh... this may take a while.")
        mesh, densities = o3d.geometry.TriangleMesh.create_from_point_cloud_poisson(pcd, depth=9)
        vertices_to_remove = densities < np.quantile(densities, 0.1)
        mesh.remove_vertices_by_mask(vertices_to_remove)
        print("\033[A\033[A")
        CONSOLE.print("[bold green]:white_check_mark: Computing Mesh")

        CONSOLE.print("Saving Mesh...")
        o3d.io.write_triangle_mesh(str(self.output_dir / "poisson_mesh.ply"), mesh)
        print("\033[A\033[A")
        CONSOLE.print("[bold green]:white_check_mark: Saving Mesh")

        # This will texture the mesh with NeRF and export to a mesh.obj file
        # and a material and texture file
        if self.texture_method == "nerf":
            # load the mesh from the poisson reconstruction
            mesh = get_mesh_from_filename(
                str(self.output_dir / "poisson_mesh.ply"), target_num_faces=self.target_num_faces
            )
            CONSOLE.print("Texturing mesh with NeRF")
            texture_utils.export_textured_mesh(
                mesh,
                pipeline,
                self.output_dir,
                px_per_uv_triangle=self.px_per_uv_triangle if self.unwrap_method == "custom" else None,
                unwrap_method=self.unwrap_method,
                num_pixels_per_side=self.num_pixels_per_side,
            )


@dataclass
class ExportMarchingCubesMesh(Exporter):
    """Export a mesh using marching cubes."""

    isosurface_threshold: float = 0.0
    """The isosurface threshold for extraction. For SDF based methods the surface is the zero level set."""
    resolution: int = 1024
    """Marching cube resolution."""
    simplify_mesh: bool = False
    """Whether to simplify the mesh."""
    bounding_box_min: Tuple[float, float, float] = (-1.0, -1.0, -1.0)
    """Minimum of the bounding box."""
    bounding_box_max: Tuple[float, float, float] = (1.0, 1.0, 1.0)
    """Maximum of the bounding box."""
    px_per_uv_triangle: int = 4
    """Number of pixels per UV triangle."""
    unwrap_method: Literal["xatlas", "custom"] = "xatlas"
    """The method to use for unwrapping the mesh."""
    num_pixels_per_side: int = 2048
    """If using xatlas for unwrapping, the pixels per side of the texture image."""
    target_num_faces: Optional[int] = 50000
    """Target number of faces for the mesh to texture."""

    def main(self) -> None:
        """Main function."""
        if not self.output_dir.exists():
            self.output_dir.mkdir(parents=True)

        _, pipeline, _, _ = eval_setup(self.load_config)

        # TODO: Make this work with Density Field
        assert hasattr(pipeline.model.config, "sdf_field"), "Model must have an SDF field."

        CONSOLE.print("Extracting mesh with marching cubes... which may take a while")

        assert self.resolution % 512 == 0, f"""resolution must be divisible by 512, got {self.resolution}.
        This is important because the algorithm uses a multi-resolution approach
        to evaluate the SDF where the minimum resolution is 512."""

        # Extract mesh using marching cubes for sdf at a multi-scale resolution.
        multi_res_mesh = generate_mesh_with_multires_marching_cubes(
            geometry_callable_field=lambda x: cast(SDFField, pipeline.model.field)
            .forward_geonetwork(x)[:, 0]
            .contiguous(),
            resolution=self.resolution,
            bounding_box_min=self.bounding_box_min,
            bounding_box_max=self.bounding_box_max,
            isosurface_threshold=self.isosurface_threshold,
            coarse_mask=None,
        )
        filename = self.output_dir / "sdf_marching_cubes_mesh.ply"
        multi_res_mesh.export(filename)

        # load the mesh from the marching cubes export
        mesh = get_mesh_from_filename(str(filename), target_num_faces=self.target_num_faces)
        CONSOLE.print("Texturing mesh with NeRF...")
        texture_utils.export_textured_mesh(
            mesh,
            pipeline,
            self.output_dir,
            px_per_uv_triangle=self.px_per_uv_triangle if self.unwrap_method == "custom" else None,
            unwrap_method=self.unwrap_method,
            num_pixels_per_side=self.num_pixels_per_side,
        )


@dataclass
class ExportCameraPoses(Exporter):
    """
    Export camera poses to a .json file.
    """

    def main(self) -> None:
        """Export camera poses"""
        if not self.output_dir.exists():
            self.output_dir.mkdir(parents=True)

        _, pipeline, _, _ = eval_setup(self.load_config)
        assert isinstance(pipeline, VanillaPipeline)
        train_frames, eval_frames = collect_camera_poses(pipeline)

        for file_name, frames in [("transforms_train.json", train_frames), ("transforms_eval.json", eval_frames)]:
            if len(frames) == 0:
                CONSOLE.print(f"[bold yellow]No frames found for {file_name}. Skipping.")
                continue

            output_file_path = os.path.join(self.output_dir, file_name)

            with open(output_file_path, "w", encoding="UTF-8") as f:
                json.dump(frames, f, indent=4)

            CONSOLE.print(f"[bold green]:white_check_mark: Saved poses to {output_file_path}")


@dataclass
class ExportGaussianSplat(Exporter):
    """
    Export 3D Gaussian Splatting model to a .ply
    """

    def main(self) -> None:
        if not self.output_dir.exists():
            self.output_dir.mkdir(parents=True)

        _, pipeline, _, _ = eval_setup(self.load_config)

        assert isinstance(pipeline.model, GaussianSplattingModel)

        model: GaussianSplattingModel = pipeline.model

        filename = self.output_dir / "splat.ply"

        map_to_tensors = {}

        with torch.no_grad():
            positions = model.means.cpu().numpy()
            n = positions.shape[0]
            map_to_tensors["positions"] = positions
            map_to_tensors["normals"] = np.zeros_like(positions, dtype=np.float32)

            if model.config.sh_degree > 0:
                shs_0 = model.shs_0.contiguous().cpu().numpy()
                for i in range(shs_0.shape[1]):
                    map_to_tensors[f"f_dc_{i}"] = shs_0[:, i, None]

                # transpose(1, 2) was needed to match the sh order in Inria version
                shs_rest = model.shs_rest.transpose(1, 2).contiguous().cpu().numpy()
                shs_rest = shs_rest.reshape((n, -1))
                for i in range(shs_rest.shape[-1]):
                    map_to_tensors[f"f_rest_{i}"] = shs_rest[:, i, None]
            else:
                colors = torch.clamp(model.colors.clone(), 0.0, 1.0).data.cpu().numpy()
                map_to_tensors["colors"] = (colors * 255).astype(np.uint8)

            map_to_tensors["opacity"] = model.opacities.data.cpu().numpy()

            scales = model.scales.data.cpu().numpy()
            for i in range(3):
                map_to_tensors[f"scale_{i}"] = scales[:, i, None]

            quats = model.quats.data.cpu().numpy()
            for i in range(4):
                map_to_tensors[f"rot_{i}"] = quats[:, i, None]

        # post optimization, it is possible have NaN/Inf values in some attributes
        # to ensure the exported ply file has finite values, we enforce finite filters.
        select = np.ones(n, dtype=bool)
        for k, t in map_to_tensors.items():
            n_before = np.sum(select)
            select = np.logical_and(select, np.isfinite(t).all(axis=1))
            n_after = np.sum(select)
            if n_after < n_before:
                CONSOLE.print(f"{n_before - n_after} NaN/Inf elements in {k}")

        if np.sum(select) < n:
            CONSOLE.print(f"values have NaN/Inf in map_to_tensors, only export {np.sum(select)}/{n}")
            for k, t in map_to_tensors.items():
                map_to_tensors[k] = map_to_tensors[k][select, :]

        pcd = o3d.t.geometry.PointCloud(map_to_tensors)

        o3d.t.io.write_point_cloud(str(filename), pcd)


Commands = tyro.conf.FlagConversionOff[
    Union[
        Annotated[ExportPointCloud, tyro.conf.subcommand(name="pointcloud")],
        Annotated[ExportTSDFMesh, tyro.conf.subcommand(name="tsdf")],
        Annotated[ExportPoissonMesh, tyro.conf.subcommand(name="poisson")],
        Annotated[ExportMarchingCubesMesh, tyro.conf.subcommand(name="marching-cubes")],
        Annotated[ExportCameraPoses, tyro.conf.subcommand(name="cameras")],
        Annotated[ExportGaussianSplat, tyro.conf.subcommand(name="gaussian-splat")],
    ]
]


def entrypoint():
    """Entrypoint for use with pyproject scripts."""
    tyro.extras.set_accent_color("bright_yellow")
    tyro.cli(Commands).main()


if __name__ == "__main__":
    entrypoint()


def get_parser_fn():
    """Get the parser function for the sphinx docs."""
    return tyro.extras.get_parser(Commands)  # noqa<|MERGE_RESOLUTION|>--- conflicted
+++ resolved
@@ -121,15 +121,9 @@
     """Number of rays to evaluate per batch. Decrease if you run out of memory."""
     std_ratio: float = 10.0
     """Threshold based on STD of the average distances across the point cloud to remove outliers."""
-<<<<<<< HEAD
     save_world_frame: bool = False
     """If set, saves the point cloud in the same frame as the original dataset. Otherwise, uses the
     scaled and reoriented coordinate space expected by the NeRF models."""
-=======
-    save_world_frame: bool = True
-    """If true, saves in the frame of the transform.json file, if false saves in the frame of the scaled
-        dataparser transform"""
->>>>>>> f0aadf9d
 
     def main(self) -> None:
         """Export point cloud."""
