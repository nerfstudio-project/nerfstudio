# Copyright 2022 the Regents of the University of California, Nerfstudio Team and contributors. All rights reserved.
#
# Licensed under the Apache License, Version 2.0 (the "License");
# you may not use this file except in compliance with the License.
# You may obtain a copy of the License at
#
#     http://www.apache.org/licenses/LICENSE-2.0
#
# Unless required by applicable law or agreed to in writing, software
# distributed under the License is distributed on an "AS IS" BASIS,
# WITHOUT WARRANTIES OR CONDITIONS OF ANY KIND, either express or implied.
# See the License for the specific language governing permissions and
# limitations under the License.

"""
Script for exporting NeRF into other formats.
"""


from __future__ import annotations

import json
import os
import sys
from collections import OrderedDict
from dataclasses import dataclass, field
from pathlib import Path
from typing import List, Optional, Tuple, Union, cast

import numpy as np
import open3d as o3d
import torch
import tyro
from typing_extensions import Annotated, Literal

from nerfstudio.cameras.rays import RayBundle
from nerfstudio.data.datamanagers.base_datamanager import VanillaDataManager
from nerfstudio.data.datamanagers.full_images_datamanager import FullImageDatamanager
from nerfstudio.data.datamanagers.parallel_datamanager import ParallelDataManager
from nerfstudio.data.datamanagers.random_cameras_datamanager import RandomCamerasDataManager
from nerfstudio.data.scene_box import OrientedBox
from nerfstudio.exporter import texture_utils, tsdf_utils
from nerfstudio.exporter.exporter_utils import collect_camera_poses, generate_point_cloud, get_mesh_from_filename
from nerfstudio.exporter.marching_cubes import generate_mesh_with_multires_marching_cubes
from nerfstudio.fields.sdf_field import SDFField  # noqa
from nerfstudio.models.splatfacto import SplatfactoModel
from nerfstudio.pipelines.base_pipeline import Pipeline, VanillaPipeline
from nerfstudio.utils.eval_utils import eval_setup
from nerfstudio.utils.rich_utils import CONSOLE


@dataclass
class Exporter:
    """Export the mesh from a YML config to a folder."""

    load_config: Path
    """Path to the config YAML file."""
    output_dir: Path
    """Path to the output directory."""


def validate_pipeline(normal_method: str, normal_output_name: str, pipeline: Pipeline) -> None:
    """Check that the pipeline is valid for this exporter.

    Args:
        normal_method: Method to estimate normals with. Either "open3d" or "model_output".
        normal_output_name: Name of the normal output.
        pipeline: Pipeline to evaluate with.
    """
    if normal_method == "model_output":
        CONSOLE.print("Checking that the pipeline has a normal output.")
        origins = torch.zeros((1, 3), device=pipeline.device)
        directions = torch.ones_like(origins)
        pixel_area = torch.ones_like(origins[..., :1])
        camera_indices = torch.zeros_like(origins[..., :1])
        ray_bundle = RayBundle(
            origins=origins, directions=directions, pixel_area=pixel_area, camera_indices=camera_indices
        )
        outputs = pipeline.model(ray_bundle)
        if normal_output_name not in outputs:
            CONSOLE.print(f"[bold yellow]Warning: Normal output '{normal_output_name}' not found in pipeline outputs.")
            CONSOLE.print(f"Available outputs: {list(outputs.keys())}")
            CONSOLE.print(
                "[bold yellow]Warning: Please train a model with normals "
                "(e.g., nerfacto with predicted normals turned on)."
            )
            CONSOLE.print("[bold yellow]Warning: Or change --normal-method")
            CONSOLE.print("[bold yellow]Exiting early.")
            sys.exit(1)


@dataclass
class ExportPointCloud(Exporter):
    """Export NeRF as a point cloud."""

    num_points: int = 1000000
    """Number of points to generate. May result in less if outlier removal is used."""
    remove_outliers: bool = True
    """Remove outliers from the point cloud."""
    reorient_normals: bool = True
    """Reorient point cloud normals based on view direction."""
    normal_method: Literal["open3d", "model_output"] = "model_output"
    """Method to estimate normals with."""
    normal_output_name: str = "normals"
    """Name of the normal output."""
    depth_output_name: str = "depth"
    """Name of the depth output."""
    rgb_output_name: str = "rgb"
    """Name of the RGB output."""

    obb_center: Optional[Tuple[float, float, float]] = None
    """Center of the oriented bounding box."""
    obb_rotation: Optional[Tuple[float, float, float]] = None
    """Rotation of the oriented bounding box. Expressed as RPY Euler angles in radians"""
    obb_scale: Optional[Tuple[float, float, float]] = None
    """Scale of the oriented bounding box along each axis."""
    num_rays_per_batch: int = 32768
    """Number of rays to evaluate per batch. Decrease if you run out of memory."""
    std_ratio: float = 10.0
    """Threshold based on STD of the average distances across the point cloud to remove outliers."""
    save_world_frame: bool = False
    """If set, saves the point cloud in the same frame as the original dataset. Otherwise, uses the
    scaled and reoriented coordinate space expected by the NeRF models."""

    def main(self) -> None:
        """Export point cloud."""

        if not self.output_dir.exists():
            self.output_dir.mkdir(parents=True)

        _, pipeline, _, _ = eval_setup(self.load_config)

        validate_pipeline(self.normal_method, self.normal_output_name, pipeline)

        # Increase the batchsize to speed up the evaluation.
        assert isinstance(
            pipeline.datamanager,
            (VanillaDataManager, ParallelDataManager, FullImageDatamanager, RandomCamerasDataManager),
        )
        assert pipeline.datamanager.train_pixel_sampler is not None
        pipeline.datamanager.train_pixel_sampler.num_rays_per_batch = self.num_rays_per_batch

        # Whether the normals should be estimated based on the point cloud.
        estimate_normals = self.normal_method == "open3d"
        crop_obb = None
        if self.obb_center is not None and self.obb_rotation is not None and self.obb_scale is not None:
            crop_obb = OrientedBox.from_params(self.obb_center, self.obb_rotation, self.obb_scale)
        pcd = generate_point_cloud(
            pipeline=pipeline,
            num_points=self.num_points,
            remove_outliers=self.remove_outliers,
            reorient_normals=self.reorient_normals,
            estimate_normals=estimate_normals,
            rgb_output_name=self.rgb_output_name,
            depth_output_name=self.depth_output_name,
            normal_output_name=self.normal_output_name if self.normal_method == "model_output" else None,
            crop_obb=crop_obb,
            std_ratio=self.std_ratio,
        )
        if self.save_world_frame:
            # apply the inverse dataparser transform to the point cloud
            points = np.asarray(pcd.points)
            poses = np.eye(4, dtype=np.float32)[None, ...].repeat(points.shape[0], axis=0)[:, :3, :]
            poses[:, :3, 3] = points
            poses = pipeline.datamanager.train_dataparser_outputs.transform_poses_to_original_space(
                torch.from_numpy(poses)
            )
            points = poses[:, :3, 3].numpy()
            pcd.points = o3d.utility.Vector3dVector(points)

        torch.cuda.empty_cache()

        CONSOLE.print(f"[bold green]:white_check_mark: Generated {pcd}")
        CONSOLE.print("Saving Point Cloud...")
        tpcd = o3d.t.geometry.PointCloud.from_legacy(pcd)
        # The legacy PLY writer converts colors to UInt8,
        # let us do the same to save space.
        tpcd.point.colors = (tpcd.point.colors * 255).to(o3d.core.Dtype.UInt8)  # type: ignore
        o3d.t.io.write_point_cloud(str(self.output_dir / "point_cloud.ply"), tpcd)
        print("\033[A\033[A")
        CONSOLE.print("[bold green]:white_check_mark: Saving Point Cloud")


@dataclass
class ExportTSDFMesh(Exporter):
    """
    Export a mesh using TSDF processing.
    """

    downscale_factor: int = 2
    """Downscale the images starting from the resolution used for training."""
    depth_output_name: str = "depth"
    """Name of the depth output."""
    rgb_output_name: str = "rgb"
    """Name of the RGB output."""
    resolution: Union[int, List[int]] = field(default_factory=lambda: [128, 128, 128])
    """Resolution of the TSDF volume or [x, y, z] resolutions individually."""
    batch_size: int = 10
    """How many depth images to integrate per batch."""
    use_bounding_box: bool = True
    """Whether to use a bounding box for the TSDF volume."""
    bounding_box_min: Tuple[float, float, float] = (-1, -1, -1)
    """Minimum of the bounding box, used if use_bounding_box is True."""
    bounding_box_max: Tuple[float, float, float] = (1, 1, 1)
    """Minimum of the bounding box, used if use_bounding_box is True."""
    texture_method: Literal["tsdf", "nerf"] = "nerf"
    """Method to texture the mesh with. Either 'tsdf' or 'nerf'."""
    px_per_uv_triangle: int = 4
    """Number of pixels per UV triangle."""
    unwrap_method: Literal["xatlas", "custom"] = "xatlas"
    """The method to use for unwrapping the mesh."""
    num_pixels_per_side: int = 2048
    """If using xatlas for unwrapping, the pixels per side of the texture image."""
    target_num_faces: Optional[int] = 50000
    """Target number of faces for the mesh to texture."""

    def main(self) -> None:
        """Export mesh"""

        if not self.output_dir.exists():
            self.output_dir.mkdir(parents=True)

        _, pipeline, _, _ = eval_setup(self.load_config)

        tsdf_utils.export_tsdf_mesh(
            pipeline,
            self.output_dir,
            self.downscale_factor,
            self.depth_output_name,
            self.rgb_output_name,
            self.resolution,
            self.batch_size,
            use_bounding_box=self.use_bounding_box,
            bounding_box_min=self.bounding_box_min,
            bounding_box_max=self.bounding_box_max,
        )

        # possibly
        # texture the mesh with NeRF and export to a mesh.obj file
        # and a material and texture file
        if self.texture_method == "nerf":
            # load the mesh from the tsdf export
            mesh = get_mesh_from_filename(
                str(self.output_dir / "tsdf_mesh.ply"), target_num_faces=self.target_num_faces
            )
            CONSOLE.print("Texturing mesh with NeRF")
            texture_utils.export_textured_mesh(
                mesh,
                pipeline,
                self.output_dir,
                px_per_uv_triangle=self.px_per_uv_triangle if self.unwrap_method == "custom" else None,
                unwrap_method=self.unwrap_method,
                num_pixels_per_side=self.num_pixels_per_side,
            )


@dataclass
class ExportPoissonMesh(Exporter):
    """
    Export a mesh using poisson surface reconstruction.
    """

    num_points: int = 1000000
    """Number of points to generate. May result in less if outlier removal is used."""
    remove_outliers: bool = True
    """Remove outliers from the point cloud."""
    reorient_normals: bool = True
    """Reorient point cloud normals based on view direction."""
    depth_output_name: str = "depth"
    """Name of the depth output."""
    rgb_output_name: str = "rgb"
    """Name of the RGB output."""
    normal_method: Literal["open3d", "model_output"] = "model_output"
    """Method to estimate normals with."""
    normal_output_name: str = "normals"
    """Name of the normal output."""
    save_point_cloud: bool = False
    """Whether to save the point cloud."""
    use_bounding_box: bool = True
    """Only query points within the bounding box"""
    bounding_box_min: Tuple[float, float, float] = (-1, -1, -1)
    """Minimum of the bounding box, used if use_bounding_box is True."""
    bounding_box_max: Tuple[float, float, float] = (1, 1, 1)
    """Minimum of the bounding box, used if use_bounding_box is True."""
    obb_center: Optional[Tuple[float, float, float]] = None
    """Center of the oriented bounding box."""
    obb_rotation: Optional[Tuple[float, float, float]] = None
    """Rotation of the oriented bounding box. Expressed as RPY Euler angles in radians"""
    obb_scale: Optional[Tuple[float, float, float]] = None
    """Scale of the oriented bounding box along each axis."""
    num_rays_per_batch: int = 32768
    """Number of rays to evaluate per batch. Decrease if you run out of memory."""
    texture_method: Literal["point_cloud", "nerf"] = "nerf"
    """Method to texture the mesh with. Either 'point_cloud' or 'nerf'."""
    px_per_uv_triangle: int = 4
    """Number of pixels per UV triangle."""
    unwrap_method: Literal["xatlas", "custom"] = "xatlas"
    """The method to use for unwrapping the mesh."""
    num_pixels_per_side: int = 2048
    """If using xatlas for unwrapping, the pixels per side of the texture image."""
    target_num_faces: Optional[int] = 50000
    """Target number of faces for the mesh to texture."""
    std_ratio: float = 10.0
    """Threshold based on STD of the average distances across the point cloud to remove outliers."""

    def main(self) -> None:
        """Export mesh"""

        if not self.output_dir.exists():
            self.output_dir.mkdir(parents=True)

        _, pipeline, _, _ = eval_setup(self.load_config)

        validate_pipeline(self.normal_method, self.normal_output_name, pipeline)

        # Increase the batchsize to speed up the evaluation.
        assert isinstance(
            pipeline.datamanager,
            (VanillaDataManager, ParallelDataManager, FullImageDatamanager, RandomCamerasDataManager),
        )
        assert pipeline.datamanager.train_pixel_sampler is not None
        pipeline.datamanager.train_pixel_sampler.num_rays_per_batch = self.num_rays_per_batch

        # Whether the normals should be estimated based on the point cloud.
        estimate_normals = self.normal_method == "open3d"
        if self.obb_center is not None and self.obb_rotation is not None and self.obb_scale is not None:
            crop_obb = OrientedBox.from_params(self.obb_center, self.obb_rotation, self.obb_scale)
        else:
            crop_obb = None

        pcd = generate_point_cloud(
            pipeline=pipeline,
            num_points=self.num_points,
            remove_outliers=self.remove_outliers,
            reorient_normals=self.reorient_normals,
            estimate_normals=estimate_normals,
            rgb_output_name=self.rgb_output_name,
            depth_output_name=self.depth_output_name,
            normal_output_name=self.normal_output_name if self.normal_method == "model_output" else None,
            use_bounding_box=self.use_bounding_box,
            bounding_box_min=self.bounding_box_min,
            bounding_box_max=self.bounding_box_max,
            crop_obb=crop_obb,
            std_ratio=self.std_ratio,
        )
        torch.cuda.empty_cache()
        CONSOLE.print(f"[bold green]:white_check_mark: Generated {pcd}")

        if self.save_point_cloud:
            CONSOLE.print("Saving Point Cloud...")
            o3d.io.write_point_cloud(str(self.output_dir / "point_cloud.ply"), pcd)
            print("\033[A\033[A")
            CONSOLE.print("[bold green]:white_check_mark: Saving Point Cloud")

        CONSOLE.print("Computing Mesh... this may take a while.")
        mesh, densities = o3d.geometry.TriangleMesh.create_from_point_cloud_poisson(pcd, depth=9)
        vertices_to_remove = densities < np.quantile(densities, 0.1)
        mesh.remove_vertices_by_mask(vertices_to_remove)
        print("\033[A\033[A")
        CONSOLE.print("[bold green]:white_check_mark: Computing Mesh")

        CONSOLE.print("Saving Mesh...")
        o3d.io.write_triangle_mesh(str(self.output_dir / "poisson_mesh.ply"), mesh)
        print("\033[A\033[A")
        CONSOLE.print("[bold green]:white_check_mark: Saving Mesh")

        # This will texture the mesh with NeRF and export to a mesh.obj file
        # and a material and texture file
        if self.texture_method == "nerf":
            # load the mesh from the poisson reconstruction
            mesh = get_mesh_from_filename(
                str(self.output_dir / "poisson_mesh.ply"), target_num_faces=self.target_num_faces
            )
            CONSOLE.print("Texturing mesh with NeRF")
            texture_utils.export_textured_mesh(
                mesh,
                pipeline,
                self.output_dir,
                px_per_uv_triangle=self.px_per_uv_triangle if self.unwrap_method == "custom" else None,
                unwrap_method=self.unwrap_method,
                num_pixels_per_side=self.num_pixels_per_side,
            )


@dataclass
class ExportMarchingCubesMesh(Exporter):
    """Export a mesh using marching cubes."""

    isosurface_threshold: float = 0.0
    """The isosurface threshold for extraction. For SDF based methods the surface is the zero level set."""
    resolution: int = 1024
    """Marching cube resolution."""
    simplify_mesh: bool = False
    """Whether to simplify the mesh."""
    bounding_box_min: Tuple[float, float, float] = (-1.0, -1.0, -1.0)
    """Minimum of the bounding box."""
    bounding_box_max: Tuple[float, float, float] = (1.0, 1.0, 1.0)
    """Maximum of the bounding box."""
    px_per_uv_triangle: int = 4
    """Number of pixels per UV triangle."""
    unwrap_method: Literal["xatlas", "custom"] = "xatlas"
    """The method to use for unwrapping the mesh."""
    num_pixels_per_side: int = 2048
    """If using xatlas for unwrapping, the pixels per side of the texture image."""
    target_num_faces: Optional[int] = 50000
    """Target number of faces for the mesh to texture."""

    def main(self) -> None:
        """Main function."""
        if not self.output_dir.exists():
            self.output_dir.mkdir(parents=True)

        _, pipeline, _, _ = eval_setup(self.load_config)

        # TODO: Make this work with Density Field
        assert hasattr(pipeline.model.config, "sdf_field"), "Model must have an SDF field."

        CONSOLE.print("Extracting mesh with marching cubes... which may take a while")

        assert self.resolution % 512 == 0, f"""resolution must be divisible by 512, got {self.resolution}.
        This is important because the algorithm uses a multi-resolution approach
        to evaluate the SDF where the minimum resolution is 512."""

        # Extract mesh using marching cubes for sdf at a multi-scale resolution.
        multi_res_mesh = generate_mesh_with_multires_marching_cubes(
            geometry_callable_field=lambda x: cast(SDFField, pipeline.model.field)
            .forward_geonetwork(x)[:, 0]
            .contiguous(),
            resolution=self.resolution,
            bounding_box_min=self.bounding_box_min,
            bounding_box_max=self.bounding_box_max,
            isosurface_threshold=self.isosurface_threshold,
            coarse_mask=None,
        )
        filename = self.output_dir / "sdf_marching_cubes_mesh.ply"
        multi_res_mesh.export(filename)

        # load the mesh from the marching cubes export
        mesh = get_mesh_from_filename(str(filename), target_num_faces=self.target_num_faces)
        CONSOLE.print("Texturing mesh with NeRF...")
        texture_utils.export_textured_mesh(
            mesh,
            pipeline,
            self.output_dir,
            px_per_uv_triangle=self.px_per_uv_triangle if self.unwrap_method == "custom" else None,
            unwrap_method=self.unwrap_method,
            num_pixels_per_side=self.num_pixels_per_side,
        )


@dataclass
class ExportCameraPoses(Exporter):
    """
    Export camera poses to a .json file.
    """

    def main(self) -> None:
        """Export camera poses"""
        if not self.output_dir.exists():
            self.output_dir.mkdir(parents=True)

        _, pipeline, _, _ = eval_setup(self.load_config)
        assert isinstance(pipeline, VanillaPipeline)
        train_frames, eval_frames = collect_camera_poses(pipeline)

        for file_name, frames in [("transforms_train.json", train_frames), ("transforms_eval.json", eval_frames)]:
            if len(frames) == 0:
                CONSOLE.print(f"[bold yellow]No frames found for {file_name}. Skipping.")
                continue

            output_file_path = os.path.join(self.output_dir, file_name)

            with open(output_file_path, "w", encoding="UTF-8") as f:
                json.dump(frames, f, indent=4)

            CONSOLE.print(f"[bold green]:white_check_mark: Saved poses to {output_file_path}")


@dataclass
class ExportGaussianSplat(Exporter):
    """
    Export 3D Gaussian Splatting model to a .ply
    """

    obb_center: Optional[Tuple[float, float, float]] = None
    """Center of the oriented bounding box."""
    obb_rotation: Optional[Tuple[float, float, float]] = None
    """Rotation of the oriented bounding box. Expressed as RPY Euler angles in radians"""
    obb_scale: Optional[Tuple[float, float, float]] = None
    """Scale of the oriented bounding box along each axis."""

    @staticmethod
    def write_ply(filename: str, count: int, map_to_tensors: OrderedDict[str, np.ndarray]):
        """
        Writes a PLY file with given vertex properties and their float values in the order specified by the OrderedDict.
        Note: All float values will be converted to float32 for writing.

        Parameters:
        filename (str): The name of the file to write.
        count (int): The number of vertices to write.
        map_to_tensors (OrderedDict[str, np.ndarray]): An ordered dictionary mapping property names to numpy arrays of float values.
            Each array should be 1-dimensional and of equal length matching 'count'. Arrays should not be empty.
        """

        # Ensure count matches the length of all tensors
        if not all(len(tensor) == count for tensor in map_to_tensors.values()):
            raise ValueError("Count does not match the length of all tensors")

        # Type check for numpy arrays of type float and non-empty
        if not all(
            isinstance(tensor, np.ndarray) and tensor.dtype.kind in ["f", "d"] and tensor.size > 0
            for tensor in map_to_tensors.values()
        ):
            raise ValueError("All tensors must be numpy arrays of float type and not empty")

        with open(filename, "wb") as ply_file:
            # Write PLY header
            ply_file.write(b"ply\n")
            ply_file.write(b"format binary_little_endian 1.0\n")

            ply_file.write(f"element vertex {count}\n".encode())

            # Write properties, in order due to OrderedDict
            for key in map_to_tensors.keys():
                ply_file.write(f"property float {key}\n".encode())

            ply_file.write(b"end_header\n")

            # Write binary data
            # Note: If this is a perfromance bottleneck consider using numpy.hstack for efficiency improvement
            for i in range(count):
                for tensor in map_to_tensors.values():
                    value = tensor[i]
                    ply_file.write(np.float32(value).tobytes())

    def main(self) -> None:
        if not self.output_dir.exists():
            self.output_dir.mkdir(parents=True)

        _, pipeline, _, _ = eval_setup(self.load_config)

        assert isinstance(pipeline.model, SplatfactoModel)

        model: SplatfactoModel = pipeline.model

        filename = self.output_dir / "splat.ply"

        count = 0
        map_to_tensors = OrderedDict()

        with torch.no_grad():
            positions = model.means.cpu().numpy()
            count = positions.shape[0]
            n = count

            all_veggie_scales = torch.tensor(
                [
                    [0.069154546, 0.06851113, 0.079154074],
                    [0.076087564, 0.07968304, 0.08357684],
                    [0.20282985, 0.20593849, 0.24052818],
                    [0.16882257, 0.17487179, 0.12207041],
                    [0.03003739, 0.17982405, 0.028945997],
                    [0.059356324, 0.057629615, 0.06284852],
                    [0.1031793, 0.10339059, 0.1351408],
                    [0.14946109, 0.11215246, 0.08810428],
                    [0.08001522, 0.08351508, 0.06340429],
                    [0.06730143, 0.06289782, 0.11990908],
                    [0.07957077, 0.090711966, 0.069334],
                    [0.21029748, 0.20809223, 0.24836816],
                    [0.06037101, 0.10691811, 0.047882475],
                    [0.033434182, 0.041474655, 0.092064254],
                ],
                dtype=torch.float32,
            )

            veggie_scales_ratio = torch.zeros_like(all_veggie_scales)
            veggie_scales_ratio[:, 0] = all_veggie_scales[:, 0] / all_veggie_scales[:, 1]
            veggie_scales_ratio[:, 1] = all_veggie_scales[:, 1] / all_veggie_scales[:, 2]
            veggie_scales_ratio[:, 2] = all_veggie_scales[:, 2] / all_veggie_scales[:, 0]

            # getting all permutaitons of this tensor for rotation invariance
            def permute_rows(tensor):
                perms = torch.tensor([[0, 1, 2], [0, 2, 1], [1, 0, 2], [1, 2, 0], [2, 0, 1], [2, 1, 0]])
                repeated_rows = tensor.unsqueeze(1)
                result_tensor = repeated_rows[:, :, perms]
                return result_tensor.view(-1, 3)

            veggie_scales_ratio_all_perms = permute_rows(veggie_scales_ratio)
            scale_exp = torch.exp(model.scales.data.cpu())
            scales_ratio = torch.zeros_like(scale_exp)
            scales_ratio[:, 0] = scale_exp[:, 0] / scale_exp[:, 1]
            scales_ratio[:, 1] = scale_exp[:, 1] / scale_exp[:, 2]
            scales_ratio[:, 2] = scale_exp[:, 2] / scale_exp[:, 0]

            veggie_diffs = torch.zeros((scales_ratio.shape[0], veggie_scales_ratio_all_perms.shape[0]))
            for i in range(veggie_scales_ratio_all_perms.shape[0]):
                veggie_diffs[:, i] = torch.norm(scales_ratio - veggie_scales_ratio_all_perms[i], dim=1)

            _, min_inds_all_perms = veggie_diffs.min(dim=1)
            min_inds = min_inds_all_perms // 6

            map_to_tensors["x"] = positions[:, 0]
            map_to_tensors["y"] = positions[:, 1]
            map_to_tensors["z"] = positions[:, 2]
            map_to_tensors["nx"] = np.zeros(n, dtype=np.float32)
            map_to_tensors["ny"] = np.zeros(n, dtype=np.float32)
            map_to_tensors["nz"] = np.zeros(n, dtype=np.float32)

            if model.config.sh_degree > 0:
                shs_0 = model.shs_0.contiguous().cpu().numpy()
                for i in range(shs_0.shape[1]):
                    map_to_tensors[f"f_dc_{i}"] = shs_0[:, i, None]

                # transpose(1, 2) was needed to match the sh order in Inria version
                shs_rest = model.shs_rest.transpose(1, 2).contiguous().cpu().numpy()
                shs_rest = shs_rest.reshape((n, -1))
                for i in range(shs_rest.shape[-1]):
                    map_to_tensors[f"f_rest_{i}"] = shs_rest[:, i, None]
            else:
                colors = torch.clamp(model.colors.clone(), 0.0, 1.0).data.cpu().numpy()
                map_to_tensors["colors"] = colors  # (colors * 255).astype(np.uint8)

            map_to_tensors["opacity"] = model.opacities.data.cpu().numpy()

            scales = model.scales.data.cpu().numpy()
            for i in range(3):
                map_to_tensors[f"scale_{i}"] = scales[:, i, None]

            quats = model.quats.data.cpu().numpy()
            for i in range(4):
                map_to_tensors[f"rot_{i}"] = quats[:, i, None]

<<<<<<< HEAD
            map_to_tensors["veggie"] = min_inds.float().cpu().numpy()

            if (
                self.use_bounding_box
                and self.obb_center is not None
                and self.obb_rotation is not None
                and self.obb_scale is not None
            ):
=======
            if self.obb_center is not None and self.obb_rotation is not None and self.obb_scale is not None:
>>>>>>> baac7208
                crop_obb = OrientedBox.from_params(self.obb_center, self.obb_rotation, self.obb_scale)
                assert crop_obb is not None
                mask = crop_obb.within(torch.from_numpy(positions)).numpy()
                for k, t in map_to_tensors.items():
                    map_to_tensors[k] = map_to_tensors[k][mask]

                n = map_to_tensors["x"].shape[0]
                count = n

        # post optimization, it is possible have NaN/Inf values in some attributes
        # to ensure the exported ply file has finite values, we enforce finite filters.
        select = np.ones(n, dtype=bool)
        for k, t in map_to_tensors.items():
            n_before = np.sum(select)
            select = np.logical_and(select, np.isfinite(t).all(axis=-1))
            n_after = np.sum(select)
            if n_after < n_before:
                CONSOLE.print(f"{n_before - n_after} NaN/Inf elements in {k}")

        if np.sum(select) < n:
            CONSOLE.print(f"values have NaN/Inf in map_to_tensors, only export {np.sum(select)}/{n}")
            for k, t in map_to_tensors.items():
                map_to_tensors[k] = map_to_tensors[k][select]
            count = np.sum(select)

        ExportGaussianSplat.write_ply(str(filename), count, map_to_tensors)


Commands = tyro.conf.FlagConversionOff[
    Union[
        Annotated[ExportPointCloud, tyro.conf.subcommand(name="pointcloud")],
        Annotated[ExportTSDFMesh, tyro.conf.subcommand(name="tsdf")],
        Annotated[ExportPoissonMesh, tyro.conf.subcommand(name="poisson")],
        Annotated[ExportMarchingCubesMesh, tyro.conf.subcommand(name="marching-cubes")],
        Annotated[ExportCameraPoses, tyro.conf.subcommand(name="cameras")],
        Annotated[ExportGaussianSplat, tyro.conf.subcommand(name="gaussian-splat")],
    ]
]


def entrypoint():
    """Entrypoint for use with pyproject scripts."""
    tyro.extras.set_accent_color("bright_yellow")
    tyro.cli(Commands).main()


if __name__ == "__main__":
    entrypoint()


def get_parser_fn():
    """Get the parser function for the sphinx docs."""
    return tyro.extras.get_parser(Commands)  # noqa<|MERGE_RESOLUTION|>--- conflicted
+++ resolved
@@ -630,18 +630,9 @@
             for i in range(4):
                 map_to_tensors[f"rot_{i}"] = quats[:, i, None]
 
-<<<<<<< HEAD
             map_to_tensors["veggie"] = min_inds.float().cpu().numpy()
 
-            if (
-                self.use_bounding_box
-                and self.obb_center is not None
-                and self.obb_rotation is not None
-                and self.obb_scale is not None
-            ):
-=======
             if self.obb_center is not None and self.obb_rotation is not None and self.obb_scale is not None:
->>>>>>> baac7208
                 crop_obb = OrientedBox.from_params(self.obb_center, self.obb_rotation, self.obb_scale)
                 assert crop_obb is not None
                 mask = crop_obb.within(torch.from_numpy(positions)).numpy()
