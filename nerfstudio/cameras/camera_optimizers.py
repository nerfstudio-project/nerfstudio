--- conflicted
+++ resolved
@@ -18,12 +18,7 @@
 
 from __future__ import annotations
 
-<<<<<<< HEAD
-from ast import Return
-from cmath import tan
-=======
 import functools
->>>>>>> 802c4dae
 from dataclasses import dataclass, field
 from typing import Literal, Type, Union
 
@@ -64,16 +59,6 @@
     param_group: tyro.conf.Suppress[str] = "camera_opt"
     """Name of the parameter group used for pose optimization. Can be any string that doesn't conflict with other
     groups."""
-
-
-@dataclass
-class SO3PoseOptimizerConfig(CameraOptimizerConfig):
-    """BARF camera optimizer with SO3 approx."""
-
-    _target: Type = field(default_factory=lambda: SO3Optimizer)
-    noise_variance: Optional[float] = None
-    """Optional additional noise to add to poses. Useful for debugging pose optimization."""
-
 
 class CameraOptimizer(nn.Module):
     """Layer that modifies camera poses to be optimized as well as the field during training."""
@@ -121,135 +106,6 @@
             Tranformation matrices from optimized camera coordinates coordinates
             to given camera coordinates.
         """
-<<<<<<< HEAD
-        return torch.eye(4, device=self.device).repeat(indices.shape[0], 1, 1)[:, :3, :4]  # no-op (Identity Transform)
-
-
-class SO3Optimizer(CameraOptimizer):
-    """Bundle-Adjusting NeRF (BARF) Pose Optimization but using an S03 approximation to the full SE3 exp map"""
-
-    config: SO3PoseOptimizerConfig
-
-    def __init__(self, config: SO3PoseOptimizerConfig, num_cameras: int, device: Union[torch.device, str]) -> None:
-        super().__init__(config, num_cameras, device)
-        if self.config.noise_variance is not None:
-            pose_noise = torch.normal(torch.zeros(self.num_cameras, 6), self.config.noise_variance)
-            self.pose_noise = self.exp_map(pose_noise).detach().to(device)
-        self.pose_adjustment = torch.nn.Parameter(torch.zeros((self.num_cameras, 6), device=device))
-
-    @classmethod
-    def exp_map(cls, tangent_vector: torch.Tensor) -> torch.Tensor:
-        """Convert SE3 vector into [R|t] transformation matrix. Breaks the computation into
-            R=SO3_exp_map(tangent_vector[3:]) and t=tangent_vector[:3] for efficiency.
-        Args:
-            tangent_vector: SE3 vector
-        Returns:
-            Respective [R|t] tranformation matrices.
-        """
-        # code for SO3 map grabbed from pytorch3d and stripped down to bare-bones
-        log_rot = tangent_vector[:, 3:]
-        nrms = (log_rot * log_rot).sum(1)
-        rot_angles = torch.clamp(nrms, 1e-4).sqrt()
-        rot_angles_inv = 1.0 / rot_angles
-        fac1 = rot_angles_inv * rot_angles.sin()
-        fac2 = rot_angles_inv * rot_angles_inv * (1.0 - rot_angles.cos())
-        skews = torch.zeros((log_rot.shape[0], 3, 3), dtype=log_rot.dtype, device=log_rot.device)
-        skews[:, 0, 1] = -log_rot[:, 2]
-        skews[:, 0, 2] = log_rot[:, 1]
-        skews[:, 1, 0] = log_rot[:, 2]
-        skews[:, 1, 2] = -log_rot[:, 0]
-        skews[:, 2, 0] = -log_rot[:, 1]
-        skews[:, 2, 1] = log_rot[:, 0]
-        skews_square = torch.bmm(skews, skews)
-
-        ret = torch.zeros(tangent_vector.shape[0], 3, 4, dtype=tangent_vector.dtype, device=tangent_vector.device)
-        ret[:, :3, :3] = (
-            fac1[:, None, None] * skews
-            + fac2[:, None, None] * skews_square
-            + torch.eye(3, dtype=log_rot.dtype, device=log_rot.device)[None]
-        )
-
-        # Compute the translation
-        ret[:, :3, 3] = tangent_vector[:, :3]
-        return ret
-
-    def forward(self, indices: TensorType["num_cameras"]) -> TensorType["num_cameras", 3, 4]:
-        c_opt2c = self.exp_map(self.pose_adjustment[indices])
-        if self.config.noise_variance is not None:
-            c_opt2c = pose_utils.multiply(c_opt2c, self.pose_noise[indices])
-        return c_opt2c
-
-
-class BARFOptimizer(CameraOptimizer):
-    """Bundle-Adjusting NeRF (BARF) Pose Optimization"""
-
-    config: BARFPoseOptimizerConfig
-
-    def __init__(self, config: BARFPoseOptimizerConfig, num_cameras: int, device: Union[torch.device, str]) -> None:
-        super().__init__(config, num_cameras, device)
-        if self.config.noise_variance is not None:
-            pose_noise = torch.normal(torch.zeros(self.num_cameras, 6), self.config.noise_variance)
-            self.pose_noise = self.exp_map(pose_noise).detach().to(device)
-        self.pose_adjustment = nn.Embedding(self.num_cameras, 6, device=device)
-        nn.init.zeros_(self.pose_adjustment.weight)
-
-    @classmethod
-    def exp_map(cls, tangent_vector: torch.Tensor) -> torch.Tensor:
-        """Convert SE3 vector into [R|t] transformation matrix.
-        Args:
-            tangent_vector: SE3 vector
-        Returns:
-            Respective [R|t] tranformation matrices.
-        """
-
-        # tangent_vector_lin = tangent_vector[:, :3].view(-1, 3, 1)
-        tangent_vector_ang = tangent_vector[:, 3:].view(-1, 3, 1)
-
-        theta = torch.linalg.norm(tangent_vector_ang, dim=1).unsqueeze(1)
-        theta2 = theta**2
-        # theta3 = theta**3
-
-        near_zero = theta < 1e-2
-        non_zero = torch.ones(1, dtype=tangent_vector.dtype, device=tangent_vector.device)
-        theta_nz = torch.where(near_zero, non_zero, theta)
-        theta2_nz = torch.where(near_zero, non_zero, theta2)
-        # theta3_nz = torch.where(near_zero, non_zero, theta3)
-
-        # Compute the rotation
-        sine = theta.sin()
-        cosine = torch.where(near_zero, 8 / (4 + theta2) - 1, theta.cos())
-        sine_by_theta = torch.where(near_zero, 0.5 * cosine + 0.5, sine / theta_nz)
-        one_minus_cosine_by_theta2 = torch.where(near_zero, 0.5 * sine_by_theta, (1 - cosine) / theta2_nz)
-        ret = torch.zeros(tangent_vector.shape[0], 3, 4, dtype=tangent_vector.dtype, device=tangent_vector.device)
-        ret[:, :3, :3] = one_minus_cosine_by_theta2 * tangent_vector_ang @ tangent_vector_ang.transpose(1, 2)
-        ret[:, :3, :3] += torch.eye(3, device=tangent_vector.device).unsqueeze(0) * (cosine.view(-1))[:, None, None]
-        temp = sine_by_theta.view(-1, 1) * tangent_vector_ang.view(-1, 3)
-        ret[:, 0, 1] -= temp[:, 2]
-        ret[:, 1, 0] += temp[:, 2]
-        ret[:, 0, 2] += temp[:, 1]
-        ret[:, 2, 0] -= temp[:, 1]
-        ret[:, 1, 2] -= temp[:, 0]
-        ret[:, 2, 1] += temp[:, 0]
-
-        # Compute the translation
-        ret[:, :3, 3] += tangent_vector[:, :3]
-        # sine_by_theta = torch.where(near_zero, 1 - theta2 / 6, sine_by_theta)
-        # one_minus_cosine_by_theta2 = torch.where(near_zero, 0.5 - theta2 / 24, one_minus_cosine_by_theta2)
-        # theta_minus_sine_by_theta3_t = torch.where(near_zero, 1.0 / 6 - theta2 / 120, (theta - sine) / theta3_nz)
-
-        # ret[:, :, 3:] = sine_by_theta * tangent_vector_lin
-        # ret[:, :, 3:] += one_minus_cosine_by_theta2 * torch.cross(tangent_vector_ang, tangent_vector_lin, dim=1)
-        # ret[:, :, 3:] += theta_minus_sine_by_theta3_t * (
-        #     tangent_vector_ang @ (tangent_vector_ang.transpose(1, 2) @ tangent_vector_lin)
-        # )
-        return ret
-
-    def forward(self, indices: TensorType["num_cameras"]) -> TensorType["num_cameras", 3, 4]:
-        c_opt2c = self.exp_map(self.pose_adjustment.weight[indices])
-        if self.config.noise_variance is not None:
-            c_opt2c = pose_utils.multiply(c_opt2c, self.pose_noise[indices])
-        return c_opt2c
-=======
         outputs = []
 
         # Apply learned transformation delta.
@@ -270,5 +126,4 @@
         if len(outputs) == 0:
             # Note that using repeat() instead of tile() here would result in unnecessary copies.
             return torch.eye(4, device=self.device)[None, :3, :4].tile(indices.shape[0], 1, 1)
-        return functools.reduce(pose_utils.multiply, outputs)
->>>>>>> 802c4dae
+        return functools.reduce(pose_utils.multiply, outputs)