# Copyright 2022 the Regents of the University of California, Nerfstudio Team and contributors. All rights reserved.
#
# Licensed under the Apache License, Version 2.0 (the "License");
# you may not use this file except in compliance with the License.
# You may obtain a copy of the License at
#
#     http://www.apache.org/licenses/LICENSE-2.0
#
# Unless required by applicable law or agreed to in writing, software
# distributed under the License is distributed on an "AS IS" BASIS,
# WITHOUT WARRANTIES OR CONDITIONS OF ANY KIND, either express or implied.
# See the License for the specific language governing permissions and
# limitations under the License.

"""
Camera Models
"""
import base64
import math
from dataclasses import dataclass
from enum import Enum, auto
from typing import Dict, List, Literal, Optional, Tuple, Union

import cv2
import torch
import torchvision
from jaxtyping import Float, Int, Shaped
from torch import Tensor
from torch.nn import Parameter

import nerfstudio.utils.math
import nerfstudio.utils.poses as pose_utils
from nerfstudio.cameras import camera_utils
from nerfstudio.cameras.rays import RayBundle
from nerfstudio.data.scene_box import OrientedBox, SceneBox
from nerfstudio.utils.tensor_dataclass import TensorDataclass

TORCH_DEVICE = Union[torch.device, str]


class CameraType(Enum):
    """Supported camera types."""

    PERSPECTIVE = auto()
    FISHEYE = auto()
    EQUIRECTANGULAR = auto()
    OMNIDIRECTIONALSTEREO_L = auto()
    OMNIDIRECTIONALSTEREO_R = auto()
    VR180_L = auto()
    VR180_R = auto()
<<<<<<< HEAD
    ORTHOPHOTO = auto()
=======
    FISHEYE624 = auto()
>>>>>>> a8e6f8fa


CAMERA_MODEL_TO_TYPE = {
    "SIMPLE_PINHOLE": CameraType.PERSPECTIVE,
    "PINHOLE": CameraType.PERSPECTIVE,
    "SIMPLE_RADIAL": CameraType.PERSPECTIVE,
    "RADIAL": CameraType.PERSPECTIVE,
    "OPENCV": CameraType.PERSPECTIVE,
    "OPENCV_FISHEYE": CameraType.FISHEYE,
    "EQUIRECTANGULAR": CameraType.EQUIRECTANGULAR,
    "OMNIDIRECTIONALSTEREO_L": CameraType.OMNIDIRECTIONALSTEREO_L,
    "OMNIDIRECTIONALSTEREO_R": CameraType.OMNIDIRECTIONALSTEREO_R,
    "VR180_L": CameraType.VR180_L,
    "VR180_R": CameraType.VR180_R,
<<<<<<< HEAD
    "ORTHOPHOTO": CameraType.ORTHOPHOTO,
=======
    "FISHEYE624": CameraType.FISHEYE624,
>>>>>>> a8e6f8fa
}


@dataclass(init=False)
class Cameras(TensorDataclass):
    """Dataparser outputs for the image dataset and the ray generator.

    If a single value is provided, it is broadcasted to all cameras.

    Args:
        camera_to_worlds: Camera to world matrices. Tensor of per-image c2w matrices, in [R | t] format
        fx: Focal length x
        fy: Focal length y
        cx: Principal point x
        cy: Principal point y
        width: Image width
        height: Image height
        distortion_params: distortion coefficients (OpenCV 6 radial or 6-2-4 radial, tangential, thin-prism for Fisheye624)
        camera_type: Type of camera model. This will be an int corresponding to the CameraType enum.
        times: Timestamps for each camera
        metadata: Additional metadata or data needed for interpolation, will mimic shape of the cameras
            and will be broadcasted to the rays generated from any derivative RaySamples we create with this
    """

    camera_to_worlds: Float[Tensor, "*num_cameras 3 4"]
    fx: Float[Tensor, "*num_cameras 1"]
    fy: Float[Tensor, "*num_cameras 1"]
    cx: Float[Tensor, "*num_cameras 1"]
    cy: Float[Tensor, "*num_cameras 1"]
    width: Shaped[Tensor, "*num_cameras 1"]
    height: Shaped[Tensor, "*num_cameras 1"]
    distortion_params: Optional[Float[Tensor, "*num_cameras 6"]]
    camera_type: Int[Tensor, "*num_cameras 1"]
    times: Optional[Float[Tensor, "num_cameras 1"]]
    metadata: Optional[Dict]

    def __init__(
        self,
        camera_to_worlds: Float[Tensor, "*batch_c2ws 3 4"],
        fx: Union[Float[Tensor, "*batch_fxs 1"], float],
        fy: Union[Float[Tensor, "*batch_fys 1"], float],
        cx: Union[Float[Tensor, "*batch_cxs 1"], float],
        cy: Union[Float[Tensor, "*batch_cys 1"], float],
        width: Optional[Union[Shaped[Tensor, "*batch_ws 1"], int]] = None,
        height: Optional[Union[Shaped[Tensor, "*batch_hs 1"], int]] = None,
        distortion_params: Optional[Float[Tensor, "*batch_dist_params 6"]] = None,
        camera_type: Union[
            Int[Tensor, "*batch_cam_types 1"],
            int,
            List[CameraType],
            CameraType,
        ] = CameraType.PERSPECTIVE,
        times: Optional[Float[Tensor, "num_cameras"]] = None,
        metadata: Optional[Dict] = None,
    ) -> None:
        """Initializes the Cameras object.

        Note on Input Tensor Dimensions: All of these tensors have items of dimensions Shaped[Tensor, "3 4"]
        (in the case of the c2w matrices), Shaped[Tensor, "6"] (in the case of distortion params), or
        Shaped[Tensor, "1"] (in the case of the rest of the elements). The dimensions before that are
        considered the batch dimension of that tensor (batch_c2ws, batch_fxs, etc.). We will broadcast
        all the tensors to be the same batch dimension. This means you can use any combination of the
        input types in the function signature and it won't break. Your batch size for all tensors
        must be broadcastable to the same size, and the resulting number of batch dimensions will be
        the batch dimension with the largest number of dimensions.
        """

        # This will notify the tensordataclass that we have a field with more than 1 dimension
        self._field_custom_dimensions = {"camera_to_worlds": 2}

        self.camera_to_worlds = camera_to_worlds

        # fx fy calculation
        self.fx = self._init_get_fc_xy(fx, "fx")  # @dataclass's post_init will take care of broadcasting
        self.fy = self._init_get_fc_xy(fy, "fy")  # @dataclass's post_init will take care of broadcasting

        # cx cy calculation
        self.cx = self._init_get_fc_xy(cx, "cx")  # @dataclass's post_init will take care of broadcasting
        self.cy = self._init_get_fc_xy(cy, "cy")  # @dataclass's post_init will take care of broadcasting

        # Distortion Params Calculation:
        self.distortion_params = distortion_params  # @dataclass's post_init will take care of broadcasting

        # @dataclass's post_init will take care of broadcasting
        self.height = self._init_get_height_width(height, self.cy)
        self.width = self._init_get_height_width(width, self.cx)
        self.camera_type = self._init_get_camera_type(camera_type)
        self.times = self._init_get_times(times)

        self.metadata = metadata

        self.__post_init__()  # This will do the dataclass post_init and broadcast all the tensors

    def _init_get_fc_xy(self, fc_xy: Union[float, torch.Tensor], name: str) -> torch.Tensor:
        """
        Parses the input focal length / principle point x or y and returns a tensor of the correct shape

        Only needs to make sure that we a 1 in the last dimension if it is a tensor. If it is a float, we
        just need to make it into a tensor and it will be broadcasted later in the __post_init__ function.

        Args:
            fc_xy: The focal length / principle point x or y
            name: The name of the variable. Used for error messages
        """
        if isinstance(fc_xy, float):
            fc_xy = torch.Tensor([fc_xy], device=self.device)
        elif isinstance(fc_xy, torch.Tensor):
            if fc_xy.ndim == 0 or fc_xy.shape[-1] != 1:
                fc_xy = fc_xy.unsqueeze(-1)
            fc_xy = fc_xy.to(self.device)
        else:
            raise ValueError(f"{name} must be a float or tensor, got {type(fc_xy)}")
        return fc_xy

    def _init_get_camera_type(
        self,
        camera_type: Union[
            Int[Tensor, "*batch_cam_types 1"], Int[Tensor, "*batch_cam_types"], int, List[CameraType], CameraType
        ],
    ) -> Int[Tensor, "*num_cameras 1"]:
        """
        Parses the __init__() argument camera_type

        Camera Type Calculation:
        If CameraType, convert to int and then to tensor, then broadcast to all cameras
        If List of CameraTypes, convert to ints and then to tensor, then broadcast to all cameras
        If int, first go to tensor and then broadcast to all cameras
        If tensor, broadcast to all cameras

        Args:
            camera_type: camera_type argument from __init__()
        """
        if isinstance(camera_type, CameraType):
            camera_type = torch.tensor([camera_type.value], device=self.device)
        elif isinstance(camera_type, List) and isinstance(camera_type[0], CameraType):
            camera_type = torch.tensor([[c.value] for c in camera_type], device=self.device)
        elif isinstance(camera_type, int):
            camera_type = torch.tensor([camera_type], device=self.device)
        elif isinstance(camera_type, torch.Tensor):
            assert not torch.is_floating_point(
                camera_type
            ), f"camera_type tensor must be of type int, not: {camera_type.dtype}"
            camera_type = camera_type.to(self.device)
            if camera_type.ndim == 0 or camera_type.shape[-1] != 1:
                camera_type = camera_type.unsqueeze(-1)
            # assert torch.all(
            #     camera_type.view(-1)[0] == camera_type
            # ), "Batched cameras of different camera_types will be allowed in the future."
        else:
            raise ValueError(
                'Invalid camera_type. Must be CameraType, List[CameraType], int, or torch.Tensor["num_cameras"]. \
                    Received: '
                + str(type(camera_type))
            )
        return camera_type

    def _init_get_height_width(
        self,
        h_w: Union[Shaped[Tensor, "*batch_hws 1"], Shaped[Tensor, "*batch_hws"], int, None],
        c_x_y: Shaped[Tensor, "*batch_cxys"],
    ) -> Shaped[Tensor, "*num_cameras 1"]:
        """
        Parses the __init__() argument for height or width

        Height/Width Calculation:
        If int, first go to tensor and then broadcast to all cameras
        If tensor, broadcast to all cameras
        If none, use cx or cy * 2
        Else raise error

        Args:
            h_w: height or width argument from __init__()
            c_x_y: cx or cy for when h_w == None
        """
        if isinstance(h_w, int):
            h_w = torch.as_tensor([h_w]).to(torch.int64).to(self.device)
        elif isinstance(h_w, torch.Tensor):
            assert not torch.is_floating_point(h_w), f"height and width tensor must be of type int, not: {h_w.dtype}"
            h_w = h_w.to(torch.int64).to(self.device)
            if h_w.ndim == 0 or h_w.shape[-1] != 1:
                h_w = h_w.unsqueeze(-1)
        # assert torch.all(h_w == h_w.view(-1)[0]), "Batched cameras of different h, w will be allowed in the future."
        elif h_w is None:
            h_w = torch.as_tensor((c_x_y * 2)).to(torch.int64).to(self.device)
        else:
            raise ValueError("Height must be an int, tensor, or None, received: " + str(type(h_w)))
        return h_w

    def _init_get_times(self, times: Union[None, torch.Tensor]) -> Union[None, torch.Tensor]:
        if times is None:
            times = None
        elif isinstance(times, torch.Tensor):
            if times.ndim == 0 or times.shape[-1] != 1:
                times = times.unsqueeze(-1).to(self.device)
        else:
            raise ValueError(f"times must be None or a tensor, got {type(times)}")

        return times

    @property
    def device(self) -> TORCH_DEVICE:
        """Returns the device that the camera is on."""
        return self.camera_to_worlds.device

    @property
    def image_height(self) -> Shaped[Tensor, "*num_cameras 1"]:
        """Returns the height of the images."""
        return self.height

    @property
    def image_width(self) -> Shaped[Tensor, "*num_cameras 1"]:
        """Returns the height of the images."""
        return self.width

    @property
    def is_jagged(self) -> bool:
        """
        Returns whether or not the cameras are "jagged" (i.e. the height and widths are different, meaning that
        you cannot concatenate the image coordinate maps together)
        """
        h_jagged = not torch.all(self.height == self.height.view(-1)[0])
        w_jagged = not torch.all(self.width == self.width.view(-1)[0])
        return h_jagged or w_jagged

    def get_image_coords(
        self, pixel_offset: float = 0.5, index: Optional[Tuple] = None
    ) -> Float[Tensor, "height width 2"]:
        """This gets the image coordinates of one of the cameras in this object.

        If no index is specified, it will return the maximum possible sized height / width image coordinate map,
        by looking at the maximum height and width of all the cameras in this object.

        Args:
            pixel_offset: Offset for each pixel. Defaults to center of pixel (0.5)
            index: Tuple of indices into the batch dimensions of the camera. Defaults to None, which returns the 0th
                flattened camera

        Returns:
            Grid of image coordinates.
        """
        if index is None:
            image_height = torch.max(self.image_height.view(-1)).item()
            image_width = torch.max(self.image_width.view(-1)).item()
            image_coords = torch.meshgrid(torch.arange(image_height), torch.arange(image_width), indexing="ij")
            image_coords = torch.stack(image_coords, dim=-1) + pixel_offset  # stored as (y, x) coordinates
        else:
            image_height = self.image_height[index].item()
            image_width = self.image_width[index].item()
            image_coords = torch.meshgrid(torch.arange(image_height), torch.arange(image_width), indexing="ij")
            image_coords = torch.stack(image_coords, dim=-1) + pixel_offset  # stored as (y, x) coordinates
        return image_coords

    def generate_rays(
        self,
        camera_indices: Union[Int[Tensor, "*num_rays num_cameras_batch_dims"], int],
        coords: Optional[Float[Tensor, "*num_rays 2"]] = None,
        camera_opt_to_camera: Optional[Float[Tensor, "*num_rays 3 4"]] = None,
        distortion_params_delta: Optional[Float[Tensor, "*num_rays 6"]] = None,
        keep_shape: Optional[bool] = None,
        disable_distortion: bool = False,
        aabb_box: Optional[SceneBox] = None,
        obb_box: Optional[OrientedBox] = None,
    ) -> RayBundle:
        """Generates rays for the given camera indices.

        This function will standardize the input arguments and then call the _generate_rays_from_coords function
        to generate the rays. Our goal is to parse the arguments and then get them into the right shape:

        - camera_indices: (num_rays:..., num_cameras_batch_dims)
        - coords: (num_rays:..., 2)
        - camera_opt_to_camera: (num_rays:..., 3, 4) or None
        - distortion_params_delta: (num_rays:..., 6) or None

        Read the docstring for _generate_rays_from_coords for more information on how we generate the rays
        after we have standardized the arguments.

        We are only concerned about different combinations of camera_indices and coords matrices, and the following
        are the 4 cases we have to deal with:

        1. isinstance(camera_indices, int) and coords == None
            - In this case we broadcast our camera_indices / coords shape (h, w, 1 / 2 respectively)
        2. isinstance(camera_indices, int) and coords != None
            - In this case, we broadcast camera_indices to the same batch dim as coords
        3. not isinstance(camera_indices, int) and coords == None
            - In this case, we will need to set coords so that it is of shape (h, w, num_rays, 2), and broadcast
                all our other args to match the new definition of num_rays := (h, w) + num_rays
        4. not isinstance(camera_indices, int) and coords != None
            - In this case, we have nothing to do, only check that the arguments are of the correct shape

        There is one more edge case we need to be careful with: when we have "jagged cameras" (ie: different heights
        and widths for each camera). This isn't problematic when we specify coords, since coords is already a tensor.
        When coords == None (ie: when we render out the whole image associated with this camera), we run into problems
        since there's no way to stack each coordinate map as all coordinate maps are all different shapes. In this case,
        we will need to flatten each individual coordinate map and concatenate them, giving us only one batch dimension,
        regardless of the number of prepended extra batch dimensions in the camera_indices tensor.


        Args:
            camera_indices: Camera indices of the flattened cameras object to generate rays for.
            coords: Coordinates of the pixels to generate rays for. If None, the full image will be rendered.
            camera_opt_to_camera: Optional transform for the camera to world matrices.
            distortion_params_delta: Optional delta for the distortion parameters.
            keep_shape: If None, then we default to the regular behavior of flattening if cameras is jagged, otherwise
                keeping dimensions. If False, we flatten at the end. If True, then we keep the shape of the
                camera_indices and coords tensors (if we can).
            disable_distortion: If True, disables distortion.
            aabb_box: if not None will calculate nears and fars of the ray according to aabb box intersection

        Returns:
            Rays for the given camera indices and coords.
        """
        # Check the argument types to make sure they're valid and all shaped correctly
        assert isinstance(camera_indices, (torch.Tensor, int)), "camera_indices must be a tensor or int"
        assert coords is None or isinstance(coords, torch.Tensor), "coords must be a tensor or None"
        assert camera_opt_to_camera is None or isinstance(camera_opt_to_camera, torch.Tensor)
        assert distortion_params_delta is None or isinstance(distortion_params_delta, torch.Tensor)
        if isinstance(camera_indices, torch.Tensor) and isinstance(coords, torch.Tensor):
            num_rays_shape = camera_indices.shape[:-1]
            errormsg = "Batch dims of inputs must match when inputs are all tensors"
            assert coords.shape[:-1] == num_rays_shape, errormsg
            assert camera_opt_to_camera is None or camera_opt_to_camera.shape[:-2] == num_rays_shape, errormsg
            assert distortion_params_delta is None or distortion_params_delta.shape[:-1] == num_rays_shape, errormsg

        # If zero dimensional, we need to unsqueeze to get a batch dimension and then squeeze later
        if not self.shape:
            cameras = self.reshape((1,))
            assert torch.all(
                torch.tensor(camera_indices == 0) if isinstance(camera_indices, int) else camera_indices == 0
            ), "Can only index into single camera with no batch dimensions if index is zero"
        else:
            cameras = self

        # If the camera indices are an int, then we need to make sure that the camera batch is 1D
        if isinstance(camera_indices, int):
            assert (
                len(cameras.shape) == 1
            ), "camera_indices must be a tensor if cameras are batched with more than 1 batch dimension"
            camera_indices = torch.tensor([camera_indices], device=cameras.device)

        assert camera_indices.shape[-1] == len(
            cameras.shape
        ), "camera_indices must have shape (num_rays:..., num_cameras_batch_dims)"

        # If keep_shape is True, then we need to make sure that the camera indices in question
        # are all the same height and width and can actually be batched while maintaining the image
        # shape
        if keep_shape is True:
            assert torch.all(cameras.height[camera_indices] == cameras.height[camera_indices[0]]) and torch.all(
                cameras.width[camera_indices] == cameras.width[camera_indices[0]]
            ), "Can only keep shape if all cameras have the same height and width"

        # If the cameras don't all have same height / width, if coords is not none, we will need to generate
        # a flat list of coords for each camera and then concatenate otherwise our rays will be jagged.
        # Camera indices, camera_opt, and distortion will also need to be broadcasted accordingly which is non-trivial
        if cameras.is_jagged and coords is None and (keep_shape is None or keep_shape is False):
            index_dim = camera_indices.shape[-1]
            camera_indices = camera_indices.reshape(-1, index_dim)
            _coords = [cameras.get_image_coords(index=tuple(index)).reshape(-1, 2) for index in camera_indices]
            camera_indices = torch.cat(
                [index.unsqueeze(0).repeat(coords.shape[0], 1) for index, coords in zip(camera_indices, _coords)],
            )
            coords = torch.cat(_coords, dim=0)
            assert coords.shape[0] == camera_indices.shape[0]
            # Need to get the coords of each indexed camera and flatten all coordinate maps and concatenate them

        # The case where we aren't jagged && keep_shape (since otherwise coords is already set) and coords
        # is None. In this case we append (h, w) to the num_rays dimensions for all tensors. In this case,
        # each image in camera_indices has to have the same shape since otherwise we would have error'd when
        # we checked keep_shape is valid or we aren't jagged.
        if coords is None:
            index_dim = camera_indices.shape[-1]
            index = camera_indices.reshape(-1, index_dim)[0]
            coords = cameras.get_image_coords(index=tuple(index))  # (h, w, 2)
            coords = coords.reshape(coords.shape[:2] + (1,) * len(camera_indices.shape[:-1]) + (2,))  # (h, w, 1..., 2)
            coords = coords.expand(coords.shape[:2] + camera_indices.shape[:-1] + (2,))  # (h, w, num_rays, 2)
            camera_opt_to_camera = (  # (h, w, num_rays, 3, 4) or None
                camera_opt_to_camera.broadcast_to(coords.shape[:-1] + (3, 4))
                if camera_opt_to_camera is not None
                else None
            )
            distortion_params_delta = (  # (h, w, num_rays, 6) or None
                distortion_params_delta.broadcast_to(coords.shape[:-1] + (6,))
                if distortion_params_delta is not None
                else None
            )

        # If camera indices was an int or coords was none, we need to broadcast our indices along batch dims
        camera_indices = camera_indices.broadcast_to(coords.shape[:-1] + (len(cameras.shape),)).to(torch.long)

        # Checking our tensors have been standardized
        assert isinstance(coords, torch.Tensor) and isinstance(camera_indices, torch.Tensor)
        assert camera_indices.shape[-1] == len(cameras.shape)
        assert camera_opt_to_camera is None or camera_opt_to_camera.shape[:-2] == coords.shape[:-1]
        assert distortion_params_delta is None or distortion_params_delta.shape[:-1] == coords.shape[:-1]

        # This will do the actual work of generating the rays now that we have standardized the inputs
        # raybundle.shape == (num_rays) when done

        raybundle = cameras._generate_rays_from_coords(
            camera_indices, coords, camera_opt_to_camera, distortion_params_delta, disable_distortion=disable_distortion
        )

        # If we have mandated that we don't keep the shape, then we flatten
        if keep_shape is False:
            raybundle = raybundle.flatten()

        if aabb_box is not None or obb_box is not None:
            with torch.no_grad():
                rays_o = raybundle.origins.contiguous()
                rays_d = raybundle.directions.contiguous()

                shape = rays_o.shape

                rays_o = rays_o.reshape((-1, 3))
                rays_d = rays_d.reshape((-1, 3))

                if aabb_box is not None:
                    tensor_aabb = Parameter(aabb_box.aabb.flatten(), requires_grad=False)
                    tensor_aabb = tensor_aabb.to(rays_o.device)
                    t_min, t_max = nerfstudio.utils.math.intersect_aabb(rays_o, rays_d, tensor_aabb)
                elif obb_box is not None:
                    t_min, t_max = nerfstudio.utils.math.intersect_obb(rays_o, rays_d, obb_box)
                else:
                    assert False

                t_min = t_min.reshape([shape[0], shape[1], 1])
                t_max = t_max.reshape([shape[0], shape[1], 1])

                raybundle.nears = t_min
                raybundle.fars = t_max

        # TODO: We should have to squeeze the last dimension here if we started with zero batch dims, but never have to,
        # so there might be a rogue squeeze happening somewhere, and this may cause some unintended behaviour
        # that we haven't caught yet with tests
        return raybundle

    def _generate_rays_from_coords(
        self,
        camera_indices: Int[Tensor, "*num_rays num_cameras_batch_dims"],
        coords: Float[Tensor, "*num_rays 2"],
        camera_opt_to_camera: Optional[Float[Tensor, "*num_rays 3 4"]] = None,
        distortion_params_delta: Optional[Float[Tensor, "*num_rays 6"]] = None,
        disable_distortion: bool = False,
    ) -> RayBundle:
        """Generates rays for the given camera indices and coords where self isn't jagged

        This is a fairly complex function, so let's break this down slowly.

        Shapes involved:
            - num_rays: This is your output raybundle shape. It dictates the number and shape of the rays generated
            - num_cameras_batch_dims: This is the number of dimensions of our camera

        Args:
            camera_indices: Camera indices of the flattened cameras object to generate rays for.
                The shape of this is such that indexing into camera_indices["num_rays":...] will return the
                index into each batch dimension of the camera in order to get the correct camera specified by
                "num_rays".

                Example:
                    >>> cameras = Cameras(...)
                    >>> cameras.shape
                        (2, 3, 4)

                    >>> camera_indices = torch.tensor([0, 0, 0]) # We need an axis of length 3 since cameras.ndim == 3
                    >>> camera_indices.shape
                        (3,)
                    >>> coords = torch.tensor([1,1])
                    >>> coords.shape
                        (2,)
                    >>> out_rays = cameras.generate_rays(camera_indices=camera_indices, coords = coords)
                        # This will generate a RayBundle with a single ray for the
                        # camera at cameras[0,0,0] at image coordinates (1,1), so out_rays.shape == ()
                    >>> out_rays.shape
                        ()

                    >>> camera_indices = torch.tensor([[0,0,0]])
                    >>> camera_indices.shape
                        (1, 3)
                    >>> coords = torch.tensor([[1,1]])
                    >>> coords.shape
                        (1, 2)
                    >>> out_rays = cameras.generate_rays(camera_indices=camera_indices, coords = coords)
                        # This will generate a RayBundle with a single ray for the
                        # camera at cameras[0,0,0] at point (1,1), so out_rays.shape == (1,)
                        # since we added an extra dimension in front of camera_indices
                    >>> out_rays.shape
                        (1,)

                If you want more examples, check tests/cameras/test_cameras and the function check_generate_rays_shape

                The bottom line is that for camera_indices: (num_rays:..., num_cameras_batch_dims), num_rays is the
                output shape and if you index into the output RayBundle with some indices [i:...], if you index into
                camera_indices with camera_indices[i:...] as well, you will get a 1D tensor containing the batch
                indices into the original cameras object corresponding to that ray (ie: you will get the camera
                from our batched cameras corresponding to the ray at RayBundle[i:...]).

            coords: Coordinates of the pixels to generate rays for. If None, the full image will be rendered, meaning
                height and width get prepended to the num_rays dimensions. Indexing into coords with [i:...] will
                get you the image coordinates [x, y] of that specific ray located at output RayBundle[i:...].

            camera_opt_to_camera: Optional transform for the camera to world matrices.
                In terms of shape, it follows the same rules as coords, but indexing into it with [i:...] gets you
                the 2D camera to world transform matrix for the camera optimization at RayBundle[i:...].

            distortion_params_delta: Optional delta for the distortion parameters.
                In terms of shape, it follows the same rules as coords, but indexing into it with [i:...] gets you
                the 1D tensor with the 6 distortion parameters for the camera optimization at RayBundle[i:...].

            disable_distortion: If True, disables distortion.

        Returns:
            Rays for the given camera indices and coords. RayBundle.shape == num_rays
        """
        # Make sure we're on the right devices
        camera_indices = camera_indices.to(self.device)
        coords = coords.to(self.device)

        # Checking to make sure everything is of the right shape and type
        num_rays_shape = camera_indices.shape[:-1]
        assert camera_indices.shape == num_rays_shape + (self.ndim,)
        assert coords.shape == num_rays_shape + (2,)
        assert coords.shape[-1] == 2
        assert camera_opt_to_camera is None or camera_opt_to_camera.shape == num_rays_shape + (3, 4)
        assert distortion_params_delta is None or distortion_params_delta.shape == num_rays_shape + (6,)

        # Here, we've broken our indices down along the num_cameras_batch_dims dimension allowing us to index by all
        # of our output rays at each dimension of our cameras object
        true_indices = [camera_indices[..., i] for i in range(camera_indices.shape[-1])]

        # Get all our focal lengths, principal points and make sure they are the right shapes
        y = coords[..., 0]  # (num_rays,) get rid of the last dimension
        x = coords[..., 1]  # (num_rays,) get rid of the last dimension
        fx, fy = self.fx[true_indices].squeeze(-1), self.fy[true_indices].squeeze(-1)  # (num_rays,)
        cx, cy = self.cx[true_indices].squeeze(-1), self.cy[true_indices].squeeze(-1)  # (num_rays,)
        assert (
            y.shape == num_rays_shape
            and x.shape == num_rays_shape
            and fx.shape == num_rays_shape
            and fy.shape == num_rays_shape
            and cx.shape == num_rays_shape
            and cy.shape == num_rays_shape
        ), (
            str(num_rays_shape)
            + str(y.shape)
            + str(x.shape)
            + str(fx.shape)
            + str(fy.shape)
            + str(cx.shape)
            + str(cy.shape)
        )

        # Get our image coordinates and image coordinates offset by 1 (offsets used for dx, dy calculations)
        # Also make sure the shapes are correct
        coord = torch.stack([(x - cx) / fx, (y - cy) / fy], -1)  # (num_rays, 2)
        coord_x_offset = torch.stack([(x - cx + 1) / fx, (y - cy) / fy], -1)  # (num_rays, 2)
        coord_y_offset = torch.stack([(x - cx) / fx, (y - cy + 1) / fy], -1)  # (num_rays, 2)
        assert (
            coord.shape == num_rays_shape + (2,)
            and coord_x_offset.shape == num_rays_shape + (2,)
            and coord_y_offset.shape == num_rays_shape + (2,)
        )

        # Stack image coordinates and image coordinates offset by 1, check shapes too
        coord_stack = torch.stack([coord, coord_x_offset, coord_y_offset], dim=0)  # (3, num_rays, 2)
        assert coord_stack.shape == (3,) + num_rays_shape + (2,)

        # Undistorts our images according to our distortion parameters
        distortion_params = None
        if not disable_distortion:
            if self.distortion_params is not None:
                distortion_params = self.distortion_params[true_indices]
                if distortion_params_delta is not None:
                    distortion_params = distortion_params + distortion_params_delta
            elif distortion_params_delta is not None:
                distortion_params = distortion_params_delta

            # Do not apply distortion for equirectangular images
            if distortion_params is not None:
                mask = (self.camera_type[true_indices] != CameraType.EQUIRECTANGULAR.value).squeeze(-1)  # (num_rays)
                coord_mask = torch.stack([mask, mask, mask], dim=0)
                if mask.any() and (distortion_params != 0).any():
                    coord_stack[coord_mask, :] = camera_utils.radial_and_tangential_undistort(
                        coord_stack[coord_mask, :].reshape(3, -1, 2),
                        distortion_params[mask, :],
                    ).reshape(-1, 2)

        # Switch from OpenCV to OpenGL
        coord_stack[..., 1] *= -1

        # Make sure after we have undistorted our images, the shapes are still correct
        assert coord_stack.shape == (3,) + num_rays_shape + (2,)

        # Gets our directions for all our rays in camera coordinates and checks shapes at the end
        # Here, directions_stack is of shape (3, num_rays, 3)
        # directions_stack[0] is the direction for ray in camera coordinates
        # directions_stack[1] is the direction for ray in camera coordinates offset by 1 in x
        # directions_stack[2] is the direction for ray in camera coordinates offset by 1 in y
        cam_types = torch.unique(self.camera_type, sorted=False)
        directions_stack = torch.empty((3,) + num_rays_shape + (3,), device=self.device)

        c2w = self.camera_to_worlds[true_indices]
        assert c2w.shape == num_rays_shape + (3, 4)

        def _compute_rays_for_omnidirectional_stereo(
            eye: Literal["left", "right"]
        ) -> Tuple[Float[Tensor, "num_rays_shape 3"], Float[Tensor, "3 num_rays_shape 3"]]:
            """Compute the rays for an omnidirectional stereo camera

            Args:
                eye: Which eye to compute rays for.

            Returns:
                A tuple containing the origins and the directions of the rays.
            """
            # Directions calculated similarly to equirectangular
            ods_cam_type = (
                CameraType.OMNIDIRECTIONALSTEREO_R.value if eye == "right" else CameraType.OMNIDIRECTIONALSTEREO_L.value
            )
            mask = (self.camera_type[true_indices] == ods_cam_type).squeeze(-1)
            mask = torch.stack([mask, mask, mask], dim=0)
            theta = -torch.pi * coord_stack[..., 0]
            phi = torch.pi * (0.5 - coord_stack[..., 1])

            directions_stack[..., 0][mask] = torch.masked_select(-torch.sin(theta) * torch.sin(phi), mask).float()
            directions_stack[..., 1][mask] = torch.masked_select(torch.cos(phi), mask).float()
            directions_stack[..., 2][mask] = torch.masked_select(-torch.cos(theta) * torch.sin(phi), mask).float()

            vr_ipd = 0.064  # IPD in meters (note: scale of NeRF must be true to life and can be adjusted with the Blender add-on)
            isRightEye = 1 if eye == "right" else -1

            # find ODS camera position
            c2w = self.camera_to_worlds[true_indices]
            assert c2w.shape == num_rays_shape + (3, 4)
            transposedC2W = c2w[0][0].t()
            ods_cam_position = transposedC2W[3].repeat(c2w.shape[1], 1)

            rotation = c2w[..., :3, :3]

            ods_theta = -torch.pi * ((x - cx) / fx)[0]

            # local axes of ODS camera
            ods_x_axis = torch.tensor([1, 0, 0], device=c2w.device)
            ods_z_axis = torch.tensor([0, 0, -1], device=c2w.device)

            # circle of ODS ray origins
            ods_origins_circle = (
                isRightEye * (vr_ipd / 2.0) * (ods_x_axis.repeat(c2w.shape[1], 1)) * (torch.cos(ods_theta))[:, None]
                + isRightEye * (vr_ipd / 2.0) * (ods_z_axis.repeat(c2w.shape[1], 1)) * (torch.sin(ods_theta))[:, None]
            )

            # rotate origins to match the camera rotation
            for i in range(ods_origins_circle.shape[0]):
                ods_origins_circle[i] = rotation[0][0] @ ods_origins_circle[i] + ods_cam_position[0]
            ods_origins_circle = ods_origins_circle.unsqueeze(0).repeat(c2w.shape[0], 1, 1)

            # assign final camera origins
            c2w[..., :3, 3] = ods_origins_circle

            return ods_origins_circle, directions_stack

        def _compute_rays_for_vr180(
            eye: Literal["left", "right"]
        ) -> Tuple[Float[Tensor, "num_rays_shape 3"], Float[Tensor, "3 num_rays_shape 3"]]:
            """Compute the rays for a VR180 camera

            Args:
                eye: Which eye to compute rays for.

            Returns:
                A tuple containing the origins and the directions of the rays.
            """
            # Directions calculated similarly to equirectangular
            vr180_cam_type = CameraType.VR180_R.value if eye == "right" else CameraType.VR180_L.value
            mask = (self.camera_type[true_indices] == vr180_cam_type).squeeze(-1)
            mask = torch.stack([mask, mask, mask], dim=0)

            # adjusting theta range to +/-90 deg
            theta = -torch.pi * ((x - cx) / (fx * 2))[0]
            phi = torch.pi * (0.5 - coord_stack[..., 1])

            directions_stack[..., 0][mask] = torch.masked_select(-torch.sin(theta) * torch.sin(phi), mask).float()
            directions_stack[..., 1][mask] = torch.masked_select(torch.cos(phi), mask).float()
            directions_stack[..., 2][mask] = torch.masked_select(-torch.cos(theta) * torch.sin(phi), mask).float()

            vr_ipd = 0.064  # IPD in meters (note: scale of NeRF must be true to life and can be adjusted with the Blender add-on)
            isRightEye = 1 if eye == "right" else -1

            # find VR180 camera position
            c2w = self.camera_to_worlds[true_indices]
            assert c2w.shape == num_rays_shape + (3, 4)
            transposedC2W = c2w[0][0].t()
            vr180_cam_position = transposedC2W[3].repeat(c2w.shape[1], 1)

            rotation = c2w[..., :3, :3]

            # interocular axis of the VR180 camera
            vr180_x_axis = torch.tensor([1, 0, 0], device=c2w.device)

            # VR180 ray origins of horizontal offset
            vr180_origins = isRightEye * (vr_ipd / 2.0) * (vr180_x_axis.repeat(c2w.shape[1], 1))

            # rotate origins to match the camera rotation
            for i in range(vr180_origins.shape[0]):
                vr180_origins[i] = rotation[0][0] @ vr180_origins[i] + vr180_cam_position[0]

            vr180_origins = vr180_origins.unsqueeze(0).repeat(c2w.shape[0], 1, 1)

            # assign final camera origins
            c2w[..., :3, 3] = vr180_origins

            return vr180_origins, directions_stack

        for cam in cam_types:
            if CameraType.PERSPECTIVE.value in cam_types:
                mask = (self.camera_type[true_indices] == CameraType.PERSPECTIVE.value).squeeze(-1)  # (num_rays)
                mask = torch.stack([mask, mask, mask], dim=0)
                directions_stack[..., 0][mask] = torch.masked_select(coord_stack[..., 0], mask).float()
                directions_stack[..., 1][mask] = torch.masked_select(coord_stack[..., 1], mask).float()
                directions_stack[..., 2][mask] = -1.0

            elif CameraType.FISHEYE.value in cam_types:
                mask = (self.camera_type[true_indices] == CameraType.FISHEYE.value).squeeze(-1)  # (num_rays)
                mask = torch.stack([mask, mask, mask], dim=0)

                theta = torch.sqrt(torch.sum(coord_stack**2, dim=-1))
                theta = torch.clip(theta, 0.0, math.pi)

                sin_theta = torch.sin(theta)

                directions_stack[..., 0][mask] = torch.masked_select(
                    coord_stack[..., 0] * sin_theta / theta, mask
                ).float()
                directions_stack[..., 1][mask] = torch.masked_select(
                    coord_stack[..., 1] * sin_theta / theta, mask
                ).float()
                directions_stack[..., 2][mask] = -torch.masked_select(torch.cos(theta), mask).float()

            elif CameraType.EQUIRECTANGULAR.value in cam_types:
                mask = (self.camera_type[true_indices] == CameraType.EQUIRECTANGULAR.value).squeeze(-1)  # (num_rays)
                mask = torch.stack([mask, mask, mask], dim=0)

                # For equirect, fx = fy = height = width/2
                # Then coord[..., 0] goes from -1 to 1 and coord[..., 1] goes from -1/2 to 1/2
                theta = -torch.pi * coord_stack[..., 0]  # minus sign for right-handed
                phi = torch.pi * (0.5 - coord_stack[..., 1])
                # use spherical in local camera coordinates (+y up, x=0 and z<0 is theta=0)
                directions_stack[..., 0][mask] = torch.masked_select(-torch.sin(theta) * torch.sin(phi), mask).float()
                directions_stack[..., 1][mask] = torch.masked_select(torch.cos(phi), mask).float()
                directions_stack[..., 2][mask] = torch.masked_select(-torch.cos(theta) * torch.sin(phi), mask).float()

            elif CameraType.OMNIDIRECTIONALSTEREO_L.value in cam_types:
                ods_origins_circle, directions_stack = _compute_rays_for_omnidirectional_stereo("left")
                # assign final camera origins
                c2w[..., :3, 3] = ods_origins_circle

            elif CameraType.OMNIDIRECTIONALSTEREO_R.value in cam_types:
                ods_origins_circle, directions_stack = _compute_rays_for_omnidirectional_stereo("right")
                # assign final camera origins
                c2w[..., :3, 3] = ods_origins_circle

            elif CameraType.VR180_L.value in cam_types:
                vr180_origins, directions_stack = _compute_rays_for_vr180("left")
                # assign final camera origins
                c2w[..., :3, 3] = vr180_origins

            elif CameraType.VR180_R.value in cam_types:
                vr180_origins, directions_stack = _compute_rays_for_vr180("right")
                # assign final camera origins
                c2w[..., :3, 3] = vr180_origins

<<<<<<< HEAD
            elif CameraType.ORTHOPHOTO.value in cam_types:
                # here the focal length determine the imaging area, the smaller fx, the bigger imaging area.
                mask = (self.camera_type[true_indices] == CameraType.ORTHOPHOTO.value).squeeze(-1)
                dir_mask = torch.stack([mask, mask, mask], dim=0)
                # in orthophoto cam, all rays have same direction, dir = R @ [0, 0, 1], R will be applied following.
                directions_stack[dir_mask] = torch.tensor(
                    [0.0, 0.0, -1.0], dtype=directions_stack.dtype, device=directions_stack.device
                )
                # in orthophoto cam, ray origins are grids, then transform grids with c2w, c2w @ P.
                grids = coord[mask]
                grids[..., 1] *= -1.0  # convert to left-hand system.
                grids = torch.cat([grids, torch.zeros_like(grids[..., -1:]), torch.ones_like(grids[..., -1:])], dim=-1)
                grids = torch.matmul(c2w[mask], grids[..., None]).squeeze(-1)
                c2w[..., :3, 3][mask] = grids
=======
            elif CameraType.FISHEYE624.value in cam_types:
                mask = (self.camera_type[true_indices] == CameraType.FISHEYE624.value).squeeze(-1)  # (num_rays)
                coord_mask = torch.stack([mask, mask, mask], dim=0)

                # fisheye624 requires pixel coordinates to unproject, so we need to recomput the offsets in pixel coords.
                pcoord = torch.stack([x, y], -1)  # (num_rays, 2)
                pcoord_x_offset = torch.stack([x + 1, y], -1)  # (num_rays, 2)
                pcoord_y_offset = torch.stack([x, y + 1], -1)  # (num_rays, 2)

                # Stack image coordinates and image coordinates offset by 1, check shapes too
                pcoord_stack = torch.stack([pcoord, pcoord_x_offset, pcoord_y_offset], dim=0)  # (3, num_rays, 2)

                assert distortion_params is not None
                masked_coords = pcoord_stack[coord_mask, :]
                # The fisheye unprojection does not rely on planar/pinhold unprojection, thus the method needs
                # to access the focal length and principle points directly.
                camera_params = torch.cat(
                    [
                        fx[mask].unsqueeze(1),
                        fy[mask].unsqueeze(1),
                        cx[mask].unsqueeze(1),
                        cy[mask].unsqueeze(1),
                        distortion_params[mask, :],
                    ],
                    dim=1,
                )
                directions_stack[coord_mask] = camera_utils.fisheye624_unproject(masked_coords, camera_params)
>>>>>>> a8e6f8fa

            else:
                raise ValueError(f"Camera type {cam} not supported.")

        assert directions_stack.shape == (3,) + num_rays_shape + (3,)

        if camera_opt_to_camera is not None:
            c2w = pose_utils.multiply(c2w, camera_opt_to_camera)
        rotation = c2w[..., :3, :3]  # (..., 3, 3)
        assert rotation.shape == num_rays_shape + (3, 3)

        directions_stack = torch.sum(
            directions_stack[..., None, :] * rotation, dim=-1
        )  # (..., 1, 3) * (..., 3, 3) -> (..., 3)
        directions_stack, directions_norm = camera_utils.normalize_with_norm(directions_stack, -1)
        assert directions_stack.shape == (3,) + num_rays_shape + (3,)

        origins = c2w[..., :3, 3]  # (..., 3)
        assert origins.shape == num_rays_shape + (3,)

        directions = directions_stack[0]
        assert directions.shape == num_rays_shape + (3,)

        # norms of the vector going between adjacent coords, giving us dx and dy per output ray
        dx = torch.sqrt(torch.sum((directions - directions_stack[1]) ** 2, dim=-1))  # ("num_rays":...,)
        dy = torch.sqrt(torch.sum((directions - directions_stack[2]) ** 2, dim=-1))  # ("num_rays":...,)
        assert dx.shape == num_rays_shape and dy.shape == num_rays_shape

        pixel_area = (dx * dy)[..., None]  # ("num_rays":..., 1)
        assert pixel_area.shape == num_rays_shape + (1,)

        times = self.times[camera_indices, 0] if self.times is not None else None

        metadata = (
            self._apply_fn_to_dict(self.metadata, lambda x: x[true_indices]) if self.metadata is not None else None
        )
        if metadata is not None:
            metadata["directions_norm"] = directions_norm[0].detach()
        else:
            metadata = {"directions_norm": directions_norm[0].detach()}

        return RayBundle(
            origins=origins,
            directions=directions,
            pixel_area=pixel_area,
            camera_indices=camera_indices,
            times=times,
            metadata=metadata,
        )

    def to_json(
        self, camera_idx: int, image: Optional[Float[Tensor, "height width 2"]] = None, max_size: Optional[int] = None
    ) -> Dict:
        """Convert a camera to a json dictionary.

        Args:
            camera_idx: Index of the camera to convert.
            image: An image in range [0, 1] that is encoded to a base64 string.
            max_size: Max size to resize the image to if present.

        Returns:
            A JSON representation of the camera
        """
        flattened = self.flatten()
        times = flattened[camera_idx].times
        if times is not None:
            times = times.item()
        json_ = {
            "type": "PinholeCamera",
            "cx": flattened[camera_idx].cx.item(),
            "cy": flattened[camera_idx].cy.item(),
            "fx": flattened[camera_idx].fx.item(),
            "fy": flattened[camera_idx].fy.item(),
            "camera_to_world": self.camera_to_worlds[camera_idx].tolist(),
            "camera_index": camera_idx,
            "times": times,
        }
        if image is not None:
            image_uint8 = (image * 255).detach().type(torch.uint8)
            if max_size is not None:
                image_uint8 = image_uint8.permute(2, 0, 1)
                image_uint8 = torchvision.transforms.functional.resize(image_uint8, max_size, antialias=None)  # type: ignore
                image_uint8 = image_uint8.permute(1, 2, 0)
            image_uint8 = image_uint8.cpu().numpy()
            data = cv2.imencode(".jpg", image_uint8)[1].tobytes()  # type: ignore
            json_["image"] = str("data:image/jpeg;base64," + base64.b64encode(data).decode("ascii"))
        return json_

    def get_intrinsics_matrices(self) -> Float[Tensor, "*num_cameras 3 3"]:
        """Returns the intrinsic matrices for each camera.

        Returns:
            Pinhole camera intrinsics matrices
        """
        K = torch.zeros((*self.shape, 3, 3), dtype=torch.float32)
        K[..., 0, 0] = self.fx.squeeze(-1)
        K[..., 1, 1] = self.fy.squeeze(-1)
        K[..., 0, 2] = self.cx.squeeze(-1)
        K[..., 1, 2] = self.cy.squeeze(-1)
        K[..., 2, 2] = 1.0
        return K

    def rescale_output_resolution(
        self, scaling_factor: Union[Shaped[Tensor, "*num_cameras"], Shaped[Tensor, "*num_cameras 1"], float, int]
    ) -> None:
        """Rescale the output resolution of the cameras.

        Args:
            scaling_factor: Scaling factor to apply to the output resolution.
        """
        if isinstance(scaling_factor, (float, int)):
            scaling_factor = torch.tensor([scaling_factor]).to(self.device).broadcast_to((self.cx.shape))
        elif isinstance(scaling_factor, torch.Tensor) and scaling_factor.shape == self.shape:
            scaling_factor = scaling_factor.unsqueeze(-1)
        elif isinstance(scaling_factor, torch.Tensor) and scaling_factor.shape == (*self.shape, 1):
            pass
        else:
            raise ValueError(
                f"Scaling factor must be a float, int, or a tensor of shape {self.shape} or {(*self.shape, 1)}."
            )

        self.fx = self.fx * scaling_factor
        self.fy = self.fy * scaling_factor
        self.cx = self.cx * scaling_factor
        self.cy = self.cy * scaling_factor
        self.height = (self.height * scaling_factor).to(torch.int64)
        self.width = (self.width * scaling_factor).to(torch.int64)<|MERGE_RESOLUTION|>--- conflicted
+++ resolved
@@ -48,11 +48,8 @@
     OMNIDIRECTIONALSTEREO_R = auto()
     VR180_L = auto()
     VR180_R = auto()
-<<<<<<< HEAD
     ORTHOPHOTO = auto()
-=======
     FISHEYE624 = auto()
->>>>>>> a8e6f8fa
 
 
 CAMERA_MODEL_TO_TYPE = {
@@ -67,11 +64,8 @@
     "OMNIDIRECTIONALSTEREO_R": CameraType.OMNIDIRECTIONALSTEREO_R,
     "VR180_L": CameraType.VR180_L,
     "VR180_R": CameraType.VR180_R,
-<<<<<<< HEAD
     "ORTHOPHOTO": CameraType.ORTHOPHOTO,
-=======
     "FISHEYE624": CameraType.FISHEYE624,
->>>>>>> a8e6f8fa
 }
 
 
@@ -842,7 +836,6 @@
                 # assign final camera origins
                 c2w[..., :3, 3] = vr180_origins
 
-<<<<<<< HEAD
             elif CameraType.ORTHOPHOTO.value in cam_types:
                 # here the focal length determine the imaging area, the smaller fx, the bigger imaging area.
                 mask = (self.camera_type[true_indices] == CameraType.ORTHOPHOTO.value).squeeze(-1)
@@ -857,7 +850,7 @@
                 grids = torch.cat([grids, torch.zeros_like(grids[..., -1:]), torch.ones_like(grids[..., -1:])], dim=-1)
                 grids = torch.matmul(c2w[mask], grids[..., None]).squeeze(-1)
                 c2w[..., :3, 3][mask] = grids
-=======
+
             elif CameraType.FISHEYE624.value in cam_types:
                 mask = (self.camera_type[true_indices] == CameraType.FISHEYE624.value).squeeze(-1)  # (num_rays)
                 coord_mask = torch.stack([mask, mask, mask], dim=0)
@@ -885,7 +878,6 @@
                     dim=1,
                 )
                 directions_stack[coord_mask] = camera_utils.fisheye624_unproject(masked_coords, camera_params)
->>>>>>> a8e6f8fa
 
             else:
                 raise ValueError(f"Camera type {cam} not supported.")
