--- conflicted
+++ resolved
@@ -675,12 +675,8 @@
             origins=origins,
             directions=directions,
             pixel_area=pixel_area,
-<<<<<<< HEAD
             camera_indices=camera_indices,
-=======
-            camera_indices=ray_bundle_camera_indices,
             times=times,
->>>>>>> 532f8067
         )
 
     def to_json(
@@ -705,11 +701,7 @@
             "fy": flattened[camera_idx].fy.item(),
             "camera_to_world": self.camera_to_worlds[camera_idx].tolist(),
             "camera_index": camera_idx,
-<<<<<<< HEAD
             "times": flattened[camera_idx].times.item() if self.times is not None else None,
-=======
-            "times": self.times[camera_idx].item() if self.times is not None else None,
->>>>>>> 532f8067
         }
         if image is not None:
             image_uint8 = (image * 255).detach().type(torch.uint8)
