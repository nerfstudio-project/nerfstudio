--- conflicted
+++ resolved
@@ -307,11 +307,8 @@
         coords: Optional[TensorType["num_rays":..., 2]] = None,
         camera_opt_to_camera: Optional[TensorType["num_rays":..., 3, 4]] = None,
         distortion_params_delta: Optional[TensorType["num_rays":..., 6]] = None,
-<<<<<<< HEAD
+        keep_shape: Optional[bool] = None,
         disable_distortion: bool = False,
-=======
-        keep_shape: Optional[bool] = None,
->>>>>>> 7346f975
     ) -> RayBundle:
         """Generates rays for the given camera indices.
 
@@ -350,13 +347,10 @@
             coords: Coordinates of the pixels to generate rays for. If None, the full image will be rendered.
             camera_opt_to_camera: Optional transform for the camera to world matrices.
             distortion_params_delta: Optional delta for the distortion parameters.
-<<<<<<< HEAD
-            disable_distortion: If True, disables distortion.
-=======
             keep_shape: If None, then we default to the regular behavior of flattening if cameras is jagged, otherwise
                 keeping dimensions. If False, we flatten at the end. If True, then we keep the shape of the
                 camera_indices and coords tensors (if we can).
->>>>>>> 7346f975
+            disable_distortion: If True, disables distortion.
 
         Returns:
             Rays for the given camera indices and coords.
@@ -449,7 +443,7 @@
         # raybundle.shape == (num_rays) when done
         # pylint: disable=protected-access
         raybundle = cameras._generate_rays_from_coords(
-            camera_indices, coords, camera_opt_to_camera, distortion_params_delta
+            camera_indices, coords, camera_opt_to_camera, distortion_params_delta, disable_distortion=disable_distortion
         )
 
         # If we have mandated that we don't keep the shape, then we flatten
@@ -468,6 +462,7 @@
         coords: TensorType["num_rays":..., 2],
         camera_opt_to_camera: Optional[TensorType["num_rays":..., 3, 4]] = None,
         distortion_params_delta: Optional[TensorType["num_rays":..., 6]] = None,
+        disable_distortion: bool = False,
     ) -> RayBundle:
         """Generates rays for the given camera indices and coords where self isn't jagged
 
@@ -533,20 +528,8 @@
                 In terms of shape, it follows the same rules as coords, but indexing into it with [i:...] gets you
                 the 1D tensor with the 6 distortion parameters for the camera optimization at RayBundle[i:...].
 
-<<<<<<< HEAD
-        if not disable_distortion:
-
-            distortion_params = None
-            if self.distortion_params is not None:
-                distortion_params = self.distortion_params[camera_indices]
-                if distortion_params_delta is not None:
-                    distortion_params = distortion_params + distortion_params_delta
-            elif distortion_params_delta is not None:
-                distortion_params = distortion_params_delta
-
-            if distortion_params is not None:
-                coord_stack = camera_utils.radial_and_tangential_undistort(coord_stack, distortion_params)
-=======
+            disable_distortion: If True, disables distortion.
+
         Returns:
             Rays for the given camera indices and coords. RayBundle.shape == num_rays
         """
@@ -604,23 +587,24 @@
         assert coord_stack.shape == (3,) + num_rays_shape + (2,)
 
         # Undistorts our images according to our distortion parameters
-        distortion_params = None
-        if self.distortion_params is not None:
-            distortion_params = self.distortion_params[true_indices]
-            if distortion_params_delta is not None:
-                distortion_params = distortion_params + distortion_params_delta
-        elif distortion_params_delta is not None:
-            distortion_params = distortion_params_delta
-
-        # Do not apply distortion for equirectangular images
-        if distortion_params is not None:
-            mask = (self.camera_type[true_indices] != CameraType.EQUIRECTANGULAR.value).squeeze(-1)  # (num_rays)
-            coord_mask = torch.stack([mask, mask, mask], dim=0)
-            if mask.any():
-                coord_stack[coord_mask, :] = camera_utils.radial_and_tangential_undistort(
-                    coord_stack[coord_mask, :].reshape(3, -1, 2),
-                    distortion_params[mask, :],
-                ).reshape(-1, 2)
+        if not disable_distortion:
+            distortion_params = None
+            if self.distortion_params is not None:
+                distortion_params = self.distortion_params[true_indices]
+                if distortion_params_delta is not None:
+                    distortion_params = distortion_params + distortion_params_delta
+            elif distortion_params_delta is not None:
+                distortion_params = distortion_params_delta
+
+            # Do not apply distortion for equirectangular images
+            if distortion_params is not None:
+                mask = (self.camera_type[true_indices] != CameraType.EQUIRECTANGULAR.value).squeeze(-1)  # (num_rays)
+                coord_mask = torch.stack([mask, mask, mask], dim=0)
+                if mask.any():
+                    coord_stack[coord_mask, :] = camera_utils.radial_and_tangential_undistort(
+                        coord_stack[coord_mask, :].reshape(3, -1, 2),
+                        distortion_params[mask, :],
+                    ).reshape(-1, 2)
 
         # Make sure after we have undistorted our images, the shapes are still correct
         assert coord_stack.shape == (3,) + num_rays_shape + (2,)
@@ -642,7 +626,6 @@
         if CameraType.FISHEYE.value in cam_types:
             mask = (self.camera_type[true_indices] == CameraType.FISHEYE.value).squeeze(-1)  # (num_rays)
             mask = torch.stack([mask, mask, mask], dim=0)
->>>>>>> 7346f975
 
             theta = torch.sqrt(torch.sum(coord_stack**2, dim=-1))
             theta = torch.clip(theta, 0.0, math.pi)
