--- conflicted
+++ resolved
@@ -21,18 +21,11 @@
 
 import numpy as np
 import torch
-<<<<<<< HEAD
-import torch.nn.functional as F
-from numpy.typing import ArrayLike
-from torchtyping import TensorType
-from typing_extensions import Literal
-=======
 from jaxtyping import Float
 from numpy.typing import NDArray
 from torch import Tensor
 
 from nerfstudio.utils.misc import torch_compile
->>>>>>> 42081b7a
 
 _EPS = np.finfo(float).eps * 4.0
 
@@ -326,9 +319,6 @@
     return m
 
 
-<<<<<<< HEAD
-@torch.jit.script
-=======
 def get_distortion_params(
     k1: float = 0.0,
     k2: float = 0.0,
@@ -352,7 +342,6 @@
     return torch.Tensor([k1, k2, k3, k4, p1, p2])
 
 
->>>>>>> 42081b7a
 def _compute_residual_and_jacobian(
     x: torch.Tensor,
     y: torch.Tensor,
@@ -518,7 +507,6 @@
     return undistort, all_jacobian, coords + all_residual
 
 
-@torch.jit.script
 def _compute_residual_and_jacobian_fisheye(
     theta: torch.Tensor,
     thetad: torch.Tensor,
@@ -562,7 +550,7 @@
     return f, f_theta
 
 
-@torch.jit.script
+@torch_compile(dynamic=True, mode="reduce-overhead", backend="eager")
 def fisheye_undistort(
     coords: torch.Tensor,
     distortion_params: torch.Tensor,
