--- conflicted
+++ resolved
@@ -21,15 +21,11 @@
 
 import numpy as np
 import torch
-<<<<<<< HEAD
-from numpy.typing import ArrayLike
-from torchtyping import TensorType
-from nerfstudio.utils.misc import torch_compile
-=======
 from jaxtyping import Float
 from numpy.typing import NDArray
 from torch import Tensor
->>>>>>> d542646c
+
+from nerfstudio.utils.misc import torch_compile
 
 _EPS = np.finfo(float).eps * 4.0
 
