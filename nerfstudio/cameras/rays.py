--- conflicted
+++ resolved
@@ -17,11 +17,7 @@
 """
 import random
 from dataclasses import dataclass
-<<<<<<< HEAD
-from typing import Callable, Dict, Optional, Tuple
-=======
-from typing import Callable, Dict, Optional, Union
->>>>>>> 2b8d5a9e
+from typing import Callable, Dict, Optional, Tuple, Union
 
 import torch
 from torchtyping import TensorType
