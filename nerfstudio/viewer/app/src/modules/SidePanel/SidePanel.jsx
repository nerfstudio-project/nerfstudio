/* eslint-disable react/jsx-props-no-spreading */

import * as React from 'react';
import * as THREE from 'three';

import Box from '@mui/material/Box';
import Divider from '@mui/material/Divider';
import { Leva } from 'leva';
import Tab from '@mui/material/Tab';
import Tabs from '@mui/material/Tabs';
import Typography from '@mui/material/Typography';
import {
  CameraAltRounded,
  TuneRounded,
  WidgetsRounded,
} from '@mui/icons-material/';
import StatusPanel from './StatusPanel';
import LevaTheme from '../ConfigPanel/leva_theme.json';
import CameraPanel from './CameraPanel';
import ScenePanel from './ScenePanel';
import { RenderControls } from '../ConfigPanel/ConfigPanel';
import { LogPanel } from '../LogPanel/LogPanel';

export const snap_to_camera = (sceneTree, camera, matrix) => {
  const mat = new THREE.Matrix4();
  mat.fromArray(matrix.elements);
  mat.decompose(camera.position, camera.quaternion, camera.scale);
  const unit = new THREE.Vector3(0, 0, -1);
  const viewDirection = unit.applyMatrix4(mat);
  sceneTree.metadata.camera_controls.setLookAt(
    camera.position.x,
    camera.position.y,
    camera.position.z,
    viewDirection.x,
    viewDirection.y,
    viewDirection.z,
  );
};

interface TabPanelProps {
  children: React.ReactNode;
  index: number;
  value: number;
}

function TabPanel(props: TabPanelProps) {
  const { children, value, index, ...other } = props;

  return (
    <div
      role="tabpanel"
      hidden={value !== index}
      id={`simple-tabpanel-${index}`}
      aria-labelledby={`simple-tab-${index}`}
      // eslint-disable-next-line react/jsx-props-no-spreading
      {...other}
    >
      <Box sx={{ p: 3, padding: 0 }}>
        <Typography component="div">{children}</Typography>
      </Box>
    </div>
  );
}

function a11yProps(index: number) {
  return {
    id: `simple-tab-${index}`,
    'aria-controls': `simple-tabpanel-${index}`,
  };
}

<<<<<<< HEAD
interface ListItemProps {
  name: String;
  sceneTree: SceneNode;
  scene_node: SceneNode;
  level: Number;
  groupVisible: Boolean;
  canSnap: Boolean;
}

function MenuItems(props: ListItemProps) {
  const name = props.name;
  const sceneTree = props.sceneTree;
  const scene_node = props.scene_node;
  const level = props.level;
  const groupVisible = props.groupVisible;
  const canSnap = props.canSnap;

  // TODO: sort the keys by string
  const terminal = Object.keys(scene_node.children).includes('<object>');

  const getCamera = (node) => {
    return node.object.children[0];
  };

  const num_children = Object.keys(scene_node.children).length;
  if (num_children === 0) {
    return null;
  }

  const [open, setOpen] = React.useState(true);
  const toggleOpen = () => {
    setOpen(!open);
  };

  const [visible, setVisible] = React.useState(groupVisible);
  if (terminal) {
    scene_node.object.visible = visible;
  }

  const toggleVisible = (e) => {
    e.stopPropagation();
    setVisible(!visible);
  };

  React.useEffect(() => {
    setVisible(groupVisible);
  }, [groupVisible]);

  return (
    <>
      <ListItemButton
        onClick={terminal ? null : toggleOpen}
        sx={
          terminal
            ? {
                pl: 2 + level * 2,
                color: visible
                  ? LevaTheme.colors.accent2
                  : LevaTheme.colors.disabled,
              }
            : {
                pl: 2 + level * 2,
                bgcolor: open
                  ? LevaTheme.colors.elevation3
                  : LevaTheme.colors.elevation1,
                color: visible
                  ? LevaTheme.colors.accent2
                  : LevaTheme.colors.disabled,
              }
        }
      >
        <ListItemIcon
          sx={{
            color: visible
              ? LevaTheme.colors.accent2
              : LevaTheme.colors.disabled,
          }}
        >
          <FaTractor />
        </ListItemIcon>
        <ListItemText primary={name} />

        {canSnap && (
          <IconButton
            aria-label="visibility"
            onClick={() =>
              snap_to_camera(
                sceneTree,
                sceneTree.metadata.camera,
                getCamera(scene_node).matrix,
              )
            }
            sx={{ mr: 1 }}
          >
            <Videocam />
          </IconButton>
        )}

        <IconButton aria-label="visibility" onClick={toggleVisible}>
          {visible ? <Visibility /> : <VisibilityOff />}
        </IconButton>

        {terminal
          ? null
          : (() => {
              if (open) {
                return <ExpandLess />;
              }
              return <ExpandMore />;
            })()}
      </ListItemButton>

      {terminal ? null : (
        <Collapse in={open} timeout="auto">
          <List>
            {Object.keys(scene_node.children)
              .filter((key) => {
                if (key === 'Camera') {
                  return false; // skip
                }
                return true;
              })
              .map((key) => (
                <MenuItems
                  name={key}
                  key={key}
                  sceneTree={sceneTree}
                  scene_node={scene_node.children[key]}
                  level={level + 1}
                  groupVisible={visible}
                  canSnap={name === 'Training Cameras'}
                />
              ))}
          </List>
        </Collapse>
      )}
    </>
  );
}

interface ClickableListProps {
  sceneTree: object;
}

function ClickableList(props: ClickableListProps) {
  const sceneTree = props.sceneTree;

  return (
    <List sx={{ color: LevaTheme.colors.accent2 }}>
      <MenuItems
        name="Scene"
        sceneTree={sceneTree}
        scene_node={sceneTree}
        level={0}
        groupVisible
      />
    </List>
  );
}

=======
>>>>>>> 863fc77a
interface BasicTabsProps {
  sceneTree: object;
}

export function BasicTabs(props: BasicTabsProps) {
  const sceneTree = props.sceneTree;

  const [value, setValue] = React.useState(0);

  const handleChange = (event: React.SyntheticEvent, newValue: number) => {
    setValue(newValue);
  };

  return (
    <div>
      <StatusPanel sceneTree={sceneTree} />
      <Divider />
      <Box sx={{ width: '100%' }}>
        <Box sx={{ borderBottom: 1, borderColor: 'divider' }}>
          <Tabs
            value={value}
            onChange={handleChange}
            aria-label="panel tabs"
            centered
          >
            <Tab icon={<TuneRounded />} label="Controls" {...a11yProps(0)} />
            <Tab icon={<CameraAltRounded />} label="Render" {...a11yProps(1)} />
            <Tab icon={<WidgetsRounded />} label="Scene" {...a11yProps(2)} />
          </Tabs>
        </Box>
        <TabPanel value={value} index={0}>
          <div className="Leva-container">
            <RenderControls />
            <Leva
              className="Leva-panel"
              theme={LevaTheme}
              titleBar={false}
              fill
              flat
            />
          </div>
        </TabPanel>
        <TabPanel value={value} index={1}>
          <CameraPanel
            sceneTree={sceneTree}
            // camera_controls={sceneTree.metadata.camera_controls}
          />
        </TabPanel>
        <TabPanel value={value} index={2}>
          <div className="Scene-container">
            <ScenePanel sceneTree={sceneTree} />
          </div>
        </TabPanel>

        <TabPanel value={value} index={3}>
          <LogPanel>TODO: Something maybe?</LogPanel>
        </TabPanel>
      </Box>
    </div>
  );
}<|MERGE_RESOLUTION|>--- conflicted
+++ resolved
@@ -69,7 +69,6 @@
   };
 }
 
-<<<<<<< HEAD
 interface ListItemProps {
   name: String;
   sceneTree: SceneNode;
@@ -230,8 +229,6 @@
   );
 }
 
-=======
->>>>>>> 863fc77a
 interface BasicTabsProps {
   sceneTree: object;
 }
