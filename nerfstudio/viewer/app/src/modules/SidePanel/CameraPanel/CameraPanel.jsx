import * as React from 'react';
import * as THREE from 'three';

import {
  ArrowBackIosNew,
  ArrowForwardIos,
  AllInclusiveOutlined,
  ChangeHistory,
  ClearAll,
  ContentPasteGo,
  Delete,
  ExpandMore,
  FirstPage,
  GestureOutlined,
  KeyboardArrowUp,
  KeyboardArrowDown,
  LastPage,
  Pause,
  PlayArrow,
  RadioButtonUnchecked,
  Replay,
  Visibility,
  Edit,
} from '@mui/icons-material';
import {
  Accordion,
  AccordionDetails,
  AccordionSummary,
  Button,
  InputAdornment,
  Slider,
} from '@mui/material';
import { MeshLine, MeshLineMaterial } from 'meshline';
import { useContext, useEffect } from 'react';
import { useDispatch, useSelector } from 'react-redux';

import { CSS2DObject } from 'three/examples/jsm/renderers/CSS2DRenderer';
<<<<<<< HEAD
import AddAPhotoIcon from '@mui/icons-material/AddAPhoto';
import FileDownloadOutlinedIcon from '@mui/icons-material/FileDownloadOutlined';
import FileUploadOutlinedIcon from '@mui/icons-material/FileUploadOutlined';
import IconButton from '@mui/material/IconButton';
import { Stack } from '@mui/system';
import TextField from '@mui/material/TextField';
import Tooltip from '@mui/material/Tooltip';
=======
import DeleteIcon from '@mui/icons-material/Delete';
import FirstPageIcon from '@mui/icons-material/FirstPage';
import FileDownloadOutlinedIcon from '@mui/icons-material/FileDownloadOutlined';
import FileUploadOutlinedIcon from '@mui/icons-material/FileUploadOutlined';
import LastPageIcon from '@mui/icons-material/LastPage';
import PauseIcon from '@mui/icons-material/Pause';
import PlayArrowIcon from '@mui/icons-material/PlayArrow';
import { Stack } from '@mui/system';
import TextField from '@mui/material/TextField';
import Tooltip from '@mui/material/Tooltip';
import VisibilityIcon from '@mui/icons-material/Visibility';
import VideoCameraBackIcon from '@mui/icons-material/VideoCameraBack';
>>>>>>> afd6fec6
import { CameraHelper } from './CameraHelper';
import { get_curve_object_from_cameras, get_transform_matrix } from './curve';
import { WebSocketContext } from '../../WebSocket/WebSocket';
import RenderModal from '../../RenderModal';

const msgpack = require('msgpack-lite');

const FOV_LABELS = {
  FOV: '°',
  MM: 'mm',
};

function set_camera_position(camera, matrix) {
  const mat = new THREE.Matrix4();
  mat.fromArray(matrix.elements);
  mat.decompose(camera.position, camera.quaternion, camera.scale);
}

function FovSelector(props) {
  const fovLabel = props.fovLabel;
  const setFovLabel = props.setFovLabel;
  const camera = props.camera;
  const dispatch = props.dispatch;
  const changeMain = props.changeMain;

  const getFovLabel = () => {
    const label = Math.round(
      fovLabel === FOV_LABELS.FOV
        ? camera.getEffectiveFOV()
        : camera.getFocalLength() * camera.aspect,
    );
    return label;
  };

  const [ui_field_of_view, setUIFieldOfView] = React.useState(getFovLabel());

  useEffect(() => setUIFieldOfView(getFovLabel()), [fovLabel]);

  const setFOV = (val) => {
    if (fovLabel === FOV_LABELS.FOV) {
      camera.fov = val;
    } else {
      camera.setFocalLength(val);
    }

    if (changeMain) {
      dispatch({
        type: 'write',
        path: 'renderingState/field_of_view',
        data: camera.getEffectiveFOV(),
      });
    }
  };

  const toggleFovLabel = () => {
    if (fovLabel === FOV_LABELS.FOV) {
      setFovLabel(FOV_LABELS.MM);
    } else {
      setFovLabel(FOV_LABELS.FOV);
    }
  };

  return (
    <TextField
      label={fovLabel === FOV_LABELS.FOV ? 'FOV' : 'Focal Length'}
      inputProps={{
        inputMode: 'numeric',
        pattern: '[+-]?([0-9]*[.])?[0-9]+',
      }}
      // eslint-disable-next-line
      InputProps={{
        endAdornment: (
          <Tooltip title="Switch between FOV and Focal Length">
            <InputAdornment
              sx={{ cursor: 'pointer' }}
              onClick={toggleFovLabel}
              position="end"
            >
              {fovLabel === FOV_LABELS.FOV ? '°' : 'mm'}
            </InputAdornment>
          </Tooltip>
        ),
      }}
      onChange={(e) => {
        if (e.target.validity.valid) {
          setUIFieldOfView(e.target.value);
        }
      }}
      onBlur={(e) => {
        if (e.target.validity.valid) {
          if (e.target.value !== '') {
            setFOV(parseInt(e.target.value, 10));
          } else {
            setUIFieldOfView(getFovLabel());
          }
        }
      }}
      value={ui_field_of_view}
      error={camera.fov <= 0}
      helperText={camera.fov <= 0 ? 'Required' : ''}
      variant="standard"
    />
  );
}

function CameraList(props) {
  const sceneTree = props.sceneTree;
  const cameras = props.cameras;
  const camera_main = props.camera_main;
  const transform_controls = props.transform_controls;
  const setCameras = props.setCameras;
  const swapCameras = props.swapCameras;
  const fovLabel = props.fovLabel;
  const setFovLabel = props.setFovLabel;
  const cameraProperties = props.cameraProperties;
  const setCameraProperties = props.setCameraProperties;
  const dispatch = props.dispatch;

  // eslint-disable-next-line no-unused-vars
  const [slider_value, set_slider_value] = React.useState(0);
  const [expanded, setExpanded] = React.useState(null);

  const handleChange =
    (cameraUUID: string) =>
    (event: React.SyntheticEvent, isExpanded: boolean) => {
      setExpanded(isExpanded ? cameraUUID : false);
    };

  const set_transform_controls = (index) => {
    // camera helper object so grab the camera inside
    const camera = sceneTree.find_object_no_create([
      'Camera Path',
      'Cameras',
      index.toString(),
      'Camera',
    ]);
    if (camera !== null) {
      const viewer_buttons = document.getElementsByClassName(
        'ViewerWindow-buttons',
      )[0];
      if (camera === transform_controls.object) {
        // double click to remove controls from object
        transform_controls.detach();
        viewer_buttons.style.display = 'none';
      } else {
        transform_controls.detach();
        transform_controls.attach(camera);
        viewer_buttons.style.display = 'block';
      }
    }
  };

  const reset_slider_render_on_change = () => {
    // set slider and render camera back to 0
    const slider_min = 0;
    const camera_render = sceneTree.find_object_no_create([
      'Cameras',
      'Render Camera',
    ]);
    const camera_render_helper = sceneTree.find_object_no_create([
      'Cameras',
      'Render Camera',
      'Helper',
    ]);
    if (cameras.length >= 1) {
      let first_camera = sceneTree.find_object_no_create([
        'Camera Path',
        'Cameras',
        0,
        'Camera',
      ]);
      if (first_camera.type !== 'PerspectiveCamera' && cameras.length > 1) {
        first_camera = sceneTree.find_object_no_create([
          'Camera Path',
          'Cameras',
          1,
          'Camera',
        ]);
      }
      set_camera_position(camera_render, first_camera.matrix);
      camera_render_helper.set_visibility(true);
      camera_render.fov = first_camera.fov;
    }
    set_slider_value(slider_min);
  };

  const delete_camera = (index) => {
    const camera_render_helper = sceneTree.find_object_no_create([
      'Cameras',
      'Render Camera',
      'Helper',
    ]);
    console.log('TODO: deleting camera: ', index);
    sceneTree.delete(['Camera Path', 'Cameras', index.toString(), 'Camera']);
    sceneTree.delete([
      'Camera Path',
      'Cameras',
      index.toString(),
      'Camera Helper',
    ]);

    setCameras([...cameras.slice(0, index), ...cameras.slice(index + 1)]);
    // detach and hide transform controls
    transform_controls.detach();
    const viewer_buttons = document.getElementsByClassName(
      'ViewerWindow-buttons',
    )[0];
    viewer_buttons.style.display = 'none';
    if (cameras.length < 1) {
      camera_render_helper.set_visibility(false);
    }
    reset_slider_render_on_change();
  };

  // TODO: Add pencil for editing?
  const cameraList = cameras.map((camera, index) => {
    return (
      <Accordion
        className="CameraList-row"
        key={camera.uuid}
        expanded={expanded === camera.uuid}
        onChange={handleChange(camera.uuid)}
      >
        <AccordionSummary
          expandIcon={<ExpandMore sx={{ color: '#eeeeee' }} />}
          aria-controls="panel1bh-content"
          id="panel1bh-header"
        >
          <Stack spacing={0}>
            <Button
              size="small"
              onClick={(e) => {
                swapCameras(index, index - 1);
                e.stopPropagation();
              }}
              style={{
                maxWidth: '20px',
                maxHeight: '20px',
                minWidth: '20px',
                minHeight: '20px',
              }}
              disabled={index === 0}
            >
              <KeyboardArrowUp />
            </Button>
            <Button
              size="small"
              onClick={(e) => {
                swapCameras(index, index + 1);
                e.stopPropagation();
              }}
              style={{
                maxWidth: '20px',
                maxHeight: '20px',
                minWidth: '20px',
                minHeight: '20px',
              }}
              disabled={index === cameras.length - 1}
            >
              <KeyboardArrowDown />
            </Button>
          </Stack>
          <Button size="small" sx={{ ml: '3px' }}>
            <TextField
              id="standard-basic"
              value={camera.properties.get('NAME')}
              variant="standard"
              onClick={(e) => e.stopPropagation()}
              onChange={(e) => {
                const cameraProps = new Map(cameraProperties);
                cameraProps.get(camera.uuid).set('NAME', e.target.value);
                setCameraProperties(cameraProps);
              }}
              sx={{
                alignItems: 'center',
                alignContent: 'center',
              }}
            />
          </Button>
          <Button
            size="small"
            onClick={(e) => {
              e.stopPropagation();
              set_transform_controls(index);
            }}
          >
            <Edit />
          </Button>
          <Stack spacing={0} direction="row" justifyContent="end">
            <Button
              size="small"
              onClick={(e) => {
                e.stopPropagation();
                set_camera_position(camera_main, camera.matrix);
                camera_main.fov = camera.fov;
              }}
            >
              <Visibility />
            </Button>
            <Button size="small" onClick={() => delete_camera(index)}>
              <Delete />
            </Button>
          </Stack>
        </AccordionSummary>
        <AccordionDetails>
          <FovSelector
            fovLabel={fovLabel}
            setFovLabel={setFovLabel}
            camera={camera}
            dispatch={dispatch}
            changeMain
          />
        </AccordionDetails>
      </Accordion>
    );
  });
  return <div>{cameraList}</div>;
}

export default function CameraPanel(props) {
  // unpack relevant information
  const sceneTree = props.sceneTree;
  const camera_main = sceneTree.find_object_no_create([
    'Cameras',
    'Main Camera',
  ]);
  const camera_render = sceneTree.find_object_no_create([
    'Cameras',
    'Render Camera',
  ]);
  const camera_render_helper = sceneTree.find_object_no_create([
    'Cameras',
    'Render Camera',
    'Helper',
  ]);
  const transform_controls = sceneTree.find_object_no_create([
    'Transform Controls',
  ]);

  // redux store state
  const config_base_dir = useSelector(
    (state) => state.renderingState.config_base_dir,
  );
  const websocket = useContext(WebSocketContext).socket;

  // react state
  const [cameras, setCameras] = React.useState([]);
  // Mapping of camera id to each camera's properties
  const [cameraProperties, setCameraProperties] = React.useState(new Map());
  const [slider_value, set_slider_value] = React.useState(0);
  const [smoothness_value, set_smoothness_value] = React.useState(0.5);
  const [is_playing, setIsPlaying] = React.useState(false);
  const [is_cycle, setIsCycle] = React.useState(false);
  const [seconds, setSeconds] = React.useState(4);
  const [fps, setFps] = React.useState(24);
  const [render_modal_open, setRenderModalOpen] = React.useState(false);

  const dispatch = useDispatch();
  const render_height = useSelector(
    (state) => state.renderingState.render_height,
  );
  const render_width = useSelector(
    (state) => state.renderingState.render_width,
  );

  const setRenderHeight = (value) => {
    dispatch({
      type: 'write',
      path: 'renderingState/render_height',
      data: value,
    });
  };
  const setRenderWidth = (value) => {
    dispatch({
      type: 'write',
      path: 'renderingState/render_width',
      data: value,
    });
  };

  // ui state
  const [ui_render_height, setUIRenderHeight] = React.useState(render_height);
  const [ui_render_width, setUIRenderWidth] = React.useState(render_width);
  const [ui_seconds, setUISeconds] = React.useState(seconds);
  const [ui_fps, setUIfps] = React.useState(fps);
  const [fovLabel, setFovLabel] = React.useState(FOV_LABELS.FOV);

  // nonlinear render option
  const slider_min = 0;
  const slider_max = 1;

  // animation constants
  const total_num_steps = seconds * fps;
  const step_size = slider_max / total_num_steps;

  const reset_slider_render_on_add = (new_camera_list) => {
    // set slider and render camera back to 0
    if (new_camera_list.length >= 1) {
      set_camera_position(camera_render, new_camera_list[0].matrix);
      camera_render.fov = new_camera_list[0].fov;
      set_slider_value(slider_min);
    }
  };

  const add_camera = () => {
    const camera_main_copy = camera_main.clone();
    camera_main_copy.aspect = 1.0;
    const new_camera_properties = new Map();
    camera_main_copy.properties = new_camera_properties;
    new_camera_properties.set('FOV', camera_main.fov);
    new_camera_properties.set('NAME', `Camera ${cameras.length}`);
    // TIME VALUES ARE 0-1
    if (cameras.length === 0) {
      new_camera_properties.set('TIME', 0.0);
    } else {
      new_camera_properties.set('TIME', 1.0);
    }

    const ratio = (cameras.length - 1) / cameras.length;

    const new_properties = new Map(cameraProperties);
    new_properties.forEach((properties) => {
      properties.set('TIME', properties.get('TIME') * ratio);
    });

    new_properties.set(camera_main_copy.uuid, new_camera_properties);

    setCameraProperties(new_properties);

    const new_camera_list = cameras.concat(camera_main_copy);
    setCameras(new_camera_list);
    reset_slider_render_on_add(new_camera_list);
  };

  const setCameraProperty = (property, value, index) => {
    const activeCamera = cameras[index];
    const activeProperties = new Map(activeCamera.properties);
    activeProperties.set(property, value);
    const newProperties = new Map(cameraProperties);
    newProperties.set(activeCamera.uuid, activeProperties);
    activeCamera.properties = activeProperties;
    setCameraProperties(newProperties);
  };

  const swapCameras = (index, new_index) => {
    if (
      Math.min(index, new_index) < 0 ||
      Math.max(index, new_index) >= cameras.length
    )
      return;

    const swapCameraTime = cameras[index].properties.get('TIME');
    setCameraProperty('TIME', cameras[new_index].properties.get('TIME'), index);
    setCameraProperty('TIME', swapCameraTime, new_index);

    const new_cameras = [
      ...cameras.slice(0, index),
      ...cameras.slice(index + 1),
    ];
    setCameras([
      ...new_cameras.slice(0, new_index),
      cameras[index],
      ...new_cameras.slice(new_index),
    ]);

    // reset_slider_render_on_change();
  };

  // force a rerender if the cameras are dragged around
  let update_cameras_interval = null;
  // eslint-disable-next-line no-unused-vars
  transform_controls.addEventListener('mouseDown', (event) => {
    // prevent multiple loops
    if (update_cameras_interval === null) {
      // hardcoded for 100 ms per udpate
      update_cameras_interval = setInterval(() => {}, 100);
    }
  });
  // eslint-disable-next-line no-unused-vars
  transform_controls.addEventListener('mouseUp', (event) => {
    if (update_cameras_interval !== null) {
      clearInterval(update_cameras_interval);
      update_cameras_interval = null;
      setCameras(cameras);
    }
  });

  // draw cameras and curve to the scene
  useEffect(() => {
    // draw the cameras

    const labels = Array.from(document.getElementsByClassName('label'));
    labels.forEach((label) => {
      label.remove();
    });

    sceneTree.delete(['Camera Path', 'Cameras']); // delete old cameras, which is important
    if (cameras.length < 1) {
      camera_render_helper.set_visibility(false);
    } else {
      camera_render_helper.set_visibility(true);
    }
    for (let i = 0; i < cameras.length; i += 1) {
      const camera = cameras[i];
      // camera.aspect = render_width / render_height;
      const camera_helper = new CameraHelper(camera, 0x393e46);

      const labelDiv = document.createElement('div');
      labelDiv.className = 'label';
      labelDiv.textContent = i;
      labelDiv.style.color = 'black';
      labelDiv.style.visibility = 'visible';
      const camera_label = new CSS2DObject(labelDiv);
      camera_label.position.set(0, -0.1, -0.1);
      camera_helper.add(camera_label);
      camera_label.layers.set(0);

      // camera
      sceneTree.set_object_from_path(
        ['Camera Path', 'Cameras', i.toString(), 'Camera'],
        camera,
      );
      // camera helper
      sceneTree.set_object_from_path(
        ['Camera Path', 'Cameras', i.toString(), 'Camera Helper'],
        camera_helper,
      );
    }
  }, [cameras, render_width, render_height]);

  // update the camera curve
  const curve_object = get_curve_object_from_cameras(
    cameras,
    is_cycle,
    smoothness_value,
  );

  const getKeyframePoint = (progress: Number) => {
    const times = [];
    const ratio = (cameras.length - 1) / cameras.length;
    cameras.forEach((camera) => {
      const time = camera.properties.get('TIME');
      times.push(is_cycle ? time * ratio : time);
    });

    if (is_cycle) {
      times.push(1.0);
    }

    let new_point = 0.0;
    if (progress <= times[0]) {
      new_point = 0.0;
    } else if (progress >= times[times.length - 1]) {
      new_point = 1.0;
    } else {
      let i = 0;
      while (
        i < times.length - 1 &&
        !(progress >= times[i] && progress < times[i + 1])
      ) {
        i += 1;
      }
      const percentage = (progress - times[i]) / (times[i + 1] - times[i]);
      new_point = (i + percentage) / (times.length - 1);
    }
    return new_point;
  };

  if (cameras.length > 1) {
    const num_points = fps * seconds;
    const points = curve_object.curve_positions.getPoints(num_points);
    const geometry = new THREE.BufferGeometry().setFromPoints(points);
    const spline = new MeshLine();
    spline.setGeometry(geometry);
    const material = new MeshLineMaterial({ lineWidth: 0.01, color: 0xff5024 });
    const spline_mesh = new THREE.Mesh(spline.geometry, material);
    sceneTree.set_object_from_path(['Camera Path', 'Curve'], spline_mesh);

    // set the camera

    const point = getKeyframePoint(slider_value);
    let position = null;
    let lookat = null;
    let up = null;
    let fov = null;
    position = curve_object.curve_positions.getPoint(point);
    lookat = curve_object.curve_lookats.getPoint(point);
    up = curve_object.curve_ups.getPoint(point);
    fov = curve_object.curve_fovs.getPoint(point).z;

    const mat = get_transform_matrix(position, lookat, up);
    set_camera_position(camera_render, mat);
    camera_render.fov = fov;
  } else {
    sceneTree.delete(['Camera Path', 'Curve']);
  }

  const marks = [];
  for (let i = 0; i <= 1; i += 0.25) {
    marks.push({ value: i, label: `${(seconds * i).toFixed(1).toString()}s` });
  }

  const values = [];
  cameras.forEach((camera) => {
    const time = camera.properties.get('TIME');
    const ratio = (cameras.length - 1) / cameras.length;
    values.push(is_cycle ? time * ratio : time);
  });

  if (is_cycle) {
    values.push(1.0);
  }

  const handleKeyframeSlider = (
    event: Event,
    newValue: number | number[],
    activeThumb: number,
  ) => {
    if (activeThumb === cameras.length) return;
    const ratio = (cameras.length - 1) / cameras.length;
    const val = newValue[activeThumb];
    setCameraProperty(
      'TIME',
      is_cycle ? Math.min(val / ratio, 1.0) : val,
      activeThumb,
    );
  };

  // when the slider changes, update the main camera position
  useEffect(() => {
    if (cameras.length > 1) {
      const point = getKeyframePoint(slider_value);
      let position = null;
      let lookat = null;
      let up = null;
      let fov = null;
      position = curve_object.curve_positions.getPoint(point);
      lookat = curve_object.curve_lookats.getPoint(point);
      up = curve_object.curve_ups.getPoint(point);
      fov = curve_object.curve_fovs.getPoint(point).z;
      const mat = get_transform_matrix(position, lookat, up);
      set_camera_position(camera_render, mat);
      camera_render.fov = fov;
    }
  }, [slider_value, render_height, render_width]);

  // call this function whenever slider state changes
  useEffect(() => {
    if (is_playing && cameras.length > 1) {
      const interval = setInterval(() => {
        set_slider_value((prev) => prev + step_size);
      }, 1000 / fps);
      return () => clearInterval(interval);
    }
    return () => {};
  }, [is_playing]);

  // make sure to pause if the slider reaches the end
  useEffect(() => {
    if (slider_value >= slider_max) {
      set_slider_value(slider_max);
      setIsPlaying(false);
    }
  }, [slider_value]);

  const get_camera_path = () => {
    // NOTE: currently assuming these are ints
    const num_points = fps * seconds;
    const camera_path = [];

    for (let i = 0; i < num_points; i += 1) {
      const pt = getKeyframePoint(i / num_points);

      const position = curve_object.curve_positions.getPoint(pt);
      const lookat = curve_object.curve_lookats.getPoint(pt);
      const up = curve_object.curve_ups.getPoint(pt);
      const fov = curve_object.curve_fovs.getPoint(pt).z;

      const mat = get_transform_matrix(position, lookat, up);

      camera_path.push({
        camera_to_world: mat.transpose().elements, // convert from col-major to row-major matrix
        fov,
        aspect: camera_render.aspect,
      });
    }

    const keyframes = [];
    for (let i = 0; i < cameras.length; i += 1) {
      const camera = cameras[i];
      keyframes.push({
        matrix: JSON.stringify(camera.matrix.toArray()),
        fov: camera.fov,
        aspect: camera_render.aspect,
      });
    }

    // const myData
    const camera_path_object = {
      keyframes,
      render_height,
      render_width,
      camera_path,
      fps,
      seconds,
      smoothness_value,
      is_cycle,
    };
    return camera_path_object;
  };

  const export_camera_path = () => {
    // export the camera path
    // inspired by:
    // https://stackoverflow.com/questions/55613438/reactwrite-to-json-file-or-export-download-no-server

    const camera_path_object = get_camera_path();
    console.log(camera_render.toJSON());

    // create file in browser
    const json = JSON.stringify(camera_path_object, null, 2);
    const blob = new Blob([json], { type: 'application/json' });
    const href = URL.createObjectURL(blob);

    // create "a" HTLM element with href to file
    const link = document.createElement('a');
    link.href = href;

    const filename = 'camera_path.json';
    link.download = filename;
    document.body.appendChild(link);
    link.click();
    // clean up "a" element & remove ObjectURL
    document.body.removeChild(link);
    URL.revokeObjectURL(href);
  };

  const load_camera_path = (camera_path_object) => {
    // TODO UI for getting json

    const new_camera_list = [];

    setRenderHeight(camera_path_object.render_height);
    setUIRenderHeight(camera_path_object.render_height);
    setRenderWidth(camera_path_object.render_width);
    setUIRenderWidth(camera_path_object.render_width);

    setFps(camera_path_object.fps);
    setUIfps(camera_path_object.fps);

    setSeconds(camera_path_object.seconds);
    setUISeconds(camera_path_object.seconds);

    set_smoothness_value(camera_path_object.smoothness_value);
    setIsCycle(camera_path_object.is_cycle);

    for (let i = 0; i < camera_path_object.keyframes.length; i += 1) {
      const keyframe = camera_path_object.keyframes[i];
      const camera = new THREE.PerspectiveCamera(
        keyframe.fov,
        keyframe.aspect,
        0.1,
        1000,
      );

      const mat = new THREE.Matrix4();
      mat.fromArray(JSON.parse(keyframe.matrix));
      // camera.matrix = mat;
      set_camera_position(camera, mat);
      new_camera_list.push(camera);
    }

    setCameras(new_camera_list);
    reset_slider_render_on_add(new_camera_list);
  };

  const uploadCameraPath = (e) => {
    const fileUpload = e.target.files[0];

    const fr = new FileReader();
    fr.onload = (res) => {
      const camera_path_object = JSON.parse(res.target.result);
      load_camera_path(camera_path_object);
    };

    fr.readAsText(fileUpload);
  };

  const open_render_modal = () => {
    setRenderModalOpen(true);

    const camera_path_object = get_camera_path();
    const camera_path_filename = `${config_base_dir}/camera_path.json`;

    const camera_path_payload = {
      camera_path_filename,
      camera_path: camera_path_object,
    };

    // send a command of the websocket to save the trajectory somewhere!
    if (websocket.readyState === WebSocket.OPEN) {
      const data = {
        type: 'write',
        path: 'camera_path_payload',
        data: camera_path_payload,
      };
      const message = msgpack.encode(data);
      websocket.send(message);
    }
  };

  return (
    <div className="CameraPanel">
      <div>
        <div className="CameraPanel-top-button">
          <Button
            size="small"
            className="CameraPanel-top-button"
            component="label"
            variant="outlined"
            startIcon={<FileUploadOutlinedIcon />}
          >
            Load Path
            <input
              type="file"
              accept=".json"
              name="Camera Path"
              onChange={uploadCameraPath}
              hidden
            />
          </Button>
        </div>
        <div className="CameraPanel-top-button">
          <Button
            size="small"
            className="CameraPanel-top-button"
            variant="outlined"
            startIcon={<FileDownloadOutlinedIcon />}
            onClick={export_camera_path}
          >
            Export Path
          </Button>
        </div>
<<<<<<< HEAD
        <div className="CameraPanel-top-button">
          <Tooltip title="Copy Cmd to Clipboard">
            <IconButton onClick={copy_cmd_to_clipboard}>
              <ContentPasteGo />
            </IconButton>
          </Tooltip>
        </div>
=======
        <br />
        <RenderModal open={render_modal_open} setOpen={setRenderModalOpen} />
        <Button
          className="CameraPanel-render-button"
          variant="outlined"
          size="small"
          startIcon={<VideoCameraBackIcon />}
          onClick={open_render_modal}
        >
          Render
        </Button>
>>>>>>> afd6fec6
      </div>
      <div className="CameraList-row-time-interval">
        <TextField
          label="Height"
          inputProps={{
            inputMode: 'numeric',
            pattern: '[+-]?([0-9]*[.])?[0-9]+',
          }}
          size="small"
          onChange={(e) => {
            if (e.target.validity.valid) {
              setUIRenderHeight(e.target.value);
            }
          }}
          onBlur={(e) => {
            if (e.target.validity.valid) {
              if (e.target.value !== '') {
                setRenderHeight(parseInt(e.target.value, 10));
              } else {
                setUIRenderHeight(render_height);
              }
            }
          }}
          value={ui_render_height}
          error={ui_render_height <= 0}
          helperText={ui_render_height <= 0 ? 'Required' : ''}
          variant="standard"
        />
        <TextField
          label="Width"
          inputProps={{
            inputMode: 'numeric',
            pattern: '[+-]?([0-9]*[.])?[0-9]+',
          }}
          size="small"
          onChange={(e) => {
            if (e.target.validity.valid) {
              setUIRenderWidth(e.target.value);
            }
          }}
          onBlur={(e) => {
            if (e.target.validity.valid) {
              if (e.target.value !== '') {
                setRenderWidth(parseInt(e.target.value, 10));
              } else {
                setUIRenderWidth(render_width);
              }
            }
          }}
          value={ui_render_width}
          error={ui_render_width <= 0}
          helperText={ui_render_width <= 0 ? 'Required' : ''}
          variant="standard"
        />
        <FovSelector
          fovLabel={fovLabel}
          setFovLabel={setFovLabel}
          camera={camera_main}
          dispatch={dispatch}
          changeMain
        />
      </div>
      <div className="CameraList-row-time-interval">
        <TextField
          label="Seconds"
          inputProps={{
            inputMode: 'numeric',
            pattern: '[+-]?([0-9]*[.])?[0-9]+',
          }}
          size="small"
          onChange={(e) => {
            if (e.target.validity.valid) {
              setUISeconds(e.target.value);
            }
          }}
          onBlur={(e) => {
            if (e.target.validity.valid) {
              if (e.target.value !== '') {
                setSeconds(parseInt(e.target.value, 10));
              } else {
                setUISeconds(seconds);
              }
            }
          }}
          value={ui_seconds}
          error={ui_seconds <= 0}
          helperText={ui_seconds <= 0 ? 'Required' : ''}
          variant="standard"
        />
        <TextField
          label="FPS"
          inputProps={{ inputMode: 'numeric', pattern: '[0-9]*' }}
          size="small"
          onChange={(e) => {
            if (e.target.validity.valid) {
              setUIfps(e.target.value);
            }
          }}
          onBlur={(e) => {
            if (e.target.validity.valid) {
              if (e.target.value !== '') {
                setFps(parseInt(e.target.value, 10));
              } else {
                setUIfps(fps);
              }
            }
          }}
          value={ui_fps}
          error={ui_fps <= 0}
          helperText={ui_fps <= 0 ? 'Required' : ''}
          variant="standard"
        />
      </div>
      <div>
        <div className="CameraPanel-top-button">
          <Button
            size="small"
            variant="outlined"
            startIcon={<AddAPhotoIcon />}
            onClick={add_camera}
          >
            Add Camera
          </Button>
        </div>
        <div className="CameraPanel-top-button">
          <Tooltip
            className="curve-button"
            title="Toggle looping camera spline"
          >
            {!is_cycle ? (
              <Button
                size="small"
                variant="outlined"
                onClick={() => {
                  setIsCycle(true);
                }}
              >
                <GestureOutlined />
              </Button>
            ) : (
              <Button
                size="small"
                variant="outlined"
                onClick={() => {
                  setIsCycle(false);
                }}
              >
                <AllInclusiveOutlined />
              </Button>
            )}
          </Tooltip>
        </div>
        <div className="CameraPanel-top-button">
          <Tooltip title="Reset Keyframe Timing">
            <Button
              size="small"
              variant="outlined"
              onClick={() => {
                const new_properties = new Map(cameraProperties);
                cameras.forEach((camera, i) => {
                  const uuid = camera.uuid;
                  const new_time = i / (cameras.length - 1);
                  const current_cam_properties = new_properties.get(uuid);
                  current_cam_properties.set('TIME', new_time);
                });
                setCameraProperties(new_properties);
              }}
            >
              <ClearAll />
            </Button>
          </Tooltip>
        </div>
      </div>
      <div
        className="CameraPanel-slider-container"
        style={{ marginTop: '5px' }}
      >
        <Stack spacing={2} direction="row" sx={{ mb: 1 }} alignItems="center">
          <p style={{ fontSize: 'smaller', color: '#999999' }}>Smoothness</p>
          <ChangeHistory />
          <Slider
            value={smoothness_value}
            step={step_size}
            valueLabelFormat={smoothness_value.toFixed(2)}
            min={0}
            max={1}
            onChange={(event, value) => {
              set_smoothness_value(value);
            }}
          />
          <RadioButtonUnchecked />
        </Stack>
      </div>
      <div className="CameraPanel-slider-container">
        <b style={{ fontSize: 'smaller', color: '#999999', textAlign: 'left' }}>
          Camera Keyframes
        </b>
        <Slider
          value={values}
          step={step_size}
          valueLabelDisplay="auto"
          valueLabelFormat={(value, i) => {
            if (i === cameras.length && is_cycle) {
              return `${cameras[0].properties.get('NAME')} @ ${parseFloat(
                (value * seconds).toFixed(2),
              )}s`;
            }
            return `${cameras[i].properties.get('NAME')} @ ${parseFloat(
              (value * seconds).toFixed(2),
            )}s`;
          }}
          marks={marks}
          min={slider_min}
          max={slider_max}
          disabled={cameras.length < 2}
          track={false}
          onChange={handleKeyframeSlider}
          sx={{
            '& .MuiSlider-thumb': {
              borderRadius: '6px',
              width: `${24.0 / Math.max(Math.sqrt(cameras.length), 2)}px`,
            },
          }}
          disableSwap
        />
        <b style={{ fontSize: 'smaller', color: '#999999', textAlign: 'left' }}>
          Playback
        </b>
        <Slider
          value={slider_value}
          step={step_size}
          valueLabelDisplay={is_playing ? 'on' : 'off'}
          valueLabelFormat={`${(Math.min(slider_value, 1.0) * seconds).toFixed(
            2,
          )}s`}
          marks={marks}
          min={slider_min}
          max={slider_max}
          disabled={cameras.length < 2}
          onChange={(event, value) => {
            set_slider_value(value);
          }}
        />
      </div>
      <div className="CameraPanel-slider-button-container">
        <Button
          size="small"
          variant="outlined"
          onClick={() => {
            setIsPlaying(false);
            set_slider_value(slider_min);
          }}
        >
          <FirstPage />
        </Button>
        <Button
          size="small"
          variant="outlined"
          onClick={() =>
            set_slider_value(Math.max(0.0, slider_value - step_size))
          }
        >
          <ArrowBackIosNew />
        </Button>
        {/* eslint-disable-next-line no-nested-ternary */}
        {!is_playing && slider_max === slider_value ? (
          <Button
            size="small"
            variant="outlined"
            onClick={() => {
              set_slider_value(slider_min);
            }}
          >
            <Replay />
          </Button>
        ) : !is_playing ? (
          <Button
            size="small"
            variant="outlined"
            onClick={() => {
              if (cameras.length > 1) {
                setIsPlaying(true);
              }
            }}
          >
            <PlayArrow />
          </Button>
        ) : (
          <Button
            size="small"
            variant="outlined"
            onClick={() => {
              setIsPlaying(false);
            }}
          >
            <Pause />
          </Button>
        )}
        <Button
          size="small"
          variant="outlined"
          onClick={() =>
            set_slider_value(Math.min(slider_max, slider_value + step_size))
          }
        >
          <ArrowForwardIos />
        </Button>
        <Button
          size="small"
          variant="outlined"
          onClick={() => set_slider_value(slider_max)}
        >
          <LastPage />
        </Button>
      </div>
      <div className="CameraList-container">
        <CameraList
          sceneTree={sceneTree}
          transform_controls={transform_controls}
          camera_main={camera_render}
          cameras={cameras}
          setCameras={setCameras}
          swapCameras={swapCameras}
          cameraProperties={cameraProperties}
          setCameraProperties={setCameraProperties}
          fovLabel={fovLabel}
          setFovLabel={setFovLabel}
          dispatch={dispatch}
        />
      </div>
    </div>
  );
}<|MERGE_RESOLUTION|>--- conflicted
+++ resolved
@@ -7,7 +7,6 @@
   AllInclusiveOutlined,
   ChangeHistory,
   ClearAll,
-  ContentPasteGo,
   Delete,
   ExpandMore,
   FirstPage,
@@ -35,28 +34,13 @@
 import { useDispatch, useSelector } from 'react-redux';
 
 import { CSS2DObject } from 'three/examples/jsm/renderers/CSS2DRenderer';
-<<<<<<< HEAD
 import AddAPhotoIcon from '@mui/icons-material/AddAPhoto';
 import FileDownloadOutlinedIcon from '@mui/icons-material/FileDownloadOutlined';
 import FileUploadOutlinedIcon from '@mui/icons-material/FileUploadOutlined';
-import IconButton from '@mui/material/IconButton';
 import { Stack } from '@mui/system';
 import TextField from '@mui/material/TextField';
 import Tooltip from '@mui/material/Tooltip';
-=======
-import DeleteIcon from '@mui/icons-material/Delete';
-import FirstPageIcon from '@mui/icons-material/FirstPage';
-import FileDownloadOutlinedIcon from '@mui/icons-material/FileDownloadOutlined';
-import FileUploadOutlinedIcon from '@mui/icons-material/FileUploadOutlined';
-import LastPageIcon from '@mui/icons-material/LastPage';
-import PauseIcon from '@mui/icons-material/Pause';
-import PlayArrowIcon from '@mui/icons-material/PlayArrow';
-import { Stack } from '@mui/system';
-import TextField from '@mui/material/TextField';
-import Tooltip from '@mui/material/Tooltip';
-import VisibilityIcon from '@mui/icons-material/Visibility';
 import VideoCameraBackIcon from '@mui/icons-material/VideoCameraBack';
->>>>>>> afd6fec6
 import { CameraHelper } from './CameraHelper';
 import { get_curve_object_from_cameras, get_transform_matrix } from './curve';
 import { WebSocketContext } from '../../WebSocket/WebSocket';
@@ -466,7 +450,7 @@
     camera_main_copy.aspect = 1.0;
     const new_camera_properties = new Map();
     camera_main_copy.properties = new_camera_properties;
-    new_camera_properties.set('FOV', camera_main.fov);
+    new_camera_properties.set('FOV', camera_main_copy.fov);
     new_camera_properties.set('NAME', `Camera ${cameras.length}`);
     // TIME VALUES ARE 0-1
     if (cameras.length === 0) {
@@ -481,9 +465,7 @@
     new_properties.forEach((properties) => {
       properties.set('TIME', properties.get('TIME') * ratio);
     });
-
     new_properties.set(camera_main_copy.uuid, new_camera_properties);
-
     setCameraProperties(new_properties);
 
     const new_camera_list = cameras.concat(camera_main_copy);
@@ -798,6 +780,7 @@
     // TODO UI for getting json
 
     const new_camera_list = [];
+    const new_properties = new Map(cameraProperties);
 
     setRenderHeight(camera_path_object.render_height);
     setUIRenderHeight(camera_path_object.render_height);
@@ -822,6 +805,15 @@
         1000,
       );
 
+      // properties
+      const camera_properties = new Map();
+      camera.properties = camera_properties;
+      camera_properties.set('FOV', camera.fov);
+      camera_properties.set('NAME', `Camera ${i}`);
+      // TIME VALUES ARE 0-1
+      camera_properties.set('TIME', i / (camera_path_object.keyframes.length - 1.0));
+      new_properties.set(camera.uuid, camera_properties);
+
       const mat = new THREE.Matrix4();
       mat.fromArray(JSON.parse(keyframe.matrix));
       // camera.matrix = mat;
@@ -829,6 +821,7 @@
       new_camera_list.push(camera);
     }
 
+    setCameraProperties(new_properties);
     setCameras(new_camera_list);
     reset_slider_render_on_add(new_camera_list);
   };
@@ -900,15 +893,6 @@
             Export Path
           </Button>
         </div>
-<<<<<<< HEAD
-        <div className="CameraPanel-top-button">
-          <Tooltip title="Copy Cmd to Clipboard">
-            <IconButton onClick={copy_cmd_to_clipboard}>
-              <ContentPasteGo />
-            </IconButton>
-          </Tooltip>
-        </div>
-=======
         <br />
         <RenderModal open={render_modal_open} setOpen={setRenderModalOpen} />
         <Button
@@ -920,7 +904,6 @@
         >
           Render
         </Button>
->>>>>>> afd6fec6
       </div>
       <div className="CameraList-row-time-interval">
         <TextField
