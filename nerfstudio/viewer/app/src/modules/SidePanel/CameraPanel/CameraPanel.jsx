--- conflicted
+++ resolved
@@ -34,9 +34,7 @@
 import { useContext, useEffect } from 'react';
 import { useDispatch, useSelector } from 'react-redux';
 
-<<<<<<< HEAD
 import { CSS2DObject } from 'three/examples/jsm/renderers/CSS2DRenderer';
-=======
 import AddAPhotoIcon from '@mui/icons-material/AddAPhoto';
 import ArrowBackIosNewIcon from '@mui/icons-material/ArrowBackIosNew';
 import ArrowForwardIosIcon from '@mui/icons-material/ArrowForwardIos';
@@ -46,7 +44,6 @@
 import FirstPageIcon from '@mui/icons-material/FirstPage';
 import FileDownloadOutlinedIcon from '@mui/icons-material/FileDownloadOutlined';
 import FileUploadOutlinedIcon from '@mui/icons-material/FileUploadOutlined';
->>>>>>> 863fc77a
 import IconButton from '@mui/material/IconButton';
 import { Stack } from '@mui/system';
 import TextField from '@mui/material/TextField';
@@ -784,7 +781,6 @@
     }
   };
 
-<<<<<<< HEAD
   const setUp = () => {
     const rot = camera_main.rotation;
     const unitY = new THREE.Vector3(0, 1, 0);
@@ -806,14 +802,6 @@
     });
     const line = new THREE.LineSegments(geometry, material);
     sceneTree.set_object_from_path(['Viewer Up Vector'], line);
-=======
-  const setFOV = (fov) => {
-    dispatch({
-      type: 'write',
-      path: 'renderingState/field_of_view',
-      data: fov,
-    });
->>>>>>> 863fc77a
   };
 
   return (
@@ -1154,7 +1142,6 @@
           <LastPage />
         </Button>
       </div>
-<<<<<<< HEAD
       <div className="CameraList-row-time-interval">
         <TextField
           label="Height"
@@ -1267,8 +1254,6 @@
           variant="standard"
         />
       </div>
-=======
->>>>>>> 863fc77a
       <div className="CameraList-container">
         <CameraList
           sceneTree={sceneTree}
