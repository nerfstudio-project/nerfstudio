import * as React from 'react';
import * as THREE from 'three';

import {
  ArrowBackIosNew,
  ArrowForwardIos,
  AllInclusiveOutlined,
  ChangeHistory,
  ClearAll,
  Delete,
  ExpandMore,
  FirstPage,
  GestureOutlined,
  KeyboardArrowUp,
  KeyboardArrowDown,
  LastPage,
  Pause,
  PlayArrow,
  RadioButtonUnchecked,
  Replay,
  Visibility,
  Edit,
  Animation,
} from '@mui/icons-material';
import {
  Accordion,
  AccordionDetails,
  AccordionSummary,
  Button,
  InputAdornment,
  Slider,
} from '@mui/material';
import { MeshLine, MeshLineMaterial } from 'meshline';
import { useContext, useEffect } from 'react';
import { useDispatch, useSelector } from 'react-redux';

import { CSS2DObject } from 'three/examples/jsm/renderers/CSS2DRenderer';
import AddAPhotoIcon from '@mui/icons-material/AddAPhoto';
import FileDownloadOutlinedIcon from '@mui/icons-material/FileDownloadOutlined';
import { LevaPanel, LevaStoreProvider, useCreateStore } from 'leva';
import FileUploadOutlinedIcon from '@mui/icons-material/FileUploadOutlined';
import { Stack } from '@mui/system';
import TextField from '@mui/material/TextField';
import Tooltip from '@mui/material/Tooltip';
import VideoCameraBackIcon from '@mui/icons-material/VideoCameraBack';
import { CameraHelper } from './CameraHelper';
import { get_curve_object_from_cameras, get_transform_matrix } from './curve';
import { WebSocketContext } from '../../WebSocket/WebSocket';
import RenderModal from '../../RenderModal';
<<<<<<< HEAD
=======
import LoadPathModal from '../../LoadPathModal';
>>>>>>> 5613d478
import CameraPropPanel from './CameraPropPanel';
import LevaTheme from '../../../themes/leva_theme.json';

const msgpack = require('msgpack-lite');

const FOV_LABELS = {
  FOV: '°',
  MM: 'mm',
};

function set_camera_position(camera, matrix) {
  const mat = new THREE.Matrix4();
  mat.fromArray(matrix.elements);
  mat.decompose(camera.position, camera.quaternion, camera.scale);
}

<<<<<<< HEAD

=======
>>>>>>> 5613d478
function RenderTimeSelector(props) {
  const disabled = props.disabled;
  const isGlobal = props.isGlobal;
  const camera = props.camera;
  const dispatch = props.dispatch;
  const globalRenderTime = props.globalRenderTime;
  const setGlobalRenderTime = props.setGlobalRenderTime;
  const applyAll = props.applyAll;
  const changeMain = props.changeMain;
  const setAllCameraRenderTime = props.setAllCameraRenderTime;

  const getRenderTimeLabel = () => {
    if (!isGlobal) {
      return camera.renderTime;
    }
<<<<<<< HEAD
    camera.renderTime = globalRenderTime
=======
    camera.renderTime = globalRenderTime;
>>>>>>> 5613d478
    return globalRenderTime;
  };

  const [UIRenderTime, setUIRenderTime] = React.useState(
    isGlobal ? globalRenderTime : getRenderTimeLabel(),
  );

  const [valid, setValid] = React.useState(true);

  useEffect(
    () => setUIRenderTime(getRenderTimeLabel()),
    [camera, globalRenderTime],
  );

  const setRndrTime = (val) => {
    if (!isGlobal) {
      camera.renderTime = val;
    } else {
      camera.renderTime = val;
      setGlobalRenderTime(val);
    }

    if (applyAll) {
      setAllCameraRenderTime(val);
    }

    if (changeMain) {
      dispatch({
        type: 'write',
        path: 'renderingState/render_time',
        data: camera.renderTime,
      });
    }
  };

  const handleValidation = (e) => {
    const valueFloat = parseFloat(e.target.value);
    let valueStr = String(valueFloat);
<<<<<<< HEAD
    if (e.target.value >= 0 && e.target.value <= 1){ 
=======
    if (e.target.value >= 0 && e.target.value <= 1) {
>>>>>>> 5613d478
      setValid(true);
      if (valueFloat === 1.0) {
        valueStr = '1.0';
      }
      if (valueFloat === 0.0) {
        valueStr = '0.0';
      }
      setUIRenderTime(parseFloat(valueStr));
      setRndrTime(parseFloat(valueStr));
    } else {
      setValid(false);
    }
  };

  return (
    <TextField
<<<<<<< HEAD
      label='Render Time'
=======
      label="Render Time"
>>>>>>> 5613d478
      InputLabelProps={{
        style: { color: '#8E8E8E' },
      }}
      inputProps={{
        inputMode: 'numeric',
      }}
      onChange={(e) => setUIRenderTime(e.target.value)}
      onBlur={(e) => handleValidation(e)}
      disabled={disabled}
      sx={{
        input: {
<<<<<<< HEAD
          '-webkit-text-fill-color': `${
            disabled ? '#24B6FF' : '#EBEBEB'
          } !important`,
=======
          WebkitTextFillColor: `${disabled ? '#24B6FF' : '#EBEBEB'} !important`,
>>>>>>> 5613d478
          color: `${disabled ? '#24B6FF' : '#EBEBEB'} !important`,
        },
      }}
      value={UIRenderTime}
      error={!valid}
      helperText={!valid ? 'RenderTime should be between 0.0 and 1.0' : ''}
      variant="standard"
    />
  );
}

function FovSelector(props) {
  const fovLabel = props.fovLabel;
  const setFovLabel = props.setFovLabel;
  const camera = props.camera;
  const dispatch = props.dispatch;
  const changeMain = props.changeMain;
  const disabled = props.disabled;
  const applyAll = props.applyAll;
  const setAllCameraFOV = props.setAllCameraFOV;
  const isGlobal = props.isGlobal;
  const globalFov = props.globalFov;
  const setGlobalFov = props.setGlobalFov;

  const getFovLabel = () => {
    if (!isGlobal) {
      const label = Math.round(
        fovLabel === FOV_LABELS.FOV
          ? camera.getEffectiveFOV()
          : camera.getFocalLength() * camera.aspect,
      );
      return label;
    }
    const old_fov = camera.fov;
    camera.fov = globalFov;
    const new_focal_len = camera.getFocalLength();
    camera.fov = old_fov;
    const label = Math.round(
      fovLabel === FOV_LABELS.FOV ? globalFov : new_focal_len * camera.aspect,
    );
    return label;
  };

  const [UIFieldOfView, setUIFieldOfView] = React.useState(
    isGlobal ? globalFov : getFovLabel(),
  );

  useEffect(
    () => setUIFieldOfView(getFovLabel()),
    [camera, fovLabel, globalFov],
  );

  const setFOV = (val) => {
    if (!isGlobal) {
      if (fovLabel === FOV_LABELS.FOV) {
        camera.fov = val;
      } else {
        camera.setFocalLength(val / camera.aspect);
      }
    } else if (fovLabel === FOV_LABELS.FOV) {
      camera.fov = val;
      setGlobalFov(val);
    } else {
      camera.setFocalLength(val / camera.aspect);
      const new_fov = camera.getEffectiveFOV();
      camera.fov = new_fov;
      setGlobalFov(new_fov);
    }

    if (applyAll) {
      setAllCameraFOV(val);
    }

    if (changeMain) {
      dispatch({
        type: 'write',
        path: 'renderingState/field_of_view',
        data: camera.getEffectiveFOV(),
      });
    }
  };

  const toggleFovLabel = () => {
    if (fovLabel === FOV_LABELS.FOV) {
      setFovLabel(FOV_LABELS.MM);
    } else {
      setFovLabel(FOV_LABELS.FOV);
    }
  };

  return (
    <TextField
      label={fovLabel === FOV_LABELS.FOV ? 'FOV' : 'Focal Length'}
      InputLabelProps={{
        style: { color: '#8E8E8E' },
      }}
      inputProps={{
        inputMode: 'numeric',
        pattern: '[+-]?([0-9]*[.])?[0-9]+',
        // style: { color: 'rgb(50, 50, 50)' }
      }}
      disabled={disabled}
      // eslint-disable-next-line
      InputProps={{
        endAdornment: (
          <Tooltip title="Switch between FOV and Focal Length">
            <InputAdornment
              sx={{ cursor: 'pointer' }}
              onClick={toggleFovLabel}
              position="end"
            >
              {fovLabel === FOV_LABELS.FOV ? '°' : 'mm'}
            </InputAdornment>
          </Tooltip>
        ),
      }}
      onChange={(e) => {
        if (e.target.validity.valid) {
          setUIFieldOfView(e.target.value);
        }
      }}
      onBlur={(e) => {
        if (e.target.validity.valid) {
          if (e.target.value !== '') {
            setFOV(parseInt(e.target.value, 10));
          } else {
            setUIFieldOfView(getFovLabel());
          }
        }
      }}
      sx={{
        input: {
          WebkitTextFillColor: `${disabled ? '#24B6FF' : '#EBEBEB'} !important`,
          color: `${disabled ? '#24B6FF' : '#EBEBEB'} !important`,
        },
      }}
      value={UIFieldOfView}
      error={camera.fov <= 0}
      helperText={camera.fov <= 0 ? 'Required' : ''}
      variant="standard"
    />
  );
}

function CameraList(props) {
  const sceneTree = props.sceneTree;
  const cameras = props.cameras;
  const camera_main = props.camera_main;
  const transform_controls = props.transform_controls;
  const setCameras = props.setCameras;
  const swapCameras = props.swapCameras;
  const fovLabel = props.fovLabel;
  const setFovLabel = props.setFovLabel;
  const cameraProperties = props.cameraProperties;
  const setCameraProperties = props.setCameraProperties;
  const isAnimated = props.isAnimated;
  const dispatch = props.dispatch;
  // eslint-disable-next-line no-unused-vars
  const slider_value = props.slider_value;
  const set_slider_value = props.set_slider_value;

  const [expanded, setExpanded] = React.useState(null);

  const camera_type = useSelector((state) => state.renderingState.camera_type);

  const handleChange =
    (cameraUUID: string) =>
    (event: React.SyntheticEvent, isExpanded: boolean) => {
      setExpanded(isExpanded ? cameraUUID : false);
    };

  const set_transform_controls = (index) => {
    // camera helper object so grab the camera inside
    const camera = sceneTree.find_object_no_create([
      'Camera Path',
      'Cameras',
      index.toString(),
      'Camera',
    ]);
    if (camera !== null) {
      const viewer_buttons = document.getElementsByClassName(
        'ViewerWindow-buttons',
      )[0];
      if (camera === transform_controls.object) {
        // double click to remove controls from object
        transform_controls.detach();
        viewer_buttons.style.display = 'none';
      } else {
        transform_controls.detach();
        transform_controls.attach(camera);
        viewer_buttons.style.display = 'block';
      }
    }
  };

  const reset_slider_render_on_change = () => {
    // set slider and render camera back to 0
    const slider_min = 0;
    const camera_render = sceneTree.find_object_no_create([
      'Cameras',
      'Render Camera',
    ]);
    const camera_render_helper = sceneTree.find_object_no_create([
      'Cameras',
      'Render Camera',
      'Helper',
    ]);
    if (cameras.length >= 1) {
      let first_camera = sceneTree.find_object_no_create([
        'Camera Path',
        'Cameras',
        0,
        'Camera',
      ]);
      if (first_camera.type !== 'PerspectiveCamera' && cameras.length > 1) {
        first_camera = sceneTree.find_object_no_create([
          'Camera Path',
          'Cameras',
          1,
          'Camera',
        ]);
      }
      set_camera_position(camera_render, first_camera.matrix);
      camera_render_helper.set_visibility(true);
      camera_render.fov = first_camera.fov;
      camera_render.renderTime = first_camera.renderTime;
    }
    set_slider_value(slider_min);
  };

  const delete_camera = (index) => {
    const camera_render_helper = sceneTree.find_object_no_create([
      'Cameras',
      'Render Camera',
      'Helper',
    ]);
    console.log('TODO: deleting camera: ', index);
    sceneTree.delete(['Camera Path', 'Cameras', index.toString(), 'Camera']);
    sceneTree.delete([
      'Camera Path',
      'Cameras',
      index.toString(),
      'Camera Helper',
    ]);

    setCameras([...cameras.slice(0, index), ...cameras.slice(index + 1)]);
    // detach and hide transform controls
    transform_controls.detach();
    const viewer_buttons = document.getElementsByClassName(
      'ViewerWindow-buttons',
    )[0];
    viewer_buttons.style.display = 'none';
    if (cameras.length < 1) {
      camera_render_helper.set_visibility(false);
    }
    reset_slider_render_on_change();
  };

  // TODO: Add pencil for editing?
  const cameraList = cameras.map((camera, index) => {
    return (
      <Accordion
        className="CameraList-row"
        key={camera.uuid}
        expanded={expanded === camera.uuid}
        onChange={handleChange(camera.uuid)}
      >
        <AccordionSummary
          expandIcon={<ExpandMore sx={{ color: '#eeeeee' }} />}
          aria-controls="panel1bh-content"
          id="panel1bh-header"
        >
          <Stack spacing={0}>
            <Button
              size="small"
              onClick={(e) => {
                swapCameras(index, index - 1);
                e.stopPropagation();
              }}
              style={{
                maxWidth: '20px',
                maxHeight: '20px',
                minWidth: '20px',
                minHeight: '20px',
              }}
              disabled={index === 0}
            >
              <KeyboardArrowUp />
            </Button>
            <Button
              size="small"
              onClick={(e) => {
                swapCameras(index, index + 1);
                e.stopPropagation();
              }}
              style={{
                maxWidth: '20px',
                maxHeight: '20px',
                minWidth: '20px',
                minHeight: '20px',
              }}
              disabled={index === cameras.length - 1}
            >
              <KeyboardArrowDown />
            </Button>
          </Stack>
          <Button size="small" sx={{ ml: '3px' }}>
            <TextField
              id="standard-basic"
              value={camera.properties.get('NAME')}
              variant="standard"
              onClick={(e) => e.stopPropagation()}
              onChange={(e) => {
                const cameraProps = new Map(cameraProperties);
                cameraProps.get(camera.uuid).set('NAME', e.target.value);
                setCameraProperties(cameraProps);
              }}
              sx={{
                alignItems: 'center',
                alignContent: 'center',
              }}
            />
          </Button>
          <Button
            size="small"
            onClick={(e) => {
              e.stopPropagation();
              set_transform_controls(index);
            }}
          >
            <Edit />
          </Button>
          <Stack spacing={0} direction="row" justifyContent="end">
            <Button
              size="small"
              onClick={(e) => {
                e.stopPropagation();
                set_camera_position(camera_main, camera.matrix);
                camera_main.fov = camera.fov;
                camera_main.renderTime = camera.renderTime;
                set_slider_value(camera.properties.get('TIME'));
              }}
            >
              <Visibility />
            </Button>
            <Button size="small" onClick={() => delete_camera(index)}>
              <Delete />
            </Button>
          </Stack>
        </AccordionSummary>
        <AccordionDetails>
          {isAnimated('FOV') && camera_type !== 'equirectangular' && (
            <FovSelector
              fovLabel={fovLabel}
              setFovLabel={setFovLabel}
              camera={camera}
              dispatch={dispatch}
              disabled={!isAnimated('FOV')}
              isGlobal={false}
              changeMain={false}
            />
          )}
          {isAnimated('RenderTime') && (
            <RenderTimeSelector
              camera={camera}
              dispatch={dispatch}
              disabled={!isAnimated('RenderTime')}
              isGlobal={false}
              changeMain={false}
            />
          )}
          {!isAnimated('FOV') && !isAnimated('RenderTime') && (
            <p style={{ fontSize: 'smaller', color: '#999999' }}>
              Animated camera properties will show up here!
            </p>
          )}
        </AccordionDetails>
      </Accordion>
    );
  });
  return <div>{cameraList}</div>;
}

export default function CameraPanel(props) {
  // unpack relevant information
  const sceneTree = props.sceneTree;
  const camera_main = sceneTree.find_object_no_create([
    'Cameras',
    'Main Camera',
  ]);
  const camera_render = sceneTree.find_object_no_create([
    'Cameras',
    'Render Camera',
  ]);
  const camera_render_helper = sceneTree.find_object_no_create([
    'Cameras',
    'Render Camera',
    'Helper',
  ]);
  const transform_controls = sceneTree.find_object_no_create([
    'Transform Controls',
  ]);

  // redux store state
<<<<<<< HEAD
  const export_path = useSelector(
    (state) => state.renderingState.export_path,
  );
=======
  const export_path = useSelector((state) => state.renderingState.export_path);
>>>>>>> 5613d478

  const websocket = useContext(WebSocketContext).socket;
  const DEFAULT_FOV = 50;
  const DEFAULT_RENDER_TIME = 0.0;

  // react state
  const [cameras, setCameras] = React.useState([]);
  // Mapping of camera id to each camera's properties
  const [cameraProperties, setCameraProperties] = React.useState(new Map());
  const [slider_value, set_slider_value] = React.useState(0);
  const [smoothness_value, set_smoothness_value] = React.useState(0.5);
  const [is_playing, setIsPlaying] = React.useState(false);
  const [is_cycle, setIsCycle] = React.useState(false);
  const [seconds, setSeconds] = React.useState(4);
  const [fps, setFps] = React.useState(24);
  const [render_modal_open, setRenderModalOpen] = React.useState(false);
  const [load_path_modal_open, setLoadPathModalOpen] = React.useState(false);
  const [animate, setAnimate] = React.useState(new Set());
  const [globalFov, setGlobalFov] = React.useState(DEFAULT_FOV);
<<<<<<< HEAD
  const [globalRenderTime, setGlobalRenderTime] = React.useState(DEFAULT_RENDER_TIME);
=======
  const [globalRenderTime, setGlobalRenderTime] =
    React.useState(DEFAULT_RENDER_TIME);
>>>>>>> 5613d478

  // leva store
  const cameraPropsStore = useCreateStore();

  const scene_state = sceneTree.get_scene_state();

  // Template for sharing state between Vanilla JS Three.js and React components
  // eslint-disable-next-line no-unused-vars
  const [mouseInScene, setMouseInScene] = React.useState(false);
  React.useEffect(() => {
    scene_state.addCallback(
      (value) => setMouseInScene(value),
      'mouse_in_scene',
    );
  }, []);

  const dispatch = useDispatch();
  const render_height = useSelector(
    (state) => state.renderingState.render_height,
  );
  const render_width = useSelector(
    (state) => state.renderingState.render_width,
  );
  const camera_type = useSelector((state) => state.renderingState.camera_type);

<<<<<<< HEAD
  const [display_render_time, set_display_render_time] = React.useState(false);

  const receive_temporal_dist = e => {
    const msg = msgpack.decode(new Uint8Array(e.data));
    if (msg.path === "/model/has_temporal_distortion") {
      set_display_render_time(msg.data === "true");
      websocket.removeEventListener("message", receive_temporal_dist);
    }
  }
=======
  const crop_enabled = useSelector(
    (state) => state.renderingState.crop_enabled,
  );
  const crop_bg_color = useSelector(
    (state) => state.renderingState.crop_bg_color,
  );
  const crop_center = useSelector((state) => state.renderingState.crop_center);
  const crop_scale = useSelector((state) => state.renderingState.crop_scale);

  const [display_render_time, set_display_render_time] = React.useState(false);

  const receive_temporal_dist = (e) => {
    const msg = msgpack.decode(new Uint8Array(e.data));
    if (msg.path === '/model/has_temporal_distortion') {
      set_display_render_time(msg.data === 'true');
      websocket.removeEventListener('message', receive_temporal_dist);
    }
  };
>>>>>>> 5613d478
  websocket.addEventListener('message', receive_temporal_dist);

  const setRenderHeight = (value) => {
    dispatch({
      type: 'write',
      path: 'renderingState/render_height',
      data: value,
    });
  };
  const setRenderWidth = (value) => {
    dispatch({
      type: 'write',
      path: 'renderingState/render_width',
      data: value,
    });
  };

  const setCameraType = (value) => {
    dispatch({
      type: 'write',
      path: 'renderingState/camera_type',
      data: value,
    });
  };

  const setFieldOfView = (value) => {
    dispatch({
      type: 'write',
      path: 'renderingState/field_of_view',
      data: value,
    });
  };

<<<<<<< HEAD
=======
  const setCropEnabled = (value) => {
    dispatch({
      type: 'write',
      path: 'renderingState/crop_enabled',
      data: value,
    });
  };

  const serCropBgColor = (value) => {
    dispatch({
      type: 'write',
      path: 'renderingState/crop_bg_color',
      data: value,
    });
  };

  const setCropCenter = (value) => {
    dispatch({
      type: 'write',
      path: 'renderingState/crop_center',
      data: value,
    });
  };

  const setCropScale = (value) => {
    dispatch({
      type: 'write',
      path: 'renderingState/crop_scale',
      data: value,
    });
  };

>>>>>>> 5613d478
  const setRenderTime = (value) => {
    dispatch({
      type: 'write',
      path: 'renderingState/render_time',
      data: parseFloat(value),
    });
  };

  // ui state
  const [fovLabel, setFovLabel] = React.useState(FOV_LABELS.FOV);

  // nonlinear render option
  const slider_min = 0;
  const slider_max = 1;

  // animation constants
  const total_num_steps = seconds * fps;
  const step_size = slider_max / total_num_steps;

  const reset_slider_render_on_add = (new_camera_list) => {
    // set slider and render camera back to 0
    if (new_camera_list.length >= 1) {
      set_camera_position(camera_render, new_camera_list[0].matrix);
      setFieldOfView(new_camera_list[0].fov);
<<<<<<< HEAD
      setRenderTime(new_camera_list[0].renderTime)
=======
      setRenderTime(new_camera_list[0].renderTime);
>>>>>>> 5613d478
      set_slider_value(slider_min);
    }
  };

  const add_camera = () => {
    const camera_main_copy = camera_main.clone();
    camera_main_copy.aspect = 1.0;
    camera_main_copy.fov = globalFov;
    camera_main_copy.renderTime = globalRenderTime;
    const new_camera_properties = new Map();
    camera_main_copy.properties = new_camera_properties;
    new_camera_properties.set('FOV', globalFov);
    new_camera_properties.set('NAME', `Camera ${cameras.length}`);
    // TIME VALUES ARE 0-1
    if (cameras.length === 0) {
      new_camera_properties.set('TIME', 0.0);
    } else {
      new_camera_properties.set('TIME', 1.0);
    }

    const ratio = (cameras.length - 1) / cameras.length;

    const new_properties = new Map(cameraProperties);
    new_properties.forEach((properties) => {
      properties.set('TIME', properties.get('TIME') * ratio);
    });
    new_properties.set(camera_main_copy.uuid, new_camera_properties);
    setCameraProperties(new_properties);

    const new_camera_list = cameras.concat(camera_main_copy);
    setCameras(new_camera_list);
    reset_slider_render_on_add(new_camera_list);
  };

  const setCameraProperty = (property, value, index) => {
    const activeCamera = cameras[index];
    const activeProperties = new Map(activeCamera.properties);
    activeProperties.set(property, value);
    const newProperties = new Map(cameraProperties);
    newProperties.set(activeCamera.uuid, activeProperties);
    activeCamera.properties = activeProperties;
    setCameraProperties(newProperties);
  };

  const swapCameras = (index, new_index) => {
    if (
      Math.min(index, new_index) < 0 ||
      Math.max(index, new_index) >= cameras.length
    )
      return;

    const swapCameraTime = cameras[index].properties.get('TIME');
    setCameraProperty('TIME', cameras[new_index].properties.get('TIME'), index);
    setCameraProperty('TIME', swapCameraTime, new_index);

    const new_cameras = [
      ...cameras.slice(0, index),
      ...cameras.slice(index + 1),
    ];
    setCameras([
      ...new_cameras.slice(0, new_index),
      cameras[index],
      ...new_cameras.slice(new_index),
    ]);

    // reset_slider_render_on_change();
  };

  // force a rerender if the cameras are dragged around
  let update_cameras_interval = null;
  // eslint-disable-next-line no-unused-vars
  transform_controls.addEventListener('mouseDown', (event) => {
    // prevent multiple loops
    if (update_cameras_interval === null) {
      // hardcoded for 100 ms per udpate
      update_cameras_interval = setInterval(() => {}, 100);
    }
  });
  // eslint-disable-next-line no-unused-vars
  transform_controls.addEventListener('mouseUp', (event) => {
    if (update_cameras_interval !== null) {
      clearInterval(update_cameras_interval);
      update_cameras_interval = null;
      setCameras(cameras);
    }
  });

  // draw cameras and curve to the scene
  useEffect(() => {
    // draw the cameras

    const labels = Array.from(document.getElementsByClassName('label'));
    labels.forEach((label) => {
      label.remove();
    });

    sceneTree.delete(['Camera Path', 'Cameras']); // delete old cameras, which is important
    if (cameras.length < 1) {
      dispatch({
        type: 'write',
        path: 'renderingState/camera_choice',
        data: 'Main Camera',
      });
      camera_render_helper.set_visibility(false);
    } else {
      camera_render_helper.set_visibility(true);
    }
    for (let i = 0; i < cameras.length; i += 1) {
      const camera = cameras[i];
      // camera.aspect = render_width / render_height;
      const camera_helper = new CameraHelper(camera, 0x393e46);

      const labelDiv = document.createElement('div');
      labelDiv.className = 'label';
      labelDiv.textContent = camera.properties.get('NAME');
      labelDiv.style.color = 'black';
      labelDiv.style.backgroundColor = 'rgba(255, 255, 255, 0.61)';
      labelDiv.style.backdropFilter = 'blur(5px)';
      labelDiv.style.padding = '6px';
      labelDiv.style.borderRadius = '6px';
      labelDiv.style.visibility = 'visible';
      const camera_label = new CSS2DObject(labelDiv);
      camera_label.name = 'CAMERA_LABEL';
      camera_label.position.set(0, -0.1, -0.1);
      camera_helper.add(camera_label);
      camera_label.layers.set(0);

      // camera
      sceneTree.set_object_from_path(
        ['Camera Path', 'Cameras', i.toString(), 'Camera'],
        camera,
      );
      // camera helper
      sceneTree.set_object_from_path(
        ['Camera Path', 'Cameras', i.toString(), 'Camera Helper'],
        camera_helper,
      );
    }
  }, [cameras, cameraProperties, render_width, render_height]);

  // update the camera curve
  const curve_object = get_curve_object_from_cameras(
    cameras,
    is_cycle,
    smoothness_value,
  );

  const getKeyframePoint = (progress: Number) => {
    const times = [];
    const ratio = (cameras.length - 1) / cameras.length;
    cameras.forEach((camera) => {
      const time = camera.properties.get('TIME');
      times.push(is_cycle ? time * ratio : time);
    });

    if (is_cycle) {
      times.push(1.0);
    }

    let new_point = 0.0;
    if (progress <= times[0]) {
      new_point = 0.0;
    } else if (progress >= times[times.length - 1]) {
      new_point = 1.0;
    } else {
      let i = 0;
      while (
        i < times.length - 1 &&
        !(progress >= times[i] && progress < times[i + 1])
      ) {
        i += 1;
      }
      const percentage = (progress - times[i]) / (times[i + 1] - times[i]);
      new_point = (i + percentage) / (times.length - 1);
    }
    return new_point;
  };

  if (cameras.length > 1) {
    const num_points = fps * seconds;
    const points = curve_object.curve_positions.getPoints(num_points);
    const geometry = new THREE.BufferGeometry().setFromPoints(points);
    const spline = new MeshLine();
    spline.setGeometry(geometry);
    const material = new MeshLineMaterial({ lineWidth: 0.01, color: 0xff5024 });
    const spline_mesh = new THREE.Mesh(spline.geometry, material);
    sceneTree.set_object_from_path(['Camera Path', 'Curve'], spline_mesh);

    // set the camera

    const point = getKeyframePoint(slider_value);
    let position = null;
    let lookat = null;
    let up = null;
    let fov = null;
    position = curve_object.curve_positions.getPoint(point);
    lookat = curve_object.curve_lookats.getPoint(point);
    up = curve_object.curve_ups.getPoint(point);
    fov = curve_object.curve_fovs.getPoint(point).z;

    const mat = get_transform_matrix(position, lookat, up);
    set_camera_position(camera_render, mat);
    setFieldOfView(fov);
  } else {
    sceneTree.delete(['Camera Path', 'Curve']);
  }

  const marks = [];
  for (let i = 0; i <= 1; i += 0.25) {
    marks.push({ value: i, label: `${(seconds * i).toFixed(1).toString()}s` });
  }

  const values = [];
  cameras.forEach((camera) => {
    const time = camera.properties.get('TIME');
    const ratio = (cameras.length - 1) / cameras.length;
    values.push(is_cycle ? time * ratio : time);
  });

  if (is_cycle && cameras.length !== 0) {
    values.push(1.0);
  }

  const handleKeyframeSlider = (
    event: Event,
    newValue: number | number[],
    activeThumb: number,
  ) => {
    if (activeThumb === cameras.length) return;
    const ratio = (cameras.length - 1) / cameras.length;
    const val = newValue[activeThumb];
    setCameraProperty(
      'TIME',
      is_cycle ? Math.min(val / ratio, 1.0) : val,
      activeThumb,
    );
  };

  // when the slider changes, update the main camera position
  useEffect(() => {
    if (cameras.length > 1) {
      const point = getKeyframePoint(slider_value);
      let position = null;
      let lookat = null;
      let up = null;
      let fov = null;
      position = curve_object.curve_positions.getPoint(point);
      lookat = curve_object.curve_lookats.getPoint(point);
      up = curve_object.curve_ups.getPoint(point);
      fov = curve_object.curve_fovs.getPoint(point).z;
      const mat = get_transform_matrix(position, lookat, up);
      set_camera_position(camera_render, mat);
      setFieldOfView(fov);
      setGlobalFov(fov);
    }
  }, [slider_value, render_height, render_width]);

  // call this function whenever slider state changes
  useEffect(() => {
    if (is_playing && cameras.length > 1) {
      const interval = setInterval(() => {
        set_slider_value((prev) => prev + step_size);
      }, 1000 / fps);
      return () => clearInterval(interval);
    }
    return () => {};
  }, [is_playing]);

  // make sure to pause if the slider reaches the end
  useEffect(() => {
    if (slider_value >= slider_max) {
      set_slider_value(slider_max);
      setIsPlaying(false);
    }
  }, [slider_value]);

  const get_camera_path = () => {
    // NOTE: currently assuming these are ints
    const num_points = fps * seconds;
    const camera_path = [];

    for (let i = 0; i < num_points; i += 1) {
      const pt = getKeyframePoint(i / num_points);

      const position = curve_object.curve_positions.getPoint(pt);
      const lookat = curve_object.curve_lookats.getPoint(pt);
      const up = curve_object.curve_ups.getPoint(pt);
      const fov = curve_object.curve_fovs.getPoint(pt).z;

      const mat = get_transform_matrix(position, lookat, up);

      if (display_render_time) {
        const renderTime = curve_object.curve_render_times.getPoint(pt).z;
        camera_path.push({
          camera_to_world: mat.transpose().elements, // convert from col-major to row-major matrix
          fov,
          aspect: camera_render.aspect,
          render_time: Math.max(Math.min(renderTime, 1.0), 0.0), // clamp time values to [0, 1]
        });
      } else {
        camera_path.push({
          camera_to_world: mat.transpose().elements, // convert from col-major to row-major matrix
          fov,
          aspect: camera_render.aspect,
        });
      }
    }

    const keyframes = [];
    for (let i = 0; i < cameras.length; i += 1) {
      const camera = cameras[i];
      keyframes.push({
        matrix: JSON.stringify(camera.matrix.toArray()),
        fov: camera.fov,
        aspect: camera_render.aspect,
        properties: JSON.stringify(Array.from(camera.properties.entries())),
      });
    }

    let crop = null;
    if (crop_enabled) {
      crop = {
        crop_bg_color,
        crop_center,
        crop_scale,
      };
    }

    // const myData
    const camera_path_object = {
      keyframes,
      camera_type,
      render_height,
      render_width,
      camera_path,
      fps,
      seconds,
      smoothness_value,
      is_cycle,
      crop,
    };
    return camera_path_object;
  };

  const export_camera_path = () => {
    // export the camera path
    // inspired by:
    // https://stackoverflow.com/questions/55613438/reactwrite-to-json-file-or-export-download-no-server

    const camera_path_object = get_camera_path();
    console.log(camera_render.toJSON());

    // create file in browser
    const json = JSON.stringify(camera_path_object, null, 2);
    const blob = new Blob([json], { type: 'application/json' });
    const href = URL.createObjectURL(blob);

    // create "a" HTLM element with href to file
    const link = document.createElement('a');
    link.href = href;

    const filename = 'camera_path.json';
    link.download = filename;
    document.body.appendChild(link);
    link.click();
    // clean up "a" element & remove ObjectURL
    document.body.removeChild(link);
    URL.revokeObjectURL(href);
  };

  const load_camera_path = (camera_path_object) => {
    const new_camera_list = [];
    const new_properties = new Map(cameraProperties);

    setRenderHeight(camera_path_object.render_height);
    setRenderWidth(camera_path_object.render_width);
    setCameraType(camera_path_object.camera_type);

    setFps(camera_path_object.fps);
    setSeconds(camera_path_object.seconds);

    set_smoothness_value(camera_path_object.smoothness_value);
    setIsCycle(camera_path_object.is_cycle);

    for (let i = 0; i < camera_path_object.keyframes.length; i += 1) {
      const keyframe = camera_path_object.keyframes[i];
      const camera = new THREE.PerspectiveCamera(
        keyframe.fov,
        keyframe.aspect,
        0.1,
        1000,
      );

      // properties
      camera.properties = new Map(JSON.parse(keyframe.properties));
      new_properties.set(camera.uuid, camera.properties);

      const mat = new THREE.Matrix4();
      mat.fromArray(JSON.parse(keyframe.matrix));
      set_camera_position(camera, mat);
      new_camera_list.push(camera);
    }

    setCameraProperties(new_properties);
    setCameras(new_camera_list);
    reset_slider_render_on_add(new_camera_list);

    if ('crop' in camera_path_object && camera_path_object.crop !== null) {
      setCropEnabled(true);
      serCropBgColor(camera_path_object.crop.crop_bg_color);
      setCropCenter(camera_path_object.crop.crop_center);
      setCropScale(camera_path_object.crop.crop_scale);
    }
  };

  const uploadCameraPath = (e) => {
    const fileUpload = e.target.files[0];

    const fr = new FileReader();
    fr.onload = (res) => {
      const camera_path_object = JSON.parse(res.target.result);
      load_camera_path(camera_path_object);
    };

    fr.readAsText(fileUpload);
  };

  const open_render_modal = () => {
    setRenderModalOpen(true);

    const camera_path_object = get_camera_path();
    const camera_path_payload = {
      camera_path_filename: export_path,
      camera_path: camera_path_object,
    };

    // send a command of the websocket to save the trajectory somewhere!
    if (websocket.readyState === WebSocket.OPEN) {
      const data = {
        type: 'write',
        path: 'camera_path_payload',
        data: camera_path_payload,
      };
      const message = msgpack.encode(data);
      websocket.send(message);
    }
  };

  const open_load_path_modal = () => {
    if (websocket.readyState === WebSocket.OPEN) {
      const data = {
        type: 'write',
        path: 'populate_paths_payload',
        data: true,
      };
      const message = msgpack.encode(data);
      websocket.send(message);
    }
    setLoadPathModalOpen(true);
  };

  const isAnimated = (property) => animate.has(property);

  const toggleAnimate = (property) => {
    const new_animate = new Set(animate);
    if (animate.has(property)) {
      new_animate.delete(property);
      setAnimate(new_animate);
    } else {
      new_animate.add(property);
      setAnimate(new_animate);
    }
  };

  const setAllCameraFOV = (val) => {
    if (fovLabel === FOV_LABELS.FOV) {
      for (let i = 0; i < cameras.length; i += 1) {
        cameras[i].fov = val;
      }
    } else {
      for (let i = 0; i < cameras.length; i += 1) {
        cameras[i].setFocalLength(val / cameras[i].aspect);
      }
    }
  };

  const setAllCameraRenderTime = (val) => {
    for (let i = 0; i < cameras.length; i += 1) {
      cameras[i].renderTime = val;
    }
  };

  return (
    <div className="CameraPanel">
      <div>
        <div className="CameraPanel-path-row">
<<<<<<< HEAD
=======
          <LoadPathModal
            open={load_path_modal_open}
            setOpen={setLoadPathModalOpen}
            pathUploadFunction={uploadCameraPath}
            loadCameraPathFunction={load_camera_path}
          />
>>>>>>> 5613d478
          <Button
            size="small"
            className="CameraPanel-top-button"
            component="label"
            variant="outlined"
            startIcon={<FileUploadOutlinedIcon />}
            onClick={open_load_path_modal}
          >
            Load Path
          </Button>
        </div>
        <div className="CameraPanel-path-row">
          <Button
            size="small"
            className="CameraPanel-top-button"
            variant="outlined"
            startIcon={<FileDownloadOutlinedIcon />}
            onClick={export_camera_path}
            disabled={cameras.length === 0}
          >
            Export Path
          </Button>
        </div>
        <br />
        <RenderModal open={render_modal_open} setOpen={setRenderModalOpen} />
        <Button
          className="CameraPanel-render-button"
          variant="outlined"
          size="small"
          startIcon={<VideoCameraBackIcon />}
          onClick={open_render_modal}
          disabled={cameras.length === 0}
        >
          Render
        </Button>
      </div>
      <div className="CameraPanel-props">
        <LevaPanel
          store={cameraPropsStore}
          className="Leva-panel"
          theme={LevaTheme}
          titleBar={false}
          fill
          flat
        />
        <LevaStoreProvider store={cameraPropsStore}>
          <CameraPropPanel
            seconds={seconds}
            set_seconds={setSeconds}
            fps={fps}
            set_fps={setFps}
          />
        </LevaStoreProvider>
      </div>
      {display_render_time && (
        <div className="CameraList-row-animation-properties">
          <Tooltip title="Animate Render Time for Each Camera">
            <Button
              value="animateRenderTime"
              selected={isAnimated('RenderTime')}
              onClick={() => {
                toggleAnimate('RenderTime');
              }}
              style={{
                maxWidth: '20px',
                maxHeight: '20px',
                minWidth: '20px',
                minHeight: '20px',
                position: 'relative',
                top: '22px',
              }}
              sx={{
                mt: 1,
              }}
            >
              <Animation
                style={{
                  color: isAnimated('RenderTime') ? '#24B6FF' : '#EBEBEB',
                  maxWidth: '20px',
                  maxHeight: '20px',
                  minWidth: '20px',
                  minHeight: '20px',
                }}
              />
            </Button>
          </Tooltip>
          <RenderTimeSelector
            disabled={false}
            isGlobal
            camera={camera_main}
            dispatch={dispatch}
            globalRenderTime={globalRenderTime}
            setGlobalRenderTime={setGlobalRenderTime}
            applyAll={!isAnimated('RenderTime')}
            setAllCameraRenderTime={setAllCameraRenderTime}
            changeMain
          />
        </div>
      )}
      {camera_type !== 'equirectangular' && (
        <div className="CameraList-row-animation-properties">
          <Tooltip title="Animate FOV for Each Camera">
            <Button
              value="animatefov"
              selected={isAnimated('FOV')}
              onClick={() => {
                toggleAnimate('FOV');
              }}
              style={{
                maxWidth: '20px',
                maxHeight: '20px',
                minWidth: '20px',
                minHeight: '20px',
                position: 'relative',
                top: '22px',
              }}
              sx={{
                mt: 1,
              }}
            >
              <Animation
                style={{
                  color: isAnimated('FOV') ? '#24B6FF' : '#EBEBEB',
                  maxWidth: '20px',
                  maxHeight: '20px',
                  minWidth: '20px',
                  minHeight: '20px',
                }}
              />
            </Button>
          </Tooltip>
          <FovSelector
            fovLabel={fovLabel}
            setFovLabel={setFovLabel}
            camera={camera_main}
            cameras={cameras}
            dispatch={dispatch}
            disabled={isAnimated('FOV')}
            applyAll={!isAnimated('FOV')}
            isGlobal
            globalFov={globalFov}
            setGlobalFov={setGlobalFov}
            setAllCameraFOV={setAllCameraFOV}
            changeMain
          />
        </div>
      )}
      <div>
        <div className="CameraPanel-row">
          <Button
            size="small"
            variant="outlined"
            startIcon={<AddAPhotoIcon />}
            onClick={add_camera}
          >
            Add Camera
          </Button>
        </div>
        <div className="CameraPanel-row">
          <Tooltip
            className="curve-button"
            title="Toggle looping camera spline"
          >
            {!is_cycle ? (
              <Button
                size="small"
                variant="outlined"
                onClick={() => {
                  setIsCycle(true);
                }}
              >
                <GestureOutlined />
              </Button>
            ) : (
              <Button
                size="small"
                variant="outlined"
                onClick={() => {
                  setIsCycle(false);
                }}
              >
                <AllInclusiveOutlined />
              </Button>
            )}
          </Tooltip>
        </div>
        <div className="CameraPanel-row">
          <Tooltip title="Reset Keyframe Timing">
            <Button
              size="small"
              variant="outlined"
              onClick={() => {
                const new_properties = new Map(cameraProperties);
                cameras.forEach((camera, i) => {
                  const uuid = camera.uuid;
                  const new_time = i / (cameras.length - 1);
                  const current_cam_properties = new_properties.get(uuid);
                  current_cam_properties.set('TIME', new_time);
                });
                setCameraProperties(new_properties);
              }}
            >
              <ClearAll />
            </Button>
          </Tooltip>
        </div>
      </div>
      <div
        className="CameraPanel-slider-container"
        style={{ marginTop: '5px' }}
      >
        <Stack spacing={2} direction="row" sx={{ mb: 1 }} alignItems="center">
          <p style={{ fontSize: 'smaller', color: '#999999' }}>Smoothness</p>
          <ChangeHistory />
          <Slider
            value={smoothness_value}
            step={step_size}
            valueLabelFormat={smoothness_value.toFixed(2)}
            min={0}
            max={1}
            onChange={(event, value) => {
              set_smoothness_value(value);
            }}
          />
          <RadioButtonUnchecked />
        </Stack>
      </div>
      <div className="CameraPanel-slider-container">
        <b style={{ fontSize: 'smaller', color: '#999999', textAlign: 'left' }}>
          Camera Keyframes
        </b>
        <Slider
          value={values}
          step={step_size}
          valueLabelDisplay="auto"
          valueLabelFormat={(value, i) => {
            if (cameras.length === 0) {
              return '';
            }
            if (i === cameras.length && is_cycle) {
              return `${cameras[0].properties.get('NAME')} @ ${parseFloat(
                (value * seconds).toFixed(2),
              )}s`;
            }
            return `${cameras[i].properties.get('NAME')} @ ${parseFloat(
              (value * seconds).toFixed(2),
            )}s`;
          }}
          marks={marks}
          min={slider_min}
          max={slider_max}
          disabled={cameras.length < 2}
          track={false}
          onChange={handleKeyframeSlider}
          sx={{
            '& .MuiSlider-thumb': {
              borderRadius: '6px',
              width: `${24.0 / Math.max(Math.sqrt(cameras.length), 2)}px`,
            },
          }}
          disableSwap
        />
        <b style={{ fontSize: 'smaller', color: '#999999', textAlign: 'left' }}>
          Playback
        </b>
        <Slider
          value={slider_value}
          step={step_size}
          valueLabelDisplay={is_playing ? 'on' : 'off'}
          valueLabelFormat={`${(Math.min(slider_value, 1.0) * seconds).toFixed(
            2,
          )}s`}
          marks={marks}
          min={slider_min}
          max={slider_max}
          disabled={cameras.length < 2}
          onChange={(event, value) => {
            set_slider_value(value);
          }}
        />
      </div>
      <div className="CameraPanel-slider-button-container">
        <Button
          size="small"
          variant="outlined"
          onClick={() => {
            setIsPlaying(false);
            set_slider_value(slider_min);
          }}
        >
          <FirstPage />
        </Button>
        <Button
          size="small"
          variant="outlined"
          onClick={() =>
            set_slider_value(Math.max(0.0, slider_value - step_size))
          }
        >
          <ArrowBackIosNew />
        </Button>
        {/* eslint-disable-next-line no-nested-ternary */}
        {!is_playing && slider_max === slider_value ? (
          <Button
            size="small"
            variant="outlined"
            onClick={() => {
              set_slider_value(slider_min);
            }}
          >
            <Replay />
          </Button>
        ) : !is_playing ? (
          <Button
            size="small"
            variant="outlined"
            onClick={() => {
              if (cameras.length > 1) {
                setIsPlaying(true);
              }
            }}
          >
            <PlayArrow />
          </Button>
        ) : (
          <Button
            size="small"
            variant="outlined"
            onClick={() => {
              setIsPlaying(false);
            }}
          >
            <Pause />
          </Button>
        )}
        <Button
          size="small"
          variant="outlined"
          onClick={() =>
            set_slider_value(Math.min(slider_max, slider_value + step_size))
          }
        >
          <ArrowForwardIos />
        </Button>
        <Button
          size="small"
          variant="outlined"
          onClick={() => set_slider_value(slider_max)}
        >
          <LastPage />
        </Button>
      </div>
      <div className="CameraList-container">
        <CameraList
          sceneTree={sceneTree}
          transform_controls={transform_controls}
          camera_main={camera_render}
          cameras={cameras}
          setCameras={setCameras}
          swapCameras={swapCameras}
          cameraProperties={cameraProperties}
          setCameraProperties={setCameraProperties}
          fovLabel={fovLabel}
          setFovLabel={setFovLabel}
          isAnimated={isAnimated}
          dispatch={dispatch}
          slider_value={slider_value}
          set_slider_value={set_slider_value}
        />
      </div>
    </div>
  );
}<|MERGE_RESOLUTION|>--- conflicted
+++ resolved
@@ -47,10 +47,7 @@
 import { get_curve_object_from_cameras, get_transform_matrix } from './curve';
 import { WebSocketContext } from '../../WebSocket/WebSocket';
 import RenderModal from '../../RenderModal';
-<<<<<<< HEAD
-=======
 import LoadPathModal from '../../LoadPathModal';
->>>>>>> 5613d478
 import CameraPropPanel from './CameraPropPanel';
 import LevaTheme from '../../../themes/leva_theme.json';
 
@@ -67,10 +64,6 @@
   mat.decompose(camera.position, camera.quaternion, camera.scale);
 }
 
-<<<<<<< HEAD
-
-=======
->>>>>>> 5613d478
 function RenderTimeSelector(props) {
   const disabled = props.disabled;
   const isGlobal = props.isGlobal;
@@ -86,11 +79,7 @@
     if (!isGlobal) {
       return camera.renderTime;
     }
-<<<<<<< HEAD
-    camera.renderTime = globalRenderTime
-=======
     camera.renderTime = globalRenderTime;
->>>>>>> 5613d478
     return globalRenderTime;
   };
 
@@ -129,11 +118,7 @@
   const handleValidation = (e) => {
     const valueFloat = parseFloat(e.target.value);
     let valueStr = String(valueFloat);
-<<<<<<< HEAD
-    if (e.target.value >= 0 && e.target.value <= 1){ 
-=======
     if (e.target.value >= 0 && e.target.value <= 1) {
->>>>>>> 5613d478
       setValid(true);
       if (valueFloat === 1.0) {
         valueStr = '1.0';
@@ -150,11 +135,7 @@
 
   return (
     <TextField
-<<<<<<< HEAD
-      label='Render Time'
-=======
       label="Render Time"
->>>>>>> 5613d478
       InputLabelProps={{
         style: { color: '#8E8E8E' },
       }}
@@ -166,13 +147,7 @@
       disabled={disabled}
       sx={{
         input: {
-<<<<<<< HEAD
-          '-webkit-text-fill-color': `${
-            disabled ? '#24B6FF' : '#EBEBEB'
-          } !important`,
-=======
           WebkitTextFillColor: `${disabled ? '#24B6FF' : '#EBEBEB'} !important`,
->>>>>>> 5613d478
           color: `${disabled ? '#24B6FF' : '#EBEBEB'} !important`,
         },
       }}
@@ -577,13 +552,7 @@
   ]);
 
   // redux store state
-<<<<<<< HEAD
-  const export_path = useSelector(
-    (state) => state.renderingState.export_path,
-  );
-=======
   const export_path = useSelector((state) => state.renderingState.export_path);
->>>>>>> 5613d478
 
   const websocket = useContext(WebSocketContext).socket;
   const DEFAULT_FOV = 50;
@@ -603,12 +572,8 @@
   const [load_path_modal_open, setLoadPathModalOpen] = React.useState(false);
   const [animate, setAnimate] = React.useState(new Set());
   const [globalFov, setGlobalFov] = React.useState(DEFAULT_FOV);
-<<<<<<< HEAD
-  const [globalRenderTime, setGlobalRenderTime] = React.useState(DEFAULT_RENDER_TIME);
-=======
   const [globalRenderTime, setGlobalRenderTime] =
     React.useState(DEFAULT_RENDER_TIME);
->>>>>>> 5613d478
 
   // leva store
   const cameraPropsStore = useCreateStore();
@@ -634,17 +599,6 @@
   );
   const camera_type = useSelector((state) => state.renderingState.camera_type);
 
-<<<<<<< HEAD
-  const [display_render_time, set_display_render_time] = React.useState(false);
-
-  const receive_temporal_dist = e => {
-    const msg = msgpack.decode(new Uint8Array(e.data));
-    if (msg.path === "/model/has_temporal_distortion") {
-      set_display_render_time(msg.data === "true");
-      websocket.removeEventListener("message", receive_temporal_dist);
-    }
-  }
-=======
   const crop_enabled = useSelector(
     (state) => state.renderingState.crop_enabled,
   );
@@ -663,7 +617,6 @@
       websocket.removeEventListener('message', receive_temporal_dist);
     }
   };
->>>>>>> 5613d478
   websocket.addEventListener('message', receive_temporal_dist);
 
   const setRenderHeight = (value) => {
@@ -697,8 +650,6 @@
     });
   };
 
-<<<<<<< HEAD
-=======
   const setCropEnabled = (value) => {
     dispatch({
       type: 'write',
@@ -731,7 +682,6 @@
     });
   };
 
->>>>>>> 5613d478
   const setRenderTime = (value) => {
     dispatch({
       type: 'write',
@@ -756,11 +706,7 @@
     if (new_camera_list.length >= 1) {
       set_camera_position(camera_render, new_camera_list[0].matrix);
       setFieldOfView(new_camera_list[0].fov);
-<<<<<<< HEAD
-      setRenderTime(new_camera_list[0].renderTime)
-=======
       setRenderTime(new_camera_list[0].renderTime);
->>>>>>> 5613d478
       set_slider_value(slider_min);
     }
   };
@@ -1257,15 +1203,12 @@
     <div className="CameraPanel">
       <div>
         <div className="CameraPanel-path-row">
-<<<<<<< HEAD
-=======
           <LoadPathModal
             open={load_path_modal_open}
             setOpen={setLoadPathModalOpen}
             pathUploadFunction={uploadCameraPath}
             loadCameraPathFunction={load_camera_path}
           />
->>>>>>> 5613d478
           <Button
             size="small"
             className="CameraPanel-top-button"
