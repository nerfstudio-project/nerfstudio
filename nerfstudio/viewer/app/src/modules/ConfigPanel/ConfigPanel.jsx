--- conflicted
+++ resolved
@@ -54,13 +54,9 @@
     (state) => state.renderingState.crop_enabled,
   );
 
-<<<<<<< HEAD
-  const box_size = useSelector((state) => state.renderingState.box_size);
-=======
   const crop_bg_color = useSelector(
     (state) => state.renderingState.crop_bg_color,
   );
->>>>>>> 5613d478
 
   const crop_scale = useSelector((state) => state.renderingState.crop_scale);
 
@@ -211,11 +207,7 @@
         '2048px': () => setControls({ max_resolution: 2048 }),
       }),
       // Enable Crop
-<<<<<<< HEAD
-      crop_options: {
-=======
       crop_enabled: {
->>>>>>> 5613d478
         label: 'Crop Viewport',
         value: crop_enabled,
         hint: 'Crop the viewport to the selected box',
@@ -228,8 +220,6 @@
           );
         },
       },
-<<<<<<< HEAD
-=======
       crop_bg_color: {
         label: '| Background Color',
         value: crop_bg_color,
@@ -243,18 +233,13 @@
           );
         },
       },
->>>>>>> 5613d478
       crop_scale: {
         label: '|  Scale',
         value: crop_scale,
         min: 0,
         max: 10,
         step: 0.05,
-<<<<<<< HEAD
-        render: (get) => get('crop_options'),
-=======
         render: (get) => get('crop_enabled'),
->>>>>>> 5613d478
         onChange: (v) => {
           dispatch_and_send(
             websocket,
@@ -270,11 +255,7 @@
         min: -10,
         max: 10,
         step: 0.05,
-<<<<<<< HEAD
-        render: (get) => get('crop_options'),
-=======
         render: (get) => get('crop_enabled'),
->>>>>>> 5613d478
         onChange: (v) => {
           dispatch_and_send(
             websocket,
@@ -312,10 +293,6 @@
       colormapChoice,
       max_resolution,
       crop_enabled,
-<<<<<<< HEAD
-      box_size,
-=======
->>>>>>> 5613d478
       target_train_util,
       render_time,
       display_render_time,
