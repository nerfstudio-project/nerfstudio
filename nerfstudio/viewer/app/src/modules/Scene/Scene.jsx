/* eslint-disable no-restricted-syntax */
import * as THREE from 'three';

import { useContext, useEffect } from 'react';
import CameraControls from 'camera-controls';
import { CSS2DRenderer } from 'three/examples/jsm/renderers/CSS2DRenderer';

import { TransformControls } from 'three/examples/jsm/controls/TransformControls';
import { useDispatch } from 'react-redux';
import { drawCamera, drawSceneBox } from './drawing';

import { CameraHelper } from '../SidePanel/CameraPanel/CameraHelper';
import SceneNode from '../../SceneNode';
import { WebSocketContext } from '../WebSocket/WebSocket';
import { subscribe_to_changes } from '../../subscriber';
import { snap_to_camera } from '../SidePanel/SidePanel';

const msgpack = require('msgpack-lite');

const SCENE_BOX_NAME = 'Scene Box';
const CAMERAS_NAME = 'Training Cameras';

export function get_scene_tree() {
  const scene = new THREE.Scene();
  const sceneTree = new SceneNode(scene);

  const dispatch = useDispatch();
  const BANNER_HEIGHT = 50;

  // Main camera
  const main_camera = new THREE.PerspectiveCamera(75, 1, 0.1, 1000);
  main_camera.position.x = 0.7;
  main_camera.position.y = -0.7;
  main_camera.position.z = 0.3;
  main_camera.up = new THREE.Vector3(0, 0, 1);
  sceneTree.set_object_from_path(['Cameras', 'Main Camera'], main_camera);

  sceneTree.metadata.camera = main_camera;

  // Render camera
  const render_camera = main_camera.clone();
  const render_camera_helper = new CameraHelper(render_camera, '#4eb570');
  render_camera_helper.set_visibility(false);
  sceneTree.set_object_from_path(['Cameras', 'Render Camera'], render_camera);
  sceneTree.set_object_from_path(
    ['Cameras', 'Render Camera', 'Helper'],
    render_camera_helper,
  );

  // Renderer
  const renderer = new THREE.WebGLRenderer({
    antialias: true,
    alpha: true,
  });
  renderer.setPixelRatio(window.devicePixelRatio);
  sceneTree.metadata.renderer = renderer;

  const labelRenderer = new CSS2DRenderer();
  labelRenderer.setSize(window.innerWidth, window.innerHeight);
  labelRenderer.domElement.style.position = 'absolute';
  labelRenderer.domElement.style.top = '0px';
  document.body.appendChild(labelRenderer.domElement);
  sceneTree.metadata.labelRenderer = labelRenderer;

  // Camera Controls
  CameraControls.install({ THREE });

  const camera_controls = new CameraControls(main_camera, renderer.domElement);
  camera_controls.azimuthRotateSpeed = 0.3;
  camera_controls.polarRotateSpeed = 0.3;
  camera_controls.minDistance = 0.3;
  camera_controls.maxDistance = 20;

  camera_controls.dollySpeed = 0.1;
  camera_controls.saveState();

  const keyMap = [];
  const moveSpeed = 0.02;

  function moveCamera() {
    if (keyMap.ArrowLeft === true) {
      camera_controls.rotate(-0.02, 0, true);
    }
    if (keyMap.ArrowRight === true) {
      camera_controls.rotate(0.02, 0, true);
    }
    if (keyMap.ArrowUp === true) {
      camera_controls.rotate(0, -0.01, true);
    }
    if (keyMap.ArrowDown === true) {
      camera_controls.rotate(0, 0.01, true);
    }
    if (keyMap.KeyD === true) {
      camera_controls.truck(moveSpeed, 0, true);
    }
    if (keyMap.KeyA === true) {
      camera_controls.truck(-moveSpeed, 0, true);
    }
    if (keyMap.KeyW === true) {
      camera_controls.forward(moveSpeed, true);
    }
    if (keyMap.KeyS === true) {
      camera_controls.forward(-moveSpeed, true);
    }
    if (keyMap.KeyQ === true) {
      camera_controls.truck(0, moveSpeed, true);
    }
    if (keyMap.KeyE === true) {
      camera_controls.truck(0, -moveSpeed, true);
    }
  }

  function onKeyUp(event) {
    const keyCode = event.code;
    keyMap[keyCode] = false;
  }
  function onKeyDown(event) {
    const keyCode = event.code;
    keyMap[keyCode] = true;
  }

  function checkVisibility(camera) {
    let curr = camera;
    while (curr !== null) {
      if (!curr.visible) return false;
      curr = curr.parent;
    }
    return true;
  }

  window.addEventListener('keydown', onKeyDown, true);
  window.addEventListener('keyup', onKeyUp, true);

  window.addEventListener('keydown', (event) => {
    if (event.code === 'Space') {
      camera_controls.setLookAt(0.7, -0.7, 0.3, 0, 0, 0);
    }
  });

  sceneTree.metadata.camera_controls = camera_controls;
  sceneTree.metadata.moveCamera = moveCamera;

  // Transform Controls
  const transform_controls = new TransformControls(
    main_camera,
    renderer.domElement,
  );
  sceneTree.set_object_from_path(['Transform Controls'], transform_controls);
  transform_controls.addEventListener('dragging-changed', (event) => {
    // turn off the camera controls while transforming an object
    camera_controls.enabled = !event.value;
  });

  // if you drag the screen when the render camera is shown,
  // then snap back to the main camera
  // eslint-disable-next-line no-unused-vars
  camera_controls.addEventListener('change', (event) => {
    if (sceneTree.metadata.camera === render_camera) {
      dispatch({
        type: 'write',
        path: 'renderingState/camera_choice',
        data: 'Main Camera',
      });
    }
    // transform_controls.detach();
  });

  // Axes
  const axes = new THREE.AxesHelper(5);
  sceneTree.set_object_from_path(['Axes'], axes);

  // Grid
  const grid = new THREE.GridHelper(20, 20);
  grid.rotateX(Math.PI / 2); // rotated to xy plane
  sceneTree.set_object_from_path(['Grid'], grid);

  // Lights
  const color = 0xffffff;
  const intensity = 1;
  const light = new THREE.AmbientLight(color, intensity);
  sceneTree.set_object_from_path(['Light'], light);

  // draw scene box
  const selector_fn_scene_box = (state) => {
    return state.sceneState.sceneBox;
  };
  const fn_value_scene_box = (previous, current) => {
    if (current !== null) {
      const line = drawSceneBox(current);
      sceneTree.set_object_from_path([SCENE_BOX_NAME], line);
    } else {
      sceneTree.delete([SCENE_BOX_NAME]);
    }
  };
  subscribe_to_changes(selector_fn_scene_box, fn_value_scene_box);

  // draw camera
  // NOTE: this has some issues right now! it won't
  // update the camera on an individual change w/o deleting first
  const selector_fn_cameras = (state) => {
    return state.sceneState.cameras;
  };
  const fn_value_cameras = (previous, current) => {
    if (current !== null) {
      let prev = new Set();
      if (previous !== null) {
        prev = new Set(Object.keys(previous));
      }
      const curr = new Set(Object.keys(current));
      // valid if in current but not previous
      // invalid if in previous but not current
      for (const key of curr) {
        // valid so draw
        if (!prev.has(key)) {
          // keys_valid.push(key);
          const json = current[key];
          const camera = drawCamera(json, key);
          sceneTree.set_object_from_path([CAMERAS_NAME, key], camera);
        }
      }
      for (const key of prev) {
        // invalid so delete
        if (!curr.has(key) || current[key] === null) {
          // keys_invalid.push(key);
          sceneTree.delete([CAMERAS_NAME, key]);
        }
      }
    } else {
      sceneTree.delete([CAMERAS_NAME]);
    }
  };
  subscribe_to_changes(selector_fn_cameras, fn_value_cameras);

  // Check for clicks on training cameras
  const mouseVector = new THREE.Vector2();
  const raycaster = new THREE.Raycaster();
  const size = new THREE.Vector2();
  let selectedCam = null;

  let drag = false;
  const onMouseDown = () => {
    drag = false;
  };

  const onMouseMove = (e) => {
    drag = true;

    const camerasParent = sceneTree.find_no_create([CAMERAS_NAME]);
    if (camerasParent === null) {
      return;
    }
    const cameras = Object.values(camerasParent.children).map(
      (obj) => obj.object.children[0].children[1],
    );

    sceneTree.metadata.renderer.getSize(size);
    mouseVector.x = 2 * (e.clientX / size.x) - 1;
    mouseVector.y = 1 - 2 * ((e.clientY - BANNER_HEIGHT) / size.y);

<<<<<<< HEAD
    // hacky out of bounds fix
    if (mouseVector.x > 1 || mouseVector.x < -1) {
      if (selectedCam !== null) {
        selectedCam.material.color = new THREE.Color(1, 1, 1);
        selectedCam = null;
      }
      return;
    }
    if (mouseVector.y > 1 || mouseVector.y < -1) {
=======
    if (mouseVector.x > 1 || mouseVector.x < -1 || mouseVector.y > 1 || mouseVector.y < -1) {
>>>>>>> 97cec622
      if (selectedCam !== null) {
        selectedCam.material.color = new THREE.Color(1, 1, 1);
        selectedCam = null;
      }
      return;
    }

    raycaster.setFromCamera(mouseVector, sceneTree.metadata.camera);
    const intersections = raycaster.intersectObjects(cameras, true);

    if (selectedCam !== null) {
      selectedCam.material.color = new THREE.Color(1, 1, 1);
      selectedCam = null;
    }
    const filtered_intersections = intersections.filter(isect => checkVisibility(isect.object));
    if (filtered_intersections.length > 0) {
      selectedCam = filtered_intersections[0].object;
      selectedCam.material.color = new THREE.Color(0xfab300);
    }
  };

  const onMouseUp = () => {
    if (drag === true) {
      return;
    }
    if (selectedCam !== null) {
      const clickedCam = sceneTree.find_object_no_create([
        CAMERAS_NAME,
        selectedCam.name,
      ]);
      snap_to_camera(sceneTree, sceneTree.metadata.camera, clickedCam.matrix);
    }
  };
  window.addEventListener('mousedown', onMouseDown, false);
  window.addEventListener('mousemove', onMouseMove, false);
  window.addEventListener('mouseup', onMouseUp, false);
  return sceneTree;
}

// manages setting up the scene and other logic for keeping state in sync with the server
export function SceneTreeWebSocketListener() {
  const socket = useContext(WebSocketContext).socket;
  const dispatch = useDispatch();

  useEffect(() => {
    socket.addEventListener('message', (originalCmd) => {
      // set the remote description when the offer is received
      const cmd = msgpack.decode(new Uint8Array(originalCmd.data));
      if (cmd.type === 'write') {
        // write to the store
        dispatch({
          type: 'write',
          path: cmd.path,
          data: cmd.data,
        });
      }
    });
  }, [socket]); // dependency to call this whenever the websocket changes
}<|MERGE_RESOLUTION|>--- conflicted
+++ resolved
@@ -257,19 +257,7 @@
     mouseVector.x = 2 * (e.clientX / size.x) - 1;
     mouseVector.y = 1 - 2 * ((e.clientY - BANNER_HEIGHT) / size.y);
 
-<<<<<<< HEAD
-    // hacky out of bounds fix
-    if (mouseVector.x > 1 || mouseVector.x < -1) {
-      if (selectedCam !== null) {
-        selectedCam.material.color = new THREE.Color(1, 1, 1);
-        selectedCam = null;
-      }
-      return;
-    }
-    if (mouseVector.y > 1 || mouseVector.y < -1) {
-=======
     if (mouseVector.x > 1 || mouseVector.x < -1 || mouseVector.y > 1 || mouseVector.y < -1) {
->>>>>>> 97cec622
       if (selectedCam !== null) {
         selectedCam.material.color = new THREE.Color(1, 1, 1);
         selectedCam = null;
