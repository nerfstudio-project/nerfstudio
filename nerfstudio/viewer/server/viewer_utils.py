# Copyright 2022 The Nerfstudio Team. All rights reserved.
#
# Licensed under the Apache License, Version 2.0 (the "License");
# you may not use this file except in compliance with the License.
# You may obtain a copy of the License at
#
#     http://www.apache.org/licenses/LICENSE-2.0
#
# Unless required by applicable law or agreed to in writing, software
# distributed under the License is distributed on an "AS IS" BASIS,
# WITHOUT WARRANTIES OR CONDITIONS OF ANY KIND, either express or implied.
# See the License for the specific language governing permissions and
# limitations under the License.

# pylint: disable=too-many-lines

"""Code to interface with the `vis/` (the JS viewer).
"""
from __future__ import annotations

import base64
import enum
import os
import sys
import threading
import time
import warnings
from pathlib import Path
from typing import Any, Dict, Optional, Tuple

import cv2
import numpy as np
import torch
from cryptography.utils import CryptographyDeprecationWarning
from rich.console import Console

from nerfstudio.cameras.cameras import Cameras, CameraType
from nerfstudio.cameras.rays import RayBundle
from nerfstudio.configs import base_config as cfg
from nerfstudio.data.datasets.base_dataset import InputDataset
from nerfstudio.data.scene_box import SceneBox
from nerfstudio.model_components import renderers
from nerfstudio.models.base_model import Model
from nerfstudio.utils import colormaps, profiler, writer
from nerfstudio.utils.decorators import check_main_thread, decorate_all
from nerfstudio.utils.io import load_from_json, write_to_json
from nerfstudio.utils.writer import GLOBAL_BUFFER, EventName, TimeWriter
from nerfstudio.viewer.server.subprocess import (
    get_free_port,
    run_viewer_bridge_server_as_subprocess,
)
from nerfstudio.viewer.server.utils import get_intrinsics_matrix_and_camera_to_world_h
from nerfstudio.viewer.server.visualizer import Viewer

warnings.filterwarnings("ignore", category=CryptographyDeprecationWarning)

CONSOLE = Console(width=120, no_color=True)


def get_viewer_version() -> str:
    """Get the version of the viewer."""
    json_filename = os.path.join(os.path.dirname(__file__), "../app/package.json")
    version = load_from_json(Path(json_filename))["version"]
    return version


@check_main_thread
def setup_viewer(config: cfg.ViewerConfig, log_filename: Path, datapath: Path):
    """Sets up the viewer if enabled

    Args:
        config: the configuration to instantiate viewer
        log_filename: the log filename to write to
        datapath: the path to the dataset
    """
    viewer_state = ViewerState(config, log_filename=log_filename, datapath=datapath)
    banner_messages = [f"Viewer at: {viewer_state.viewer_url}"]
    return viewer_state, banner_messages


class OutputTypes(str, enum.Enum):
    """Noncomprehensive list of output render types"""

    INIT = "init"
    RGB = "rgb"
    RGB_FINE = "rgb_fine"
    ACCUMULATION = "accumulation"
    ACCUMULATION_FINE = "accumulation_fine"


class ColormapTypes(str, enum.Enum):
    """List of colormap render types"""

    DEFAULT = "default"
    TURBO = "turbo"
    VIRIDIS = "viridis"
    MAGMA = "magma"
    INFERNO = "inferno"
    CIVIDIS = "cividis"


class IOChangeException(Exception):
    """Basic camera exception to interrupt viewer"""


class SetTrace:
    """Basic trace function"""

    def __init__(self, func):
        self.func = func

    def __enter__(self):
        sys.settrace(self.func)
        return self

    def __exit__(self, ext_type, exc_value, traceback):
        sys.settrace(None)


class RenderThread(threading.Thread):
    """Thread that does all the rendering calls while listening for interrupts

    Args:
        state: current viewer state object
        graph: current checkpoint of model
        camera_ray_bundle: input rays to pass through the graph to render out
    """

    def __init__(
        self, state: "ViewerState", graph: Model, camera_ray_bundle: RayBundle
    ):
        threading.Thread.__init__(self)
        self.state = state
        self.graph = graph
        self.camera_ray_bundle = camera_ray_bundle
        self.exc = None
        self.vis_outputs = None

    def run(self):
        """run function that renders out images given the current graph and ray bundles.
        Interlaced with a trace function that checks to see if any I/O changes were registered.
        Exits and continues program if IOChangeException thrown.
        """
        outputs = None
        try:
            with SetTrace(self.state.check_interrupt):
                if self.state.prev_crop_enabled:
                    color = self.state.prev_crop_bg_color
                    if color is None:
                        background_color = torch.tensor(
                            [0.0, 0.0, 0.0], device=self.graph.device
                        )
                    else:
                        background_color = torch.tensor(
                            [
                                color["r"] / 255.0,
                                color["g"] / 255.0,
                                color["b"] / 255.0,
                            ],
                            device=self.graph.device,
                        )
                    with renderers.background_color_override_context(
                        background_color
                    ), torch.no_grad():
                        outputs = self.graph.get_outputs_for_camera_ray_bundle(
                            self.camera_ray_bundle
                        )
                else:
                    with torch.no_grad():
                        outputs = self.graph.get_outputs_for_camera_ray_bundle(
                            self.camera_ray_bundle
                        )
        except Exception as e:  # pylint: disable=broad-except
            self.exc = e

        if outputs:
            self.vis_outputs = outputs

        self.state.check_done_render = True
        self.state.check_interrupt_vis = False

    def join(self, timeout=None):
        threading.Thread.join(self)
        if self.exc:
            raise self.exc


class CheckThread(threading.Thread):
    """Thread the constantly checks for io changes and sets a flag indicating interrupt

    Args:
        state: current viewer state object
    """

    def __init__(self, state):
        threading.Thread.__init__(self)
        self.state = state

    def run(self):
        """Run function that checks to see if any of the existing state has changed
        (e.g. camera pose/output type/resolutions).
        Sets the viewer state flag to true to signal
        to render thread that an interrupt was registered.
        """
        self.state.check_done_render = False
        while not self.state.check_done_render:
            # check camera
            data = self.state.vis["renderingState/camera"].read()
            render_time = self.state.vis["renderingState/render_time"].read()
            if data is not None:
                camera_object = data["object"]
                if (
                    self.state.prev_camera_matrix is None
                    or (
                        not np.allclose(
                            camera_object["matrix"], self.state.prev_camera_matrix
                        )
                        and not self.state.prev_moving
                    )
                    or (
                        render_time is not None
                        and render_time != self.state.prev_render_time
                    )
                ):
                    self.state.check_interrupt_vis = True
                    self.state.prev_moving = True
                    return
                self.state.prev_moving = False

            # check output type
            output_type = self.state.vis["renderingState/output_choice"].read()
            if output_type is None:
                output_type = OutputTypes.INIT
            if self.state.prev_output_type != output_type:
                self.state.check_interrupt_vis = True
                return

            # check colormap type
            colormap_type = self.state.vis["renderingState/colormap_choice"].read()
            if self.state.prev_colormap_type != colormap_type:
                self.state.check_interrupt_vis = True
                return

            colormap_range = self.state.vis["renderingState/colormap_range"].read()
            if self.state.prev_colormap_range != colormap_range:
                self.state.check_interrupt_vis = True
                return

            # check max render
            max_resolution = self.state.vis["renderingState/maxResolution"].read()
            if max_resolution is not None:
                if self.state.max_resolution != max_resolution:
                    self.state.check_interrupt_vis = True
                    return

            # check crop changes
            crop_enabled = self.state.vis["renderingState/crop_enabled"].read()
            if crop_enabled is not None:
                if self.state.prev_crop_enabled != crop_enabled:
                    self.state.check_interrupt_vis = True
                    return


@decorate_all([check_main_thread])
class ViewerState:
    """Class to hold state for viewer variables

    Args:
        config: viewer setup configuration
        log_filename: filename to log viewer output to
        datapath: path to data
    """

    def __init__(self, config: cfg.ViewerConfig, log_filename: Path, datapath: Path):
        self.config = config
        self.vis = None
        self.viewer_url = None
        self.log_filename = log_filename
        self.datapath = datapath.parent if datapath.is_file() else datapath
        if self.config.launch_bridge_server:
            # start the viewer bridge server
            if self.config.websocket_port is None:
<<<<<<< HEAD
                websocket_port = get_free_port(
                    default_port=self.config.websocket_port_default
                )
=======
                websocket_port = get_free_port(default_port=self.config.websocket_port_default)
>>>>>>> 35cd06ef
            else:
                websocket_port = self.config.websocket_port
            self.log_filename.parent.mkdir(exist_ok=True)
            zmq_port = run_viewer_bridge_server_as_subprocess(
                websocket_port,
                zmq_port=self.config.zmq_port,
                ip_address=self.config.ip_address,
                log_filename=str(self.log_filename),
            )
            # TODO(ethan): log the output of the viewer bridge server in a file where the training logs go
            CONSOLE.line()
            version = get_viewer_version()
            websocket_url = f"ws://localhost:{websocket_port}"
            self.viewer_url = f"https://viewer.nerf.studio/versions/{version}/?websocket_url={websocket_url}"
            CONSOLE.rule(characters="=")
            CONSOLE.print(f"[Public] Open the viewer at {self.viewer_url}")
            CONSOLE.rule(characters="=")
            CONSOLE.line()
            self.vis = Viewer(zmq_port=zmq_port, ip_address=self.config.ip_address)
        else:
            assert self.config.zmq_port is not None
<<<<<<< HEAD
            self.vis = Viewer(
                zmq_port=self.config.zmq_port, ip_address=self.config.ip_address
            )
=======
            self.vis = Viewer(zmq_port=self.config.zmq_port, ip_address=self.config.ip_address)
>>>>>>> 35cd06ef

        # viewer specific variables
        self.prev_camera_matrix = None
        self.prev_render_time = 0
        self.prev_output_type = OutputTypes.INIT
        self.prev_colormap_type = None
        self.prev_colormap_invert = False
        self.prev_colormap_normalize = False
        self.prev_colormap_range = [0, 1]
        self.prev_moving = False
        self.output_type_changed = True
        self.max_resolution = 1000
        self.check_interrupt_vis = False
        self.check_done_render = True
        self.step = 0
        self.static_fps = 1
        self.moving_fps = 24
        self.camera_moving = False
        self.prev_camera_timestamp = 0
        self.prev_crop_enabled = False
        self.prev_crop_bg_color = None
        self.prev_crop_scale = None
        self.prev_crop_center = None

        self.output_list = None

    def _pick_drawn_image_idxs(self, total_num: int) -> list[int]:
        """Determine indicies of images to display in viewer.

        Args:
            total_num: total number of training images.

        Returns:
            List of indices from [0, total_num-1].
        """
        if self.config.max_num_display_images < 0:
            num_display_images = total_num
        else:
            num_display_images = min(self.config.max_num_display_images, total_num)
        # draw indices, roughly evenly spaced
        return np.linspace(
            0, total_num - 1, num_display_images, dtype=np.int32
        ).tolist()

    def init_scene(self, dataset: InputDataset, start_train=True) -> None:
        """Draw some images and the scene aabb in the viewer.

        Args:
            dataset: dataset to render in the scene
            start_train: whether to start train when viewer init;
                if False, only displays dataset until resume train is toggled
        """

        # set the data base dir
        self.vis["renderingState/data_base_dir"].write(str(self.datapath))

<<<<<<< HEAD
=======
        # set default export path name
        self.vis["renderingState/export_path"].write(self.log_filename.parent.stem)

>>>>>>> 35cd06ef
        # clear the current scene
        self.vis["sceneState/sceneBox"].delete()
        self.vis["sceneState/cameras"].delete()

        # draw the training cameras and images
        image_indices = self._pick_drawn_image_idxs(len(dataset))
        for idx in image_indices:
            image = dataset[idx]["image"]
            bgr = image[..., [2, 1, 0]]
            camera_json = dataset.cameras.to_json(
                camera_idx=idx, image=bgr, max_size=100
            )
            self.vis[f"sceneState/cameras/{idx:06d}"].write(camera_json)

        # draw the scene box (i.e., the bounding box)
        json_ = dataset.scene_box.to_json()
        self.vis["sceneState/sceneBox"].write(json_)

        # set the initial state whether to train or not
        self.vis["renderingState/isTraining"].write(start_train)

        max_scene_box = torch.max(
            dataset.scene_box.aabb[1] - dataset.scene_box.aabb[0]
        ).item()
        self.vis["renderingState/max_box_size"].write(max_scene_box)

    def _check_camera_path_payload(self, trainer, step: int):
        """Check to see if the camera path export button was pressed."""
        # check if we should interrupt from a button press?
        camera_path_payload = self.vis["camera_path_payload"].read()
        if camera_path_payload:
            # save a model checkpoint
            trainer.save_checkpoint(step)
            # write to json file in datapath directory
            camera_path_filename = camera_path_payload["camera_path_filename"] + ".json"
            camera_path = camera_path_payload["camera_path"]
            camera_paths_directory = os.path.join(self.datapath, "camera_paths")
            if not os.path.exists(camera_paths_directory):
                os.mkdir(camera_paths_directory)

            write_to_json(
                Path(os.path.join(camera_paths_directory, camera_path_filename)),
                camera_path,
            )
            self.vis["camera_path_payload"].delete()

    def _check_populate_paths_payload(self, trainer, step: int):
        populate_paths_payload = self.vis["populate_paths_payload"].read()
        if populate_paths_payload:
            # save a model checkpoint
            trainer.save_checkpoint(step)
            # get all camera paths
            camera_path_dir = os.path.join(self.datapath, "camera_paths")
            if os.path.exists(camera_path_dir):
                camera_path_files = os.listdir(camera_path_dir)
                all_path_dict = {}
                for i in camera_path_files:
                    if i[-4:] == "json":
                        all_path_dict[i[:-5]] = load_from_json(
                            Path(os.path.join(camera_path_dir, i))
                        )
                self.vis["renderingState/all_camera_paths"].write(all_path_dict)
                self.vis["populate_paths_payload"].delete()

    def _update_render_aabb(self, graph):
        """
        update the render aabb box for the viewer:

        :param graph:
        :return:
        """

        crop_enabled = self.vis["renderingState/crop_enabled"].read()
        if crop_enabled != self.prev_crop_enabled:
            self.camera_moving = True
            self.prev_crop_enabled = crop_enabled
            self.prev_crop_bg_color = None
            self.prev_crop_scale = None
            self.prev_crop_center = None

        if crop_enabled:
            crop_scale = self.vis["renderingState/crop_scale"].read()
            crop_center = self.vis["renderingState/crop_center"].read()
            crop_bg_color = self.vis["renderingState/crop_bg_color"].read()

            if crop_bg_color != self.prev_crop_bg_color:
                self.camera_moving = True
                self.prev_crop_bg_color = crop_bg_color

            if (
                crop_scale != self.prev_crop_scale
                or crop_center != self.prev_crop_center
            ):
                self.camera_moving = True
                self.prev_crop_scale = crop_scale
                self.prev_crop_center = crop_center

                crop_scale = torch.tensor(crop_scale)
                crop_center = torch.tensor(crop_center)

                box_min = crop_center - crop_scale / 2.0
                box_max = crop_center + crop_scale / 2.0

                if isinstance(graph.render_aabb, SceneBox):
                    graph.render_aabb.aabb[0] = box_min
                    graph.render_aabb.aabb[1] = box_max
                else:
                    graph.render_aabb = SceneBox(
                        aabb=torch.stack([box_min, box_max], dim=0)
                    )

                # maybe should update only if true change ?
                json_ = graph.render_aabb.to_json()
                self.vis["sceneState/sceneBox"].write(json_)
        else:
            graph.render_aabb = None

    def update_scene(
        self, trainer, step: int, graph: Model, num_rays_per_batch: int
    ) -> None:
        """updates the scene based on the graph weights

        Args:
            step: iteration step of training
            graph: the current checkpoint of the model
        """
        has_temporal_distortion = (
            getattr(graph, "temporal_distortion", None) is not None
        )
        self.vis["model/has_temporal_distortion"].write(
            str(has_temporal_distortion).lower()
        )

        is_training = self.vis["renderingState/isTraining"].read()
        self.step = step

        self._check_camera_path_payload(trainer, step)
        self._check_populate_paths_payload(trainer, step)

        camera_object = self._get_camera_object()
        if camera_object is None:
            return

        if is_training is None or is_training:
            # in training mode

            if self.camera_moving:
                # if the camera is moving, then we pause training and update camera continuously

                while self.camera_moving:
                    self._render_image_in_viewer(camera_object, graph, is_training)
                    camera_object = self._get_camera_object()
            else:
                # if the camera is not moving, then we approximate how many training steps need to be taken
                # to render at a FPS defined by self.static_fps.

                if EventName.TRAIN_RAYS_PER_SEC.value in GLOBAL_BUFFER["events"]:
                    train_rays_per_sec = GLOBAL_BUFFER["events"][
                        EventName.TRAIN_RAYS_PER_SEC.value
                    ]["avg"]
                    target_train_util = self.vis[
                        "renderingState/targetTrainUtil"
                    ].read()
                    if target_train_util is None:
                        target_train_util = 0.9

                    batches_per_sec = train_rays_per_sec / num_rays_per_batch

                    num_steps = max(int(1 / self.static_fps * batches_per_sec), 1)
                else:
                    num_steps = 1

                if step % num_steps == 0:
                    self._render_image_in_viewer(camera_object, graph, is_training)

        else:
            # in pause training mode, enter render loop with set graph
            local_step = step
            run_loop = not is_training
            while run_loop:
                # if self._is_render_step(local_step) and step > 0:
                if step > 0:
                    self._render_image_in_viewer(camera_object, graph, is_training)
                    camera_object = self._get_camera_object()
                is_training = self.vis["renderingState/isTraining"].read()
                self._check_populate_paths_payload(trainer, step)
                self._check_camera_path_payload(trainer, step)
                run_loop = not is_training
                local_step += 1

    def check_interrupt(self, frame, event, arg):  # pylint: disable=unused-argument
        """Raises interrupt when flag has been set and not already on lowest resolution.
        Used in conjunction with SetTrace.
        """
        if event == "line":
            if self.check_interrupt_vis and not self.camera_moving:
                raise IOChangeException
        return self.check_interrupt

    def _get_camera_object(self):
        """Gets the camera object from the viewer and updates the movement state if it has changed."""

        data = self.vis["renderingState/camera"].read()
        if data is None:
            return None

        camera_object = data["object"]
        render_time = self.vis["renderingState/render_time"].read()

        if render_time is not None:
            if (
                self.prev_camera_matrix is not None
                and np.allclose(camera_object["matrix"], self.prev_camera_matrix)
            ) and (self.prev_render_time == render_time):
                self.camera_moving = False
            else:
                self.prev_camera_matrix = camera_object["matrix"]
                self.prev_render_time = render_time
                self.camera_moving = True
        else:
            if self.prev_camera_matrix is not None and np.allclose(
                camera_object["matrix"], self.prev_camera_matrix
            ):
                self.camera_moving = False
            else:
                self.prev_camera_matrix = camera_object["matrix"]
                self.camera_moving = True

        output_type = self.vis["renderingState/output_choice"].read()
        if output_type is None:
            output_type = OutputTypes.INIT
        if self.prev_output_type != output_type:
            self.camera_moving = True

        colormap_type = self.vis["renderingState/colormap_choice"].read()
        if self.prev_colormap_type != colormap_type:
            self.camera_moving = True

        colormap_range = self.vis["renderingState/colormap_range"].read()
        if self.prev_colormap_range != colormap_range:
            self.camera_moving = True

        colormap_invert = self.vis["renderingState/colormap_invert"].read()
        if self.prev_colormap_invert != colormap_invert:
            self.camera_moving = True

        colormap_normalize = self.vis["renderingState/colormap_normalize"].read()
        if self.prev_colormap_normalize != colormap_normalize:
            self.camera_moving = True

        crop_bg_color = self.vis["renderingState/crop_bg_color"].read()
        if self.prev_crop_enabled:
            if self.prev_crop_bg_color != crop_bg_color:
                self.camera_moving = True

        crop_scale = self.vis["renderingState/crop_scale"].read()
        if self.prev_crop_enabled:
            if self.prev_crop_scale != crop_scale:
                self.camera_moving = True

        crop_center = self.vis["renderingState/crop_center"].read()
        if self.prev_crop_enabled:
            if self.prev_crop_center != crop_center:
                self.camera_moving = True

        return camera_object

    def _apply_colormap(
        self, outputs: Dict[str, Any], colors: torch.Tensor = None, eps=1e-6
    ):
        """Determines which colormap to use based on set colormap type

        Args:
            outputs: the output tensors for which to apply colormaps on
            colors: is only set if colormap is for semantics. Defaults to None.
            eps: epsilon to handle floating point comparisons
        """
        if self.output_list:
            reformatted_output = self._process_invalid_output(self.prev_output_type)

        # default for rgb images
        if (
            self.prev_colormap_type == ColormapTypes.DEFAULT
            and outputs[reformatted_output].shape[-1] == 3
        ):
            return outputs[reformatted_output]

        # rendering depth outputs
        if (
            outputs[reformatted_output].shape[-1] == 1
            and outputs[reformatted_output].dtype == torch.float
        ):
            output = outputs[reformatted_output]
            if self.prev_colormap_normalize:
                output = output - torch.min(output)
                output = output / (torch.max(output) + eps)
            output = (
                output * (self.prev_colormap_range[1] - self.prev_colormap_range[0])
                + self.prev_colormap_range[0]
            )
            output = torch.clip(output, 0, 1)
            if self.prev_colormap_invert:
                output = 1 - output
            if self.prev_colormap_type == ColormapTypes.DEFAULT:
                return colormaps.apply_colormap(output, cmap=ColormapTypes.TURBO.value)
            return colormaps.apply_colormap(output, cmap=self.prev_colormap_type)

        # rendering semantic outputs
        if outputs[reformatted_output].dtype == torch.int:
            logits = outputs[reformatted_output]
            labels = torch.argmax(torch.nn.functional.softmax(logits, dim=-1), dim=-1)  # type: ignore
            assert colors is not None
            return colors[labels]

        # rendering boolean outputs
        if outputs[reformatted_output].dtype == torch.bool:
            return colormaps.apply_boolean_colormap(outputs[reformatted_output])

        raise NotImplementedError

<<<<<<< HEAD
    def _send_output_to_viewer(
        self, outputs: Dict[str, Any], colors: torch.Tensor = None
    ):
=======
    def _send_output_to_viewer(self, outputs: Dict[str, Any], colors: torch.Tensor = None):
>>>>>>> 35cd06ef
        """Chooses the correct output and sends it to the viewer

        Args:
            outputs: the dictionary of outputs to choose from, from the graph
            colors: is only set if colormap is for semantics. Defaults to None.
        """
        if self.output_list is None:
            self.output_list = list(outputs.keys())
            viewer_output_list = list(np.copy(self.output_list))
            # remapping rgb_fine -> rgb for all cases just so that we dont have 2 of them in the options
            if OutputTypes.RGB_FINE in self.output_list:
                viewer_output_list.remove(OutputTypes.RGB_FINE)
            viewer_output_list.insert(0, OutputTypes.RGB)
            # remove semantics, which crashes viewer; semantics_colormap is OK
            if "semantics" in self.output_list:
                viewer_output_list.remove("semantics")
            self.vis["renderingState/output_options"].write(viewer_output_list)

        reformatted_output = self._process_invalid_output(self.prev_output_type)
        # re-register colormaps and send to viewer
        if self.output_type_changed or self.prev_colormap_type is None:
            self.prev_colormap_type = ColormapTypes.DEFAULT
            colormap_options = []
            self.vis["renderingState/colormap_options"].write(list(ColormapTypes))
            if outputs[reformatted_output].shape[-1] == 3:
                colormap_options = [ColormapTypes.DEFAULT]
<<<<<<< HEAD
            if (
                outputs[reformatted_output].shape[-1] == 1
                and outputs[reformatted_output].dtype == torch.float
            ):
=======
            if outputs[reformatted_output].shape[-1] == 1 and outputs[reformatted_output].dtype == torch.float:
>>>>>>> 35cd06ef
                self.prev_colormap_type = ColormapTypes.TURBO
                colormap_options = list(ColormapTypes)[1:]
            self.output_type_changed = False
            self.vis["renderingState/colormap_choice"].write(self.prev_colormap_type)
            self.vis["renderingState/colormap_options"].write(colormap_options)
<<<<<<< HEAD
        selected_output = (self._apply_colormap(outputs, colors) * 255).type(
            torch.uint8
        )
=======
        selected_output = (self._apply_colormap(outputs, colors) * 255).type(torch.uint8)
>>>>>>> 35cd06ef

        image = selected_output[..., [2, 1, 0]].cpu().numpy()

        data = cv2.imencode(
            f".{self.config.image_format}",
            image,
            [
                cv2.IMWRITE_JPEG_QUALITY,
                self.config.jpeg_quality,
                cv2.IMWRITE_PNG_COMPRESSION,
                self.config.png_compression,
            ],
        )[1].tobytes()
<<<<<<< HEAD
        data = str(
            f"data:image/{self.config.image_format};base64,"
            + base64.b64encode(data).decode("ascii")
        )
=======
        data = str(f"data:image/{self.config.image_format};base64," + base64.b64encode(data).decode("ascii"))
>>>>>>> 35cd06ef
        self.vis["render_img"].write(data)

    def _update_viewer_stats(
        self, render_time: float, num_rays: int, image_height: int, image_width: int
    ) -> None:
        """Function that calculates and populates all the rendering statistics accordingly

        Args:
            render_time: total time spent rendering current view
            num_rays: number of rays rendered
            image_height: resolution of the current view
            image_width: resolution of the current view
        """
        writer.put_time(
            name=EventName.VIS_RAYS_PER_SEC,
            duration=num_rays / render_time,
            step=self.step,
            avg_over_steps=True,
        )
        is_training = self.vis["renderingState/isTraining"].read()
        self.vis["renderingState/eval_res"].write(f"{image_height}x{image_width}px")
        if is_training is None or is_training:
            # process remaining training ETA
            self.vis["renderingState/train_eta"].write(
                GLOBAL_BUFFER["events"].get(EventName.ETA.value, "Starting")
            )
            # process ratio time spent on vis vs train
            if (
                EventName.ITER_VIS_TIME.value in GLOBAL_BUFFER["events"]
                and EventName.ITER_TRAIN_TIME.value in GLOBAL_BUFFER["events"]
            ):
                vis_time = GLOBAL_BUFFER["events"][EventName.ITER_VIS_TIME.value]["avg"]
                train_time = GLOBAL_BUFFER["events"][EventName.ITER_TRAIN_TIME.value][
                    "avg"
                ]
                vis_train_ratio = f"{int(vis_time / train_time * 100)}% spent on viewer"
                self.vis["renderingState/vis_train_ratio"].write(vis_train_ratio)
            else:
                self.vis["renderingState/vis_train_ratio"].write("Starting")
        else:
            self.vis["renderingState/train_eta"].write("Paused")
            self.vis["renderingState/vis_train_ratio"].write("100% spent on viewer")

    def _calculate_image_res(
        self, camera_object, is_training: bool
    ) -> Optional[Tuple[int, int]]:
        """Calculate the maximum image height that can be rendered in the time budget

        Args:
            camera_object: the camera object to use for rendering
            is_training: whether or not we are training
        Returns:
            image_height: the maximum image height that can be rendered in the time budget
            image_width: the maximum image width that can be rendered in the time budget
        """
        max_resolution = self.vis["renderingState/maxResolution"].read()
        if max_resolution:
            self.max_resolution = max_resolution

        if self.camera_moving or not is_training:
            target_train_util = 0
        else:
            target_train_util = self.vis["renderingState/targetTrainUtil"].read()
            if target_train_util is None:
                target_train_util = 0.9

        if EventName.TRAIN_RAYS_PER_SEC.value in GLOBAL_BUFFER["events"]:
            train_rays_per_sec = GLOBAL_BUFFER["events"][
                EventName.TRAIN_RAYS_PER_SEC.value
            ]["avg"]
        elif not is_training:
            train_rays_per_sec = 80000  # TODO(eventually find a way to not hardcode. case where there are no prior training steps)
        else:
            return None, None
        if EventName.VIS_RAYS_PER_SEC.value in GLOBAL_BUFFER["events"]:
            vis_rays_per_sec = GLOBAL_BUFFER["events"][
                EventName.VIS_RAYS_PER_SEC.value
            ]["avg"]
        else:
            vis_rays_per_sec = train_rays_per_sec

        current_fps = self.moving_fps if self.camera_moving else self.static_fps

        # calculate number of rays that can be rendered given the target fps
        num_vis_rays = vis_rays_per_sec / current_fps * (1 - target_train_util)

        aspect_ratio = camera_object["aspect"]

        if not self.camera_moving and not is_training:
            image_height = self.max_resolution
        else:
            image_height = (num_vis_rays / aspect_ratio) ** 0.5
            image_height = int(round(image_height, -1))
            image_height = max(min(self.max_resolution, image_height), 30)
        image_width = int(image_height * aspect_ratio)
        if image_width > self.max_resolution:
            image_width = self.max_resolution
            image_height = int(image_width / aspect_ratio)
        return image_height, image_width

    def _process_invalid_output(self, output_type: str) -> str:
        """Check to see whether we are in the corner case of RGB; if still invalid, throw error
        Returns correct string mapping given improperly formatted output_type.

        Args:
            output_type: reformatted output type
        """
        if output_type == OutputTypes.INIT:
            output_type = OutputTypes.RGB

        # check if rgb or rgb_fine should be the case TODO: add other checks here
        attempted_output_type = output_type
        if output_type not in self.output_list and output_type == OutputTypes.RGB:
            output_type = OutputTypes.RGB_FINE

        # check if output_type is not in list
        if output_type not in self.output_list:
            assert (
                NotImplementedError
            ), f"Output {attempted_output_type} not in list. Tried to reformat as {output_type} but still not found."
        return output_type

    @profiler.time_function
    def _render_image_in_viewer(
        self, camera_object, graph: Model, is_training: bool
    ) -> None:
        # pylint: disable=too-many-statements
        """
        Draw an image using the current camera pose from the viewer.
        The image is sent over a TCP connection.

        Args:
            graph: current checkpoint of model
        """
        # Check that timestamp is newer than the last one
        if int(camera_object["timestamp"]) < self.prev_camera_timestamp:
            return

        self.prev_camera_timestamp = int(camera_object["timestamp"])

        # check and perform output type updates
        output_type = self.vis["renderingState/output_choice"].read()
        output_type = OutputTypes.INIT if output_type is None else output_type
        self.output_type_changed = self.prev_output_type != output_type
        self.prev_output_type = output_type

        # check and perform colormap type updates
        colormap_type = self.vis["renderingState/colormap_choice"].read()
        self.prev_colormap_type = colormap_type

        colormap_invert = self.vis["renderingState/colormap_invert"].read()
        self.prev_colormap_invert = colormap_invert

        colormap_normalize = self.vis["renderingState/colormap_normalize"].read()
        self.prev_colormap_normalize = colormap_normalize

        colormap_range = self.vis["renderingState/colormap_range"].read()
        self.prev_colormap_range = colormap_range

        # update render aabb
        try:
            self._update_render_aabb(graph)
        except RuntimeError as e:
            self.vis["renderingState/log_errors"].write(
                "Got an Error while trying to update aabb crop"
            )
            print(f"Error: {e}")

            time.sleep(0.5)  # sleep to allow buffer to reset

        # Calculate camera pose and intrinsics
        try:
            image_height, image_width = self._calculate_image_res(
                camera_object, is_training
            )
        except ZeroDivisionError as e:
            self.vis["renderingState/log_errors"].write(
                "Error: Screen too small; no rays intersecting scene."
            )
            time.sleep(0.03)  # sleep to allow buffer to reset
            print(f"Error: {e}")
            return

        if image_height is None:
            return

        (
            intrinsics_matrix,
            camera_to_world_h,
        ) = get_intrinsics_matrix_and_camera_to_world_h(
            camera_object, image_height=image_height, image_width=image_width
        )

        camera_to_world = camera_to_world_h[:3, :]
        camera_to_world = torch.stack(
            [
                camera_to_world[0, :],
                camera_to_world[2, :],
                camera_to_world[1, :],
            ],
            dim=0,
        )

        camera_type_msg = camera_object["camera_type"]
        if camera_type_msg == "perspective":
            camera_type = CameraType.PERSPECTIVE
        elif camera_type_msg == "fisheye":
            camera_type = CameraType.FISHEYE
        elif camera_type_msg == "equirectangular":
            camera_type = CameraType.EQUIRECTANGULAR
        else:
            camera_type = CameraType.PERSPECTIVE

        camera = Cameras(
            fx=intrinsics_matrix[0, 0],
            fy=intrinsics_matrix[1, 1],
            cx=intrinsics_matrix[0, 2],
            cy=intrinsics_matrix[1, 2],
            camera_type=camera_type,
            camera_to_worlds=camera_to_world[None, ...],
            times=torch.tensor([float(self.prev_render_time)]),
        )
        camera = camera.to(graph.device)

        camera_ray_bundle = camera.generate_rays(
            camera_indices=0, aabb_box=graph.render_aabb
        )

        graph.eval()

        check_thread = CheckThread(state=self)
        render_thread = RenderThread(
            state=self, graph=graph, camera_ray_bundle=camera_ray_bundle
        )

        check_thread.daemon = True
        render_thread.daemon = True

        with TimeWriter(None, None, write=False) as vis_t:
            check_thread.start()
            render_thread.start()
            try:
                render_thread.join()
                check_thread.join()
            except IOChangeException:
                del camera_ray_bundle
                torch.cuda.empty_cache()
            except RuntimeError as e:
                self.vis["renderingState/log_errors"].write(
                    "Error: GPU out of memory. Reduce resolution to prevent viewer from crashing."
                )
                print(f"Error: {e}")
                del camera_ray_bundle
                torch.cuda.empty_cache()
                time.sleep(0.5)  # sleep to allow buffer to reset

        graph.train()
        outputs = render_thread.vis_outputs
        if outputs is not None:
            colors = graph.colors if hasattr(graph, "colors") else None
            self._send_output_to_viewer(outputs, colors=colors)
            self._update_viewer_stats(
                vis_t.duration,
                num_rays=len(camera_ray_bundle),
                image_height=image_height,
                image_width=image_width,
            )<|MERGE_RESOLUTION|>--- conflicted
+++ resolved
@@ -126,9 +126,7 @@
         camera_ray_bundle: input rays to pass through the graph to render out
     """
 
-    def __init__(
-        self, state: "ViewerState", graph: Model, camera_ray_bundle: RayBundle
-    ):
+    def __init__(self, state: "ViewerState", graph: Model, camera_ray_bundle: RayBundle):
         threading.Thread.__init__(self)
         self.state = state
         self.graph = graph
@@ -147,9 +145,7 @@
                 if self.state.prev_crop_enabled:
                     color = self.state.prev_crop_bg_color
                     if color is None:
-                        background_color = torch.tensor(
-                            [0.0, 0.0, 0.0], device=self.graph.device
-                        )
+                        background_color = torch.tensor([0.0, 0.0, 0.0], device=self.graph.device)
                     else:
                         background_color = torch.tensor(
                             [
@@ -159,17 +155,11 @@
                             ],
                             device=self.graph.device,
                         )
-                    with renderers.background_color_override_context(
-                        background_color
-                    ), torch.no_grad():
-                        outputs = self.graph.get_outputs_for_camera_ray_bundle(
-                            self.camera_ray_bundle
-                        )
+                    with renderers.background_color_override_context(background_color), torch.no_grad():
+                        outputs = self.graph.get_outputs_for_camera_ray_bundle(self.camera_ray_bundle)
                 else:
                     with torch.no_grad():
-                        outputs = self.graph.get_outputs_for_camera_ray_bundle(
-                            self.camera_ray_bundle
-                        )
+                        outputs = self.graph.get_outputs_for_camera_ray_bundle(self.camera_ray_bundle)
         except Exception as e:  # pylint: disable=broad-except
             self.exc = e
 
@@ -212,15 +202,10 @@
                 if (
                     self.state.prev_camera_matrix is None
                     or (
-                        not np.allclose(
-                            camera_object["matrix"], self.state.prev_camera_matrix
-                        )
+                        not np.allclose(camera_object["matrix"], self.state.prev_camera_matrix)
                         and not self.state.prev_moving
                     )
-                    or (
-                        render_time is not None
-                        and render_time != self.state.prev_render_time
-                    )
+                    or (render_time is not None and render_time != self.state.prev_render_time)
                 ):
                     self.state.check_interrupt_vis = True
                     self.state.prev_moving = True
@@ -280,13 +265,7 @@
         if self.config.launch_bridge_server:
             # start the viewer bridge server
             if self.config.websocket_port is None:
-<<<<<<< HEAD
-                websocket_port = get_free_port(
-                    default_port=self.config.websocket_port_default
-                )
-=======
                 websocket_port = get_free_port(default_port=self.config.websocket_port_default)
->>>>>>> 35cd06ef
             else:
                 websocket_port = self.config.websocket_port
             self.log_filename.parent.mkdir(exist_ok=True)
@@ -308,13 +287,7 @@
             self.vis = Viewer(zmq_port=zmq_port, ip_address=self.config.ip_address)
         else:
             assert self.config.zmq_port is not None
-<<<<<<< HEAD
-            self.vis = Viewer(
-                zmq_port=self.config.zmq_port, ip_address=self.config.ip_address
-            )
-=======
             self.vis = Viewer(zmq_port=self.config.zmq_port, ip_address=self.config.ip_address)
->>>>>>> 35cd06ef
 
         # viewer specific variables
         self.prev_camera_matrix = None
@@ -355,9 +328,7 @@
         else:
             num_display_images = min(self.config.max_num_display_images, total_num)
         # draw indices, roughly evenly spaced
-        return np.linspace(
-            0, total_num - 1, num_display_images, dtype=np.int32
-        ).tolist()
+        return np.linspace(0, total_num - 1, num_display_images, dtype=np.int32).tolist()
 
     def init_scene(self, dataset: InputDataset, start_train=True) -> None:
         """Draw some images and the scene aabb in the viewer.
@@ -371,12 +342,6 @@
         # set the data base dir
         self.vis["renderingState/data_base_dir"].write(str(self.datapath))
 
-<<<<<<< HEAD
-=======
-        # set default export path name
-        self.vis["renderingState/export_path"].write(self.log_filename.parent.stem)
-
->>>>>>> 35cd06ef
         # clear the current scene
         self.vis["sceneState/sceneBox"].delete()
         self.vis["sceneState/cameras"].delete()
@@ -386,9 +351,7 @@
         for idx in image_indices:
             image = dataset[idx]["image"]
             bgr = image[..., [2, 1, 0]]
-            camera_json = dataset.cameras.to_json(
-                camera_idx=idx, image=bgr, max_size=100
-            )
+            camera_json = dataset.cameras.to_json(camera_idx=idx, image=bgr, max_size=100)
             self.vis[f"sceneState/cameras/{idx:06d}"].write(camera_json)
 
         # draw the scene box (i.e., the bounding box)
@@ -398,9 +361,7 @@
         # set the initial state whether to train or not
         self.vis["renderingState/isTraining"].write(start_train)
 
-        max_scene_box = torch.max(
-            dataset.scene_box.aabb[1] - dataset.scene_box.aabb[0]
-        ).item()
+        max_scene_box = torch.max(dataset.scene_box.aabb[1] - dataset.scene_box.aabb[0]).item()
         self.vis["renderingState/max_box_size"].write(max_scene_box)
 
     def _check_camera_path_payload(self, trainer, step: int):
@@ -435,9 +396,7 @@
                 all_path_dict = {}
                 for i in camera_path_files:
                     if i[-4:] == "json":
-                        all_path_dict[i[:-5]] = load_from_json(
-                            Path(os.path.join(camera_path_dir, i))
-                        )
+                        all_path_dict[i[:-5]] = load_from_json(Path(os.path.join(camera_path_dir, i)))
                 self.vis["renderingState/all_camera_paths"].write(all_path_dict)
                 self.vis["populate_paths_payload"].delete()
 
@@ -466,10 +425,7 @@
                 self.camera_moving = True
                 self.prev_crop_bg_color = crop_bg_color
 
-            if (
-                crop_scale != self.prev_crop_scale
-                or crop_center != self.prev_crop_center
-            ):
+            if crop_scale != self.prev_crop_scale or crop_center != self.prev_crop_center:
                 self.camera_moving = True
                 self.prev_crop_scale = crop_scale
                 self.prev_crop_center = crop_center
@@ -484,9 +440,7 @@
                     graph.render_aabb.aabb[0] = box_min
                     graph.render_aabb.aabb[1] = box_max
                 else:
-                    graph.render_aabb = SceneBox(
-                        aabb=torch.stack([box_min, box_max], dim=0)
-                    )
+                    graph.render_aabb = SceneBox(aabb=torch.stack([box_min, box_max], dim=0))
 
                 # maybe should update only if true change ?
                 json_ = graph.render_aabb.to_json()
@@ -494,21 +448,15 @@
         else:
             graph.render_aabb = None
 
-    def update_scene(
-        self, trainer, step: int, graph: Model, num_rays_per_batch: int
-    ) -> None:
+    def update_scene(self, trainer, step: int, graph: Model, num_rays_per_batch: int) -> None:
         """updates the scene based on the graph weights
 
         Args:
             step: iteration step of training
             graph: the current checkpoint of the model
         """
-        has_temporal_distortion = (
-            getattr(graph, "temporal_distortion", None) is not None
-        )
-        self.vis["model/has_temporal_distortion"].write(
-            str(has_temporal_distortion).lower()
-        )
+        has_temporal_distortion = getattr(graph, "temporal_distortion", None) is not None
+        self.vis["model/has_temporal_distortion"].write(str(has_temporal_distortion).lower())
 
         is_training = self.vis["renderingState/isTraining"].read()
         self.step = step
@@ -534,12 +482,8 @@
                 # to render at a FPS defined by self.static_fps.
 
                 if EventName.TRAIN_RAYS_PER_SEC.value in GLOBAL_BUFFER["events"]:
-                    train_rays_per_sec = GLOBAL_BUFFER["events"][
-                        EventName.TRAIN_RAYS_PER_SEC.value
-                    ]["avg"]
-                    target_train_util = self.vis[
-                        "renderingState/targetTrainUtil"
-                    ].read()
+                    train_rays_per_sec = GLOBAL_BUFFER["events"][EventName.TRAIN_RAYS_PER_SEC.value]["avg"]
+                    target_train_util = self.vis["renderingState/targetTrainUtil"].read()
                     if target_train_util is None:
                         target_train_util = 0.9
 
@@ -588,8 +532,7 @@
 
         if render_time is not None:
             if (
-                self.prev_camera_matrix is not None
-                and np.allclose(camera_object["matrix"], self.prev_camera_matrix)
+                self.prev_camera_matrix is not None and np.allclose(camera_object["matrix"], self.prev_camera_matrix)
             ) and (self.prev_render_time == render_time):
                 self.camera_moving = False
             else:
@@ -597,9 +540,7 @@
                 self.prev_render_time = render_time
                 self.camera_moving = True
         else:
-            if self.prev_camera_matrix is not None and np.allclose(
-                camera_object["matrix"], self.prev_camera_matrix
-            ):
+            if self.prev_camera_matrix is not None and np.allclose(camera_object["matrix"], self.prev_camera_matrix):
                 self.camera_moving = False
             else:
                 self.prev_camera_matrix = camera_object["matrix"]
@@ -644,9 +585,7 @@
 
         return camera_object
 
-    def _apply_colormap(
-        self, outputs: Dict[str, Any], colors: torch.Tensor = None, eps=1e-6
-    ):
+    def _apply_colormap(self, outputs: Dict[str, Any], colors: torch.Tensor = None, eps=1e-6):
         """Determines which colormap to use based on set colormap type
 
         Args:
@@ -658,25 +597,16 @@
             reformatted_output = self._process_invalid_output(self.prev_output_type)
 
         # default for rgb images
-        if (
-            self.prev_colormap_type == ColormapTypes.DEFAULT
-            and outputs[reformatted_output].shape[-1] == 3
-        ):
+        if self.prev_colormap_type == ColormapTypes.DEFAULT and outputs[reformatted_output].shape[-1] == 3:
             return outputs[reformatted_output]
 
         # rendering depth outputs
-        if (
-            outputs[reformatted_output].shape[-1] == 1
-            and outputs[reformatted_output].dtype == torch.float
-        ):
+        if outputs[reformatted_output].shape[-1] == 1 and outputs[reformatted_output].dtype == torch.float:
             output = outputs[reformatted_output]
             if self.prev_colormap_normalize:
                 output = output - torch.min(output)
                 output = output / (torch.max(output) + eps)
-            output = (
-                output * (self.prev_colormap_range[1] - self.prev_colormap_range[0])
-                + self.prev_colormap_range[0]
-            )
+            output = output * (self.prev_colormap_range[1] - self.prev_colormap_range[0]) + self.prev_colormap_range[0]
             output = torch.clip(output, 0, 1)
             if self.prev_colormap_invert:
                 output = 1 - output
@@ -697,13 +627,7 @@
 
         raise NotImplementedError
 
-<<<<<<< HEAD
-    def _send_output_to_viewer(
-        self, outputs: Dict[str, Any], colors: torch.Tensor = None
-    ):
-=======
     def _send_output_to_viewer(self, outputs: Dict[str, Any], colors: torch.Tensor = None):
->>>>>>> 35cd06ef
         """Chooses the correct output and sends it to the viewer
 
         Args:
@@ -730,26 +654,13 @@
             self.vis["renderingState/colormap_options"].write(list(ColormapTypes))
             if outputs[reformatted_output].shape[-1] == 3:
                 colormap_options = [ColormapTypes.DEFAULT]
-<<<<<<< HEAD
-            if (
-                outputs[reformatted_output].shape[-1] == 1
-                and outputs[reformatted_output].dtype == torch.float
-            ):
-=======
             if outputs[reformatted_output].shape[-1] == 1 and outputs[reformatted_output].dtype == torch.float:
->>>>>>> 35cd06ef
                 self.prev_colormap_type = ColormapTypes.TURBO
                 colormap_options = list(ColormapTypes)[1:]
             self.output_type_changed = False
             self.vis["renderingState/colormap_choice"].write(self.prev_colormap_type)
             self.vis["renderingState/colormap_options"].write(colormap_options)
-<<<<<<< HEAD
-        selected_output = (self._apply_colormap(outputs, colors) * 255).type(
-            torch.uint8
-        )
-=======
         selected_output = (self._apply_colormap(outputs, colors) * 255).type(torch.uint8)
->>>>>>> 35cd06ef
 
         image = selected_output[..., [2, 1, 0]].cpu().numpy()
 
@@ -763,19 +674,25 @@
                 self.config.png_compression,
             ],
         )[1].tobytes()
-<<<<<<< HEAD
-        data = str(
-            f"data:image/{self.config.image_format};base64,"
-            + base64.b64encode(data).decode("ascii")
-        )
-=======
         data = str(f"data:image/{self.config.image_format};base64," + base64.b64encode(data).decode("ascii"))
->>>>>>> 35cd06ef
         self.vis["render_img"].write(data)
 
-    def _update_viewer_stats(
-        self, render_time: float, num_rays: int, image_height: int, image_width: int
-    ) -> None:
+        image = selected_output[..., [2, 1, 0]].cpu().numpy()
+
+        data = cv2.imencode(
+            f".{self.config.image_format}",
+            image,
+            [
+                cv2.IMWRITE_JPEG_QUALITY,
+                self.config.jpeg_quality,
+                cv2.IMWRITE_PNG_COMPRESSION,
+                self.config.png_compression,
+            ],
+        )[1].tobytes()
+        data = str(f"data:image/{self.config.image_format};base64," + base64.b64encode(data).decode("ascii"))
+        self.vis["render_img"].write(data)
+
+    def _update_viewer_stats(self, render_time: float, num_rays: int, image_height: int, image_width: int) -> None:
         """Function that calculates and populates all the rendering statistics accordingly
 
         Args:
@@ -794,18 +711,14 @@
         self.vis["renderingState/eval_res"].write(f"{image_height}x{image_width}px")
         if is_training is None or is_training:
             # process remaining training ETA
-            self.vis["renderingState/train_eta"].write(
-                GLOBAL_BUFFER["events"].get(EventName.ETA.value, "Starting")
-            )
+            self.vis["renderingState/train_eta"].write(GLOBAL_BUFFER["events"].get(EventName.ETA.value, "Starting"))
             # process ratio time spent on vis vs train
             if (
                 EventName.ITER_VIS_TIME.value in GLOBAL_BUFFER["events"]
                 and EventName.ITER_TRAIN_TIME.value in GLOBAL_BUFFER["events"]
             ):
                 vis_time = GLOBAL_BUFFER["events"][EventName.ITER_VIS_TIME.value]["avg"]
-                train_time = GLOBAL_BUFFER["events"][EventName.ITER_TRAIN_TIME.value][
-                    "avg"
-                ]
+                train_time = GLOBAL_BUFFER["events"][EventName.ITER_TRAIN_TIME.value]["avg"]
                 vis_train_ratio = f"{int(vis_time / train_time * 100)}% spent on viewer"
                 self.vis["renderingState/vis_train_ratio"].write(vis_train_ratio)
             else:
@@ -814,9 +727,7 @@
             self.vis["renderingState/train_eta"].write("Paused")
             self.vis["renderingState/vis_train_ratio"].write("100% spent on viewer")
 
-    def _calculate_image_res(
-        self, camera_object, is_training: bool
-    ) -> Optional[Tuple[int, int]]:
+    def _calculate_image_res(self, camera_object, is_training: bool) -> Optional[Tuple[int, int]]:
         """Calculate the maximum image height that can be rendered in the time budget
 
         Args:
@@ -838,17 +749,15 @@
                 target_train_util = 0.9
 
         if EventName.TRAIN_RAYS_PER_SEC.value in GLOBAL_BUFFER["events"]:
-            train_rays_per_sec = GLOBAL_BUFFER["events"][
-                EventName.TRAIN_RAYS_PER_SEC.value
-            ]["avg"]
+            train_rays_per_sec = GLOBAL_BUFFER["events"][EventName.TRAIN_RAYS_PER_SEC.value]["avg"]
         elif not is_training:
-            train_rays_per_sec = 80000  # TODO(eventually find a way to not hardcode. case where there are no prior training steps)
+            train_rays_per_sec = (
+                80000  # TODO(eventually find a way to not hardcode. case where there are no prior training steps)
+            )
         else:
             return None, None
         if EventName.VIS_RAYS_PER_SEC.value in GLOBAL_BUFFER["events"]:
-            vis_rays_per_sec = GLOBAL_BUFFER["events"][
-                EventName.VIS_RAYS_PER_SEC.value
-            ]["avg"]
+            vis_rays_per_sec = GLOBAL_BUFFER["events"][EventName.VIS_RAYS_PER_SEC.value]["avg"]
         else:
             vis_rays_per_sec = train_rays_per_sec
 
@@ -894,9 +803,7 @@
         return output_type
 
     @profiler.time_function
-    def _render_image_in_viewer(
-        self, camera_object, graph: Model, is_training: bool
-    ) -> None:
+    def _render_image_in_viewer(self, camera_object, graph: Model, is_training: bool) -> None:
         # pylint: disable=too-many-statements
         """
         Draw an image using the current camera pose from the viewer.
@@ -934,22 +841,16 @@
         try:
             self._update_render_aabb(graph)
         except RuntimeError as e:
-            self.vis["renderingState/log_errors"].write(
-                "Got an Error while trying to update aabb crop"
-            )
+            self.vis["renderingState/log_errors"].write("Got an Error while trying to update aabb crop")
             print(f"Error: {e}")
 
             time.sleep(0.5)  # sleep to allow buffer to reset
 
         # Calculate camera pose and intrinsics
         try:
-            image_height, image_width = self._calculate_image_res(
-                camera_object, is_training
-            )
+            image_height, image_width = self._calculate_image_res(camera_object, is_training)
         except ZeroDivisionError as e:
-            self.vis["renderingState/log_errors"].write(
-                "Error: Screen too small; no rays intersecting scene."
-            )
+            self.vis["renderingState/log_errors"].write("Error: Screen too small; no rays intersecting scene.")
             time.sleep(0.03)  # sleep to allow buffer to reset
             print(f"Error: {e}")
             return
@@ -957,10 +858,7 @@
         if image_height is None:
             return
 
-        (
-            intrinsics_matrix,
-            camera_to_world_h,
-        ) = get_intrinsics_matrix_and_camera_to_world_h(
+        (intrinsics_matrix, camera_to_world_h,) = get_intrinsics_matrix_and_camera_to_world_h(
             camera_object, image_height=image_height, image_width=image_width
         )
 
@@ -995,16 +893,12 @@
         )
         camera = camera.to(graph.device)
 
-        camera_ray_bundle = camera.generate_rays(
-            camera_indices=0, aabb_box=graph.render_aabb
-        )
+        camera_ray_bundle = camera.generate_rays(camera_indices=0, aabb_box=graph.render_aabb)
 
         graph.eval()
 
         check_thread = CheckThread(state=self)
-        render_thread = RenderThread(
-            state=self, graph=graph, camera_ray_bundle=camera_ray_bundle
-        )
+        render_thread = RenderThread(state=self, graph=graph, camera_ray_bundle=camera_ray_bundle)
 
         check_thread.daemon = True
         render_thread.daemon = True
