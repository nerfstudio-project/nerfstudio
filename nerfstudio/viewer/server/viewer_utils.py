--- conflicted
+++ resolved
@@ -238,12 +238,8 @@
             CONSOLE.print(f"[Public] Open the viewer at {self.viewer_url}")
             CONSOLE.rule(characters="=")
             CONSOLE.line()
-<<<<<<< HEAD
             self.vis = Viewer(zmq_port=zmq_port, ip_address=self.config.ip_address)
-=======
-            self.vis = Viewer(zmq_port=zmq_port)
-            self.vis_webrtc_thread = Viewer(zmq_port=zmq_port)
->>>>>>> 97cec622
+            self.vis_webrtc_thread = Viewer(zmq_port=zmq_port, ip_address=self.config.ip_address)
         else:
             assert self.config.zmq_port is not None
             self.vis = Viewer(zmq_port=self.config.zmq_port, ip_address=self.config.ip_address)
