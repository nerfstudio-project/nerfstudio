# Copyright 2022 The Nerfstudio Team. All rights reserved.
#
# Licensed under the Apache License, Version 2.0 (the "License");
# you may not use this file except in compliance with the License.
# You may obtain a copy of the License at
#
#     http://www.apache.org/licenses/LICENSE-2.0
#
# Unless required by applicable law or agreed to in writing, software
# distributed under the License is distributed on an "AS IS" BASIS,
# WITHOUT WARRANTIES OR CONDITIONS OF ANY KIND, either express or implied.
# See the License for the specific language governing permissions and
# limitations under the License.

# pylint: disable=too-many-lines

"""Code to interface with the `vis/` (the JS viewer).
"""
from __future__ import annotations

import base64
import enum
import os
import re
import sys
import threading
import time
import warnings
from pathlib import Path
from typing import Any, Dict, Optional, Tuple

import cv2
import numpy as np
import torch
from cryptography.utils import CryptographyDeprecationWarning
from rich.console import Console

from nerfstudio.cameras.cameras import Cameras, CameraType
from nerfstudio.cameras.rays import RayBundle
from nerfstudio.configs import base_config as cfg
from nerfstudio.data.datasets.base_dataset import InputDataset
from nerfstudio.data.scene_box import SceneBox
from nerfstudio.model_components import renderers
from nerfstudio.models.base_model import Model
from nerfstudio.utils import colormaps, profiler, writer
from nerfstudio.utils.decorators import check_main_thread, decorate_all
from nerfstudio.utils.io import load_from_json, write_to_json
from nerfstudio.utils.writer import GLOBAL_BUFFER, EventName, TimeWriter
from nerfstudio.viewer.server.subprocess import (
    get_free_port,
    run_viewer_bridge_server_as_subprocess,
)
from nerfstudio.viewer.server.utils import get_intrinsics_matrix_and_camera_to_world_h
from nerfstudio.viewer.server.visualizer import Viewer

warnings.filterwarnings("ignore", category=CryptographyDeprecationWarning)

CONSOLE = Console(width=120)


def get_viewer_version() -> str:
    """Get the version of the viewer."""
    json_filename = os.path.join(os.path.dirname(__file__), "../app/package.json")
    version = load_from_json(Path(json_filename))["version"]
    return version


@check_main_thread
<<<<<<< HEAD
def setup_viewer(config: cfg.ViewerConfig, log_filename: Path, datapath: str):
=======
def setup_viewer(config: cfg.ViewerConfig, log_filename: Path, datapath: Path):
>>>>>>> 5613d478
    """Sets up the viewer if enabled

    Args:
        config: the configuration to instantiate viewer
        log_filename: the log filename to write to
        datapath: the path to the dataset
    """
    viewer_state = ViewerState(config, log_filename=log_filename, datapath=datapath)
    banner_messages = [f"Viewer at: {viewer_state.viewer_url}"]
    return viewer_state, banner_messages


class OutputTypes(str, enum.Enum):
    """Noncomprehensive list of output render types"""

    INIT = "init"
    RGB = "rgb"
    RGB_FINE = "rgb_fine"
    ACCUMULATION = "accumulation"
    ACCUMULATION_FINE = "accumulation_fine"


class ColormapTypes(str, enum.Enum):
    """List of colormap render types"""

    DEFAULT = "default"
    TURBO = "turbo"
    VIRIDIS = "viridis"
    MAGMA = "magma"
    INFERNO = "inferno"
    CIVIDIS = "cividis"


class IOChangeException(Exception):
    """Basic camera exception to interrupt viewer"""


class SetTrace:
    """Basic trace function"""

    def __init__(self, func):
        self.func = func

    def __enter__(self):
        sys.settrace(self.func)
        return self

    def __exit__(self, ext_type, exc_value, traceback):
        sys.settrace(None)


class RenderThread(threading.Thread):
    """Thread that does all the rendering calls while listening for interrupts

    Args:
        state: current viewer state object
        graph: current checkpoint of model
        camera_ray_bundle: input rays to pass through the graph to render out
    """

    def __init__(self, state: "ViewerState", graph: Model, camera_ray_bundle: RayBundle):
        threading.Thread.__init__(self)
        self.state = state
        self.graph = graph
        self.camera_ray_bundle = camera_ray_bundle
        self.exc = None
        self.vis_outputs = None

    def run(self):
        """run function that renders out images given the current graph and ray bundles.
        Interlaced with a trace function that checks to see if any I/O changes were registered.
        Exits and continues program if IOChangeException thrown.
        """
        outputs = None
        try:
            with SetTrace(self.state.check_interrupt):
                if self.state.prev_crop_enabled:
<<<<<<< HEAD
                    with renderers.background_mode_override_context("black"), torch.no_grad():
=======
                    color = self.state.prev_crop_bg_color
                    if color is None:
                        background_color = torch.tensor([0.0, 0.0, 0.0], device=self.graph.device)
                    else:
                        background_color = torch.tensor(
                            [color["r"] / 255.0, color["g"] / 255.0, color["b"] / 255.0], device=self.graph.device
                        )
                    with renderers.background_color_override_context(background_color), torch.no_grad():
>>>>>>> 5613d478
                        outputs = self.graph.get_outputs_for_camera_ray_bundle(self.camera_ray_bundle)
                else:
                    with torch.no_grad():
                        outputs = self.graph.get_outputs_for_camera_ray_bundle(self.camera_ray_bundle)
        except Exception as e:  # pylint: disable=broad-except
            self.exc = e

        if outputs:
            self.vis_outputs = outputs

        self.state.check_done_render = True
        self.state.check_interrupt_vis = False

    def join(self, timeout=None):
        threading.Thread.join(self)
        if self.exc:
            raise self.exc


class CheckThread(threading.Thread):
    """Thread the constantly checks for io changes and sets a flag indicating interrupt

    Args:
        state: current viewer state object
    """

    def __init__(self, state):
        threading.Thread.__init__(self)
        self.state = state

    def run(self):
        """Run function that checks to see if any of the existing state has changed
        (e.g. camera pose/output type/resolutions).
        Sets the viewer state flag to true to signal
        to render thread that an interrupt was registered.
        """
        self.state.check_done_render = False
        while not self.state.check_done_render:
            # check camera
            data = self.state.vis["renderingState/camera"].read()
            render_time = self.state.vis["renderingState/render_time"].read()
            if data is not None:
                camera_object = data["object"]
                if (
                    self.state.prev_camera_matrix is None
                    or (
                        not np.allclose(camera_object["matrix"], self.state.prev_camera_matrix)
                        and not self.state.prev_moving
                    )
                    or (render_time is not None and render_time != self.state.prev_render_time)
                ):
                    self.state.check_interrupt_vis = True
                    self.state.prev_moving = True
                    return
                self.state.prev_moving = False

            # check output type
            output_type = self.state.vis["renderingState/output_choice"].read()
            if output_type is None:
                output_type = OutputTypes.INIT
            if self.state.prev_output_type != output_type:
                self.state.check_interrupt_vis = True
                return

            # check colormap type
            colormap_type = self.state.vis["renderingState/colormap_choice"].read()
            if self.state.prev_colormap_type != colormap_type:
                self.state.check_interrupt_vis = True
                return

            colormap_range = self.state.vis["renderingState/colormap_range"].read()
            if self.state.prev_colormap_range != colormap_range:
                self.state.check_interrupt_vis = True
                return

            # check max render
            max_resolution = self.state.vis["renderingState/maxResolution"].read()
            if max_resolution is not None:
                if self.state.max_resolution != max_resolution:
                    self.state.check_interrupt_vis = True
                    return

            # check crop changes
            crop_enabled = self.state.vis["renderingState/crop_enabled"].read()
            if crop_enabled is not None:
                if self.state.prev_crop_enabled != crop_enabled:
                    self.state.check_interrupt_vis = True
                    return


@decorate_all([check_main_thread])
class ViewerState:
    """Class to hold state for viewer variables

    Args:
        config: viewer setup configuration
        log_filename: filename to log viewer output to
        datapath: path to data
    """

<<<<<<< HEAD
    def __init__(self, config: cfg.ViewerConfig, log_filename: Path, datapath: str):
=======
    def __init__(self, config: cfg.ViewerConfig, log_filename: Path, datapath: Path):
>>>>>>> 5613d478
        self.config = config
        self.vis = None
        self.viewer_url = None
        self.log_filename = log_filename
<<<<<<< HEAD
        self.datapath = datapath
=======
        self.datapath = datapath.parent if datapath.is_file() else datapath
>>>>>>> 5613d478
        if self.config.launch_bridge_server:
            # start the viewer bridge server
            if self.config.websocket_port is None:
                websocket_port = get_free_port(default_port=self.config.websocket_port_default)
            else:
                websocket_port = self.config.websocket_port
            self.log_filename.parent.mkdir(exist_ok=True)
            zmq_port = run_viewer_bridge_server_as_subprocess(
                websocket_port,
                zmq_port=self.config.zmq_port,
                ip_address=self.config.ip_address,
                log_filename=str(self.log_filename),
            )
            # TODO(ethan): log the output of the viewer bridge server in a file where the training logs go
            CONSOLE.line()
            version = get_viewer_version()
            websocket_url = f"ws://localhost:{websocket_port}"
            self.viewer_url = f"https://viewer.nerf.studio/versions/{version}/?websocket_url={websocket_url}"
            CONSOLE.rule(characters="=")
            CONSOLE.print(f"[Public] Open the viewer at {self.viewer_url}")
            CONSOLE.rule(characters="=")
            CONSOLE.line()
            self.vis = Viewer(zmq_port=zmq_port, ip_address=self.config.ip_address)
        else:
            assert self.config.zmq_port is not None
            self.vis = Viewer(zmq_port=self.config.zmq_port, ip_address=self.config.ip_address)

        # viewer specific variables
        self.prev_camera_matrix = None
        self.prev_render_time = 0
        self.prev_output_type = OutputTypes.INIT
        self.prev_colormap_type = None
        self.prev_colormap_invert = False
        self.prev_colormap_normalize = False
        self.prev_colormap_range = [0, 1]
        self.prev_moving = False
        self.output_type_changed = True
        self.max_resolution = 1000
        self.check_interrupt_vis = False
        self.check_done_render = True
        self.step = 0
        self.static_fps = 1
        self.moving_fps = 24
        self.camera_moving = False
        self.prev_camera_timestamp = 0
        self.prev_crop_enabled = False
<<<<<<< HEAD
=======
        self.prev_crop_bg_color = None
>>>>>>> 5613d478
        self.prev_crop_scale = None
        self.prev_crop_center = None

        self.output_list = None

    def _pick_drawn_image_idxs(self, total_num: int) -> list[int]:
        """Determine indicies of images to display in viewer.

        Args:
            total_num: total number of training images.

        Returns:
            List of indices from [0, total_num-1].
        """
        if self.config.max_num_display_images < 0:
            num_display_images = total_num
        else:
            num_display_images = min(self.config.max_num_display_images, total_num)
        # draw indices, roughly evenly spaced
        return np.linspace(0, total_num - 1, num_display_images, dtype=np.int32).tolist()

    def init_scene(self, dataset: InputDataset, start_train=True) -> None:
        """Draw some images and the scene aabb in the viewer.

        Args:
            dataset: dataset to render in the scene
            start_train: whether to start train when viewer init;
                if False, only displays dataset until resume train is toggled
        """
        # set the config base dir
        self.vis["renderingState/config_base_dir"].write(str(self.log_filename.parents[0]))

        # set the data base dir
        self.vis["renderingState/data_base_dir"].write(str(self.datapath))

<<<<<<< HEAD
        # get the timestamp of the train run to set default export path name
        timestamp_reg = re.compile("[0-9]{4}-[0-9]{2}-[0-9]{2}_[0-9]{6}")
        timestamp_match = timestamp_reg.findall(str(self.log_filename.parents[0]))
        self.vis["renderingState/export_path"].write(timestamp_match[-1])
=======
        # set default export path name
        self.vis["renderingState/export_path"].write(self.log_filename.parent.stem)
>>>>>>> 5613d478

        # clear the current scene
        self.vis["sceneState/sceneBox"].delete()
        self.vis["sceneState/cameras"].delete()

        # draw the training cameras and images
        image_indices = self._pick_drawn_image_idxs(len(dataset))
        for idx in image_indices:
            image = dataset[idx]["image"]
            bgr = image[..., [2, 1, 0]]
            camera_json = dataset.cameras.to_json(camera_idx=idx, image=bgr, max_size=100)
            self.vis[f"sceneState/cameras/{idx:06d}"].write(camera_json)

        # draw the scene box (i.e., the bounding box)
        json_ = dataset.scene_box.to_json()
        self.vis["sceneState/sceneBox"].write(json_)

        # set the initial state whether to train or not
        self.vis["renderingState/isTraining"].write(start_train)

        max_scene_box = torch.max(dataset.scene_box.aabb[1] - dataset.scene_box.aabb[0]).item()
        self.vis["renderingState/max_box_size"].write(max_scene_box)
<<<<<<< HEAD

        # self.vis["renderingState/render_time"].write(str(0))

        # set the properties of the camera
        # self.vis["renderingState/camera"].write(json_)

        # set the main camera intrinsics to one from the dataset
        # K = camera.get_intrinsics_matrix()
        # set_persp_intrinsics_matrix(self.vis, K.double().numpy())
=======
>>>>>>> 5613d478

    def _check_camera_path_payload(self, trainer, step: int):
        """Check to see if the camera path export button was pressed."""
        # check if we should interrupt from a button press?
        camera_path_payload = self.vis["camera_path_payload"].read()
        if camera_path_payload:
            # save a model checkpoint
            trainer.save_checkpoint(step)
            # write to json file in datapath directory
            camera_path_filename = camera_path_payload["camera_path_filename"] + ".json"
            camera_path = camera_path_payload["camera_path"]
            camera_paths_directory = os.path.join(self.datapath, "camera_paths")
            if not os.path.exists(camera_paths_directory):
                os.mkdir(camera_paths_directory)

            write_to_json(Path(os.path.join(camera_paths_directory, camera_path_filename)), camera_path)
            self.vis["camera_path_payload"].delete()

    def _check_populate_paths_payload(self, trainer, step: int):
        populate_paths_payload = self.vis["populate_paths_payload"].read()
        if populate_paths_payload:
            # save a model checkpoint
            trainer.save_checkpoint(step)
            # get all camera paths
            camera_path_dir = os.path.join(self.datapath, "camera_paths")
            if os.path.exists(camera_path_dir):
                camera_path_files = os.listdir(camera_path_dir)
                all_path_dict = {}
                for i in camera_path_files:
                    if i[-4:] == "json":
                        all_path_dict[i[:-5]] = load_from_json(Path(os.path.join(camera_path_dir, i)))
                self.vis["renderingState/all_camera_paths"].write(all_path_dict)
                self.vis["populate_paths_payload"].delete()

    def _update_render_aabb(self, graph):
        """
        update the render aabb box for the viewer:

        :param graph:
        :return:
        """

        crop_enabled = self.vis["renderingState/crop_enabled"].read()
        if crop_enabled != self.prev_crop_enabled:
            self.camera_moving = True
            self.prev_crop_enabled = crop_enabled
            self.prev_crop_bg_color = None
            self.prev_crop_scale = None
            self.prev_crop_center = None

        if crop_enabled:
            crop_scale = self.vis["renderingState/crop_scale"].read()
            crop_center = self.vis["renderingState/crop_center"].read()
            crop_bg_color = self.vis["renderingState/crop_bg_color"].read()

            if crop_bg_color != self.prev_crop_bg_color:
                self.camera_moving = True
                self.prev_crop_bg_color = crop_bg_color

            if crop_scale != self.prev_crop_scale or crop_center != self.prev_crop_center:
                self.camera_moving = True
                self.prev_crop_scale = crop_scale
                self.prev_crop_center = crop_center

                crop_scale = torch.tensor(crop_scale)
                crop_center = torch.tensor(crop_center)

                box_min = crop_center - crop_scale / 2.0
                box_max = crop_center + crop_scale / 2.0

                if isinstance(graph.render_aabb, SceneBox):
                    graph.render_aabb.aabb[0] = box_min
                    graph.render_aabb.aabb[1] = box_max
                else:
                    graph.render_aabb = SceneBox(aabb=torch.stack([box_min, box_max], dim=0))

                # maybe should update only if true change ?
                json_ = graph.render_aabb.to_json()
                self.vis["sceneState/sceneBox"].write(json_)
        else:
            graph.render_aabb = None

    def _update_render_aabb(self, graph):
        """
        update the render aabb box for the viewer:

        :param graph:
        :return:
        """

        crop_enabled = self.vis["renderingState/crop_enabled"].read()
        if crop_enabled != self.prev_crop_enabled:
            self.camera_moving = True
            self.prev_crop_enabled = crop_enabled
            self.prev_crop_scale = None
            self.prev_crop_center = None

        if crop_enabled:
            crop_scale = self.vis["renderingState/crop_scale"].read()
            crop_center = self.vis["renderingState/crop_center"].read()

            if crop_scale != self.prev_crop_scale or crop_center != self.prev_crop_center:
                self.camera_moving = True
                self.prev_crop_scale = crop_scale
                self.prev_crop_center = crop_center

                crop_scale = torch.tensor(crop_scale)
                crop_center = torch.tensor(crop_center)

                box_min = crop_center - crop_scale / 2.0
                box_max = crop_center + crop_scale / 2.0

                if isinstance(graph.render_aabb, SceneBox):
                    graph.render_aabb.aabb[0] = box_min
                    graph.render_aabb.aabb[1] = box_max
                else:
                    graph.render_aabb = SceneBox(aabb=torch.stack([box_min, box_max], dim=0))

                # maybe should update only if true change ?
                json_ = graph.render_aabb.to_json()
                self.vis["sceneState/sceneBox"].write(json_)
        else:
            graph.render_aabb = None

    def update_scene(self, trainer, step: int, graph: Model, num_rays_per_batch: int) -> None:
        """updates the scene based on the graph weights

        Args:
            step: iteration step of training
            graph: the current checkpoint of the model
        """
        has_temporal_distortion = getattr(graph, "temporal_distortion", None) is not None
        self.vis["model/has_temporal_distortion"].write(str(has_temporal_distortion).lower())

        is_training = self.vis["renderingState/isTraining"].read()
        self.step = step

        self._check_camera_path_payload(trainer, step)
        self._check_populate_paths_payload(trainer, step)

        camera_object = self._get_camera_object()
        if camera_object is None:
            return

        if is_training is None or is_training:
            # in training mode

            if self.camera_moving:
                # if the camera is moving, then we pause training and update camera continuously

                while self.camera_moving:
                    self._render_image_in_viewer(camera_object, graph, is_training)
                    camera_object = self._get_camera_object()
            else:
                # if the camera is not moving, then we approximate how many training steps need to be taken
                # to render at a FPS defined by self.static_fps.

                if EventName.TRAIN_RAYS_PER_SEC.value in GLOBAL_BUFFER["events"]:
                    train_rays_per_sec = GLOBAL_BUFFER["events"][EventName.TRAIN_RAYS_PER_SEC.value]["avg"]
                    target_train_util = self.vis["renderingState/targetTrainUtil"].read()
                    if target_train_util is None:
                        target_train_util = 0.9

                    batches_per_sec = train_rays_per_sec / num_rays_per_batch

                    num_steps = max(int(1 / self.static_fps * batches_per_sec), 1)
                else:
                    num_steps = 1

                if step % num_steps == 0:
                    self._render_image_in_viewer(camera_object, graph, is_training)

        else:
            # in pause training mode, enter render loop with set graph
            local_step = step
            run_loop = not is_training
            while run_loop:
                # if self._is_render_step(local_step) and step > 0:
                if step > 0:
                    self._render_image_in_viewer(camera_object, graph, is_training)
                    camera_object = self._get_camera_object()
                is_training = self.vis["renderingState/isTraining"].read()
                self._check_populate_paths_payload(trainer, step)
                self._check_camera_path_payload(trainer, step)
                run_loop = not is_training
                local_step += 1

    def check_interrupt(self, frame, event, arg):  # pylint: disable=unused-argument
        """Raises interrupt when flag has been set and not already on lowest resolution.
        Used in conjunction with SetTrace.
        """
        if event == "line":
            if self.check_interrupt_vis and not self.camera_moving:
                raise IOChangeException
        return self.check_interrupt

    def _get_camera_object(self):
        """Gets the camera object from the viewer and updates the movement state if it has changed."""

        data = self.vis["renderingState/camera"].read()
        if data is None:
            return None

        camera_object = data["object"]
        render_time = self.vis["renderingState/render_time"].read()

        if render_time is not None:
            if (
                self.prev_camera_matrix is not None and np.allclose(camera_object["matrix"], self.prev_camera_matrix)
            ) and (self.prev_render_time == render_time):
                self.camera_moving = False
            else:
                self.prev_camera_matrix = camera_object["matrix"]
                self.prev_render_time = render_time
                self.camera_moving = True
        else:
            if self.prev_camera_matrix is not None and np.allclose(camera_object["matrix"], self.prev_camera_matrix):
                self.camera_moving = False
            else:
                self.prev_camera_matrix = camera_object["matrix"]
                self.camera_moving = True

        output_type = self.vis["renderingState/output_choice"].read()
        if output_type is None:
            output_type = OutputTypes.INIT
        if self.prev_output_type != output_type:
            self.camera_moving = True

        colormap_type = self.vis["renderingState/colormap_choice"].read()
        if self.prev_colormap_type != colormap_type:
            self.camera_moving = True

<<<<<<< HEAD
        output_type = self.vis["renderingState/output_choice"].read()
        if output_type is None:
            output_type = OutputTypes.INIT
        if self.prev_output_type != output_type:
            self.camera_moving = True

        colormap_type = self.vis["renderingState/colormap_choice"].read()
        if colormap_type is None:
            colormap_type = ColormapTypes.INIT
        if self.prev_colormap_type != colormap_type:
            self.camera_moving = True

=======
        colormap_range = self.vis["renderingState/colormap_range"].read()
        if self.prev_colormap_range != colormap_range:
            self.camera_moving = True

        colormap_invert = self.vis["renderingState/colormap_invert"].read()
        if self.prev_colormap_invert != colormap_invert:
            self.camera_moving = True

        colormap_normalize = self.vis["renderingState/colormap_normalize"].read()
        if self.prev_colormap_normalize != colormap_normalize:
            self.camera_moving = True

        crop_bg_color = self.vis["renderingState/crop_bg_color"].read()
        if self.prev_crop_enabled:
            if self.prev_crop_bg_color != crop_bg_color:
                self.camera_moving = True

>>>>>>> 5613d478
        crop_scale = self.vis["renderingState/crop_scale"].read()
        if self.prev_crop_enabled:
            if self.prev_crop_scale != crop_scale:
                self.camera_moving = True

        crop_center = self.vis["renderingState/crop_center"].read()
        if self.prev_crop_enabled:
            if self.prev_crop_center != crop_center:
                self.camera_moving = True

        return camera_object

    def _apply_colormap(self, outputs: Dict[str, Any], colors: torch.Tensor = None, eps=1e-6):
        """Determines which colormap to use based on set colormap type

        Args:
            outputs: the output tensors for which to apply colormaps on
            colors: is only set if colormap is for semantics. Defaults to None.
            eps: epsilon to handle floating point comparisons
        """
        if self.output_list:
            reformatted_output = self._process_invalid_output(self.prev_output_type)

        # default for rgb images
        if self.prev_colormap_type == ColormapTypes.DEFAULT and outputs[reformatted_output].shape[-1] == 3:
            return outputs[reformatted_output]

        # rendering depth outputs
        if outputs[reformatted_output].shape[-1] == 1 and outputs[reformatted_output].dtype == torch.float:
            output = outputs[reformatted_output]
            if self.prev_colormap_normalize:
                output = output - torch.min(output)
                output = output / (torch.max(output) + eps)
            output = output * (self.prev_colormap_range[1] - self.prev_colormap_range[0]) + self.prev_colormap_range[0]
            output = torch.clip(output, 0, 1)
            if self.prev_colormap_invert:
                output = 1 - output
            if self.prev_colormap_type == ColormapTypes.DEFAULT:
                return colormaps.apply_colormap(output, cmap=ColormapTypes.TURBO.value)
            return colormaps.apply_colormap(output, cmap=self.prev_colormap_type)

        # rendering semantic outputs
        if outputs[reformatted_output].dtype == torch.int:
            logits = outputs[reformatted_output]
            labels = torch.argmax(torch.nn.functional.softmax(logits, dim=-1), dim=-1)  # type: ignore
            assert colors is not None
            return colors[labels]

        # rendering boolean outputs
        if outputs[reformatted_output].dtype == torch.bool:
            return colormaps.apply_boolean_colormap(outputs[reformatted_output])

        raise NotImplementedError

    def _send_output_to_viewer(self, outputs: Dict[str, Any], colors: torch.Tensor = None):
        """Chooses the correct output and sends it to the viewer

        Args:
            outputs: the dictionary of outputs to choose from, from the graph
            colors: is only set if colormap is for semantics. Defaults to None.
        """
        if self.output_list is None:
            self.output_list = list(outputs.keys())
            viewer_output_list = list(np.copy(self.output_list))
            # remapping rgb_fine -> rgb for all cases just so that we dont have 2 of them in the options
            if OutputTypes.RGB_FINE in self.output_list:
                viewer_output_list.remove(OutputTypes.RGB_FINE)
            viewer_output_list.insert(0, OutputTypes.RGB)
            # remove semantics, which crashes viewer; semantics_colormap is OK
            if "semantics" in self.output_list:
                viewer_output_list.remove("semantics")
            self.vis["renderingState/output_options"].write(viewer_output_list)

        reformatted_output = self._process_invalid_output(self.prev_output_type)
        # re-register colormaps and send to viewer
        if self.output_type_changed or self.prev_colormap_type is None:
            self.prev_colormap_type = ColormapTypes.DEFAULT
            colormap_options = []
            self.vis["renderingState/colormap_options"].write(list(ColormapTypes))
            if outputs[reformatted_output].shape[-1] == 3:
                colormap_options = [ColormapTypes.DEFAULT]
            if outputs[reformatted_output].shape[-1] == 1 and outputs[reformatted_output].dtype == torch.float:
                self.prev_colormap_type = ColormapTypes.TURBO
                colormap_options = list(ColormapTypes)[1:]
            self.output_type_changed = False
            self.vis["renderingState/colormap_choice"].write(self.prev_colormap_type)
            self.vis["renderingState/colormap_options"].write(colormap_options)
        selected_output = (self._apply_colormap(outputs, colors) * 255).type(torch.uint8)

        image = selected_output[..., [2, 1, 0]].cpu().numpy()

        data = cv2.imencode(
            f".{self.config.image_format}",
            image,
            [
                cv2.IMWRITE_JPEG_QUALITY,
                self.config.jpeg_quality,
                cv2.IMWRITE_PNG_COMPRESSION,
                self.config.png_compression,
            ],
        )[1].tobytes()
        data = str(f"data:image/{self.config.image_format};base64," + base64.b64encode(data).decode("ascii"))
        self.vis["render_img"].write(data)

    def _update_viewer_stats(self, render_time: float, num_rays: int, image_height: int, image_width: int) -> None:
        """Function that calculates and populates all the rendering statistics accordingly

        Args:
            render_time: total time spent rendering current view
            num_rays: number of rays rendered
            image_height: resolution of the current view
            image_width: resolution of the current view
        """
        writer.put_time(
            name=EventName.VIS_RAYS_PER_SEC, duration=num_rays / render_time, step=self.step, avg_over_steps=True
        )
        is_training = self.vis["renderingState/isTraining"].read()
        self.vis["renderingState/eval_res"].write(f"{image_height}x{image_width}px")
        if is_training is None or is_training:
            # process remaining training ETA
            self.vis["renderingState/train_eta"].write(GLOBAL_BUFFER["events"].get(EventName.ETA.value, "Starting"))
            # process ratio time spent on vis vs train
            if (
                EventName.ITER_VIS_TIME.value in GLOBAL_BUFFER["events"]
                and EventName.ITER_TRAIN_TIME.value in GLOBAL_BUFFER["events"]
            ):
                vis_time = GLOBAL_BUFFER["events"][EventName.ITER_VIS_TIME.value]["avg"]
                train_time = GLOBAL_BUFFER["events"][EventName.ITER_TRAIN_TIME.value]["avg"]
                vis_train_ratio = f"{int(vis_time / train_time * 100)}% spent on viewer"
                self.vis["renderingState/vis_train_ratio"].write(vis_train_ratio)
            else:
                self.vis["renderingState/vis_train_ratio"].write("Starting")
        else:
            self.vis["renderingState/train_eta"].write("Paused")
            self.vis["renderingState/vis_train_ratio"].write("100% spent on viewer")

    def _calculate_image_res(self, camera_object, is_training: bool) -> Optional[Tuple[int, int]]:
        """Calculate the maximum image height that can be rendered in the time budget

        Args:
            camera_object: the camera object to use for rendering
            is_training: whether or not we are training
        Returns:
            image_height: the maximum image height that can be rendered in the time budget
            image_width: the maximum image width that can be rendered in the time budget
        """
        max_resolution = self.vis["renderingState/maxResolution"].read()
        if max_resolution:
            self.max_resolution = max_resolution

        if self.camera_moving or not is_training:
            target_train_util = 0
        else:
            target_train_util = self.vis["renderingState/targetTrainUtil"].read()
            if target_train_util is None:
                target_train_util = 0.9

        if EventName.TRAIN_RAYS_PER_SEC.value in GLOBAL_BUFFER["events"]:
            train_rays_per_sec = GLOBAL_BUFFER["events"][EventName.TRAIN_RAYS_PER_SEC.value]["avg"]
        elif not is_training:
            train_rays_per_sec = (
                80000  # TODO(eventually find a way to not hardcode. case where there are no prior training steps)
            )
        else:
            return None, None
        if EventName.VIS_RAYS_PER_SEC.value in GLOBAL_BUFFER["events"]:
            vis_rays_per_sec = GLOBAL_BUFFER["events"][EventName.VIS_RAYS_PER_SEC.value]["avg"]
        else:
            vis_rays_per_sec = train_rays_per_sec

        current_fps = self.moving_fps if self.camera_moving else self.static_fps

        # calculate number of rays that can be rendered given the target fps
        num_vis_rays = vis_rays_per_sec / current_fps * (1 - target_train_util)

        aspect_ratio = camera_object["aspect"]

        if not self.camera_moving and not is_training:
            image_height = self.max_resolution
        else:
            image_height = (num_vis_rays / aspect_ratio) ** 0.5
            image_height = int(round(image_height, -1))
            image_height = max(min(self.max_resolution, image_height), 30)
        image_width = int(image_height * aspect_ratio)
        if image_width > self.max_resolution:
            image_width = self.max_resolution
            image_height = int(image_width / aspect_ratio)
        return image_height, image_width

    def _process_invalid_output(self, output_type: str) -> str:
        """Check to see whether we are in the corner case of RGB; if still invalid, throw error
        Returns correct string mapping given improperly formatted output_type.

        Args:
            output_type: reformatted output type
        """
        if output_type == OutputTypes.INIT:
            output_type = OutputTypes.RGB

        # check if rgb or rgb_fine should be the case TODO: add other checks here
        attempted_output_type = output_type
        if output_type not in self.output_list and output_type == OutputTypes.RGB:
            output_type = OutputTypes.RGB_FINE

        # check if output_type is not in list
        if output_type not in self.output_list:
            assert (
                NotImplementedError
            ), f"Output {attempted_output_type} not in list. Tried to reformat as {output_type} but still not found."
        return output_type

    @profiler.time_function
    def _render_image_in_viewer(self, camera_object, graph: Model, is_training: bool) -> None:
        # pylint: disable=too-many-statements
        """
        Draw an image using the current camera pose from the viewer.
        The image is sent over a TCP connection.

        Args:
            graph: current checkpoint of model
        """
        # Check that timestamp is newer than the last one
        if int(camera_object["timestamp"]) < self.prev_camera_timestamp:
            return

        self.prev_camera_timestamp = int(camera_object["timestamp"])

        # check and perform output type updates
        output_type = self.vis["renderingState/output_choice"].read()
        output_type = OutputTypes.INIT if output_type is None else output_type
        self.output_type_changed = self.prev_output_type != output_type
        self.prev_output_type = output_type

        # check and perform colormap type updates
        colormap_type = self.vis["renderingState/colormap_choice"].read()
        self.prev_colormap_type = colormap_type

<<<<<<< HEAD
=======
        colormap_invert = self.vis["renderingState/colormap_invert"].read()
        self.prev_colormap_invert = colormap_invert

        colormap_normalize = self.vis["renderingState/colormap_normalize"].read()
        self.prev_colormap_normalize = colormap_normalize

        colormap_range = self.vis["renderingState/colormap_range"].read()
        self.prev_colormap_range = colormap_range

>>>>>>> 5613d478
        # update render aabb
        try:
            self._update_render_aabb(graph)
        except RuntimeError as e:
            self.vis["renderingState/log_errors"].write("Got an Error while trying to update aabb crop")
            print(f"Error: {e}")

            time.sleep(0.5)  # sleep to allow buffer to reset

        # Calculate camera pose and intrinsics
        try:
            image_height, image_width = self._calculate_image_res(camera_object, is_training)
        except ZeroDivisionError as e:
            self.vis["renderingState/log_errors"].write("Error: Screen too small; no rays intersecting scene.")
            time.sleep(0.03)  # sleep to allow buffer to reset
            print(f"Error: {e}")
            return

        if image_height is None:
            return

        intrinsics_matrix, camera_to_world_h = get_intrinsics_matrix_and_camera_to_world_h(
            camera_object, image_height=image_height, image_width=image_width
        )

        camera_to_world = camera_to_world_h[:3, :]
        camera_to_world = torch.stack(
            [
                camera_to_world[0, :],
                camera_to_world[2, :],
                camera_to_world[1, :],
            ],
            dim=0,
        )

        camera_type_msg = camera_object["camera_type"]
        if camera_type_msg == "perspective":
            camera_type = CameraType.PERSPECTIVE
        elif camera_type_msg == "fisheye":
            camera_type = CameraType.FISHEYE
        elif camera_type_msg == "equirectangular":
            camera_type = CameraType.EQUIRECTANGULAR
        else:
            camera_type = CameraType.PERSPECTIVE

        camera_type_msg = camera_object["camera_type"]
        if camera_type_msg == "perspective":
            camera_type = CameraType.PERSPECTIVE
        elif camera_type_msg == "fisheye":
            camera_type = CameraType.FISHEYE
        elif camera_type_msg == "equirectangular":
            camera_type = CameraType.EQUIRECTANGULAR
        else:
            camera_type = CameraType.PERSPECTIVE

        camera = Cameras(
            fx=intrinsics_matrix[0, 0],
            fy=intrinsics_matrix[1, 1],
            cx=intrinsics_matrix[0, 2],
            cy=intrinsics_matrix[1, 2],
            camera_type=camera_type,
            camera_to_worlds=camera_to_world[None, ...],
            times=torch.tensor([float(self.prev_render_time)]),
        )
        camera = camera.to(graph.device)

        camera_ray_bundle = camera.generate_rays(camera_indices=0, aabb_box=graph.render_aabb)

        graph.eval()

        check_thread = CheckThread(state=self)
        render_thread = RenderThread(state=self, graph=graph, camera_ray_bundle=camera_ray_bundle)

        check_thread.daemon = True
        render_thread.daemon = True

        with TimeWriter(None, None, write=False) as vis_t:
            check_thread.start()
            render_thread.start()
            try:
                render_thread.join()
                check_thread.join()
            except IOChangeException:
                del camera_ray_bundle
                torch.cuda.empty_cache()
            except RuntimeError as e:
                self.vis["renderingState/log_errors"].write(
                    "Error: GPU out of memory. Reduce resolution to prevent viewer from crashing."
                )
                print(f"Error: {e}")
                del camera_ray_bundle
                torch.cuda.empty_cache()
                time.sleep(0.5)  # sleep to allow buffer to reset

        graph.train()
        outputs = render_thread.vis_outputs
        if outputs is not None:
            colors = graph.colors if hasattr(graph, "colors") else None
            self._send_output_to_viewer(outputs, colors=colors)
            self._update_viewer_stats(
                vis_t.duration, num_rays=len(camera_ray_bundle), image_height=image_height, image_width=image_width
            )<|MERGE_RESOLUTION|>--- conflicted
+++ resolved
@@ -21,7 +21,6 @@
 import base64
 import enum
 import os
-import re
 import sys
 import threading
 import time
@@ -66,11 +65,7 @@
 
 
 @check_main_thread
-<<<<<<< HEAD
-def setup_viewer(config: cfg.ViewerConfig, log_filename: Path, datapath: str):
-=======
 def setup_viewer(config: cfg.ViewerConfig, log_filename: Path, datapath: Path):
->>>>>>> 5613d478
     """Sets up the viewer if enabled
 
     Args:
@@ -148,9 +143,6 @@
         try:
             with SetTrace(self.state.check_interrupt):
                 if self.state.prev_crop_enabled:
-<<<<<<< HEAD
-                    with renderers.background_mode_override_context("black"), torch.no_grad():
-=======
                     color = self.state.prev_crop_bg_color
                     if color is None:
                         background_color = torch.tensor([0.0, 0.0, 0.0], device=self.graph.device)
@@ -159,7 +151,6 @@
                             [color["r"] / 255.0, color["g"] / 255.0, color["b"] / 255.0], device=self.graph.device
                         )
                     with renderers.background_color_override_context(background_color), torch.no_grad():
->>>>>>> 5613d478
                         outputs = self.graph.get_outputs_for_camera_ray_bundle(self.camera_ray_bundle)
                 else:
                     with torch.no_grad():
@@ -260,20 +251,12 @@
         datapath: path to data
     """
 
-<<<<<<< HEAD
-    def __init__(self, config: cfg.ViewerConfig, log_filename: Path, datapath: str):
-=======
     def __init__(self, config: cfg.ViewerConfig, log_filename: Path, datapath: Path):
->>>>>>> 5613d478
         self.config = config
         self.vis = None
         self.viewer_url = None
         self.log_filename = log_filename
-<<<<<<< HEAD
-        self.datapath = datapath
-=======
         self.datapath = datapath.parent if datapath.is_file() else datapath
->>>>>>> 5613d478
         if self.config.launch_bridge_server:
             # start the viewer bridge server
             if self.config.websocket_port is None:
@@ -320,10 +303,7 @@
         self.camera_moving = False
         self.prev_camera_timestamp = 0
         self.prev_crop_enabled = False
-<<<<<<< HEAD
-=======
         self.prev_crop_bg_color = None
->>>>>>> 5613d478
         self.prev_crop_scale = None
         self.prev_crop_center = None
 
@@ -359,15 +339,8 @@
         # set the data base dir
         self.vis["renderingState/data_base_dir"].write(str(self.datapath))
 
-<<<<<<< HEAD
-        # get the timestamp of the train run to set default export path name
-        timestamp_reg = re.compile("[0-9]{4}-[0-9]{2}-[0-9]{2}_[0-9]{6}")
-        timestamp_match = timestamp_reg.findall(str(self.log_filename.parents[0]))
-        self.vis["renderingState/export_path"].write(timestamp_match[-1])
-=======
         # set default export path name
         self.vis["renderingState/export_path"].write(self.log_filename.parent.stem)
->>>>>>> 5613d478
 
         # clear the current scene
         self.vis["sceneState/sceneBox"].delete()
@@ -390,18 +363,6 @@
 
         max_scene_box = torch.max(dataset.scene_box.aabb[1] - dataset.scene_box.aabb[0]).item()
         self.vis["renderingState/max_box_size"].write(max_scene_box)
-<<<<<<< HEAD
-
-        # self.vis["renderingState/render_time"].write(str(0))
-
-        # set the properties of the camera
-        # self.vis["renderingState/camera"].write(json_)
-
-        # set the main camera intrinsics to one from the dataset
-        # K = camera.get_intrinsics_matrix()
-        # set_persp_intrinsics_matrix(self.vis, K.double().numpy())
-=======
->>>>>>> 5613d478
 
     def _check_camera_path_payload(self, trainer, step: int):
         """Check to see if the camera path export button was pressed."""
@@ -484,48 +445,6 @@
         else:
             graph.render_aabb = None
 
-    def _update_render_aabb(self, graph):
-        """
-        update the render aabb box for the viewer:
-
-        :param graph:
-        :return:
-        """
-
-        crop_enabled = self.vis["renderingState/crop_enabled"].read()
-        if crop_enabled != self.prev_crop_enabled:
-            self.camera_moving = True
-            self.prev_crop_enabled = crop_enabled
-            self.prev_crop_scale = None
-            self.prev_crop_center = None
-
-        if crop_enabled:
-            crop_scale = self.vis["renderingState/crop_scale"].read()
-            crop_center = self.vis["renderingState/crop_center"].read()
-
-            if crop_scale != self.prev_crop_scale or crop_center != self.prev_crop_center:
-                self.camera_moving = True
-                self.prev_crop_scale = crop_scale
-                self.prev_crop_center = crop_center
-
-                crop_scale = torch.tensor(crop_scale)
-                crop_center = torch.tensor(crop_center)
-
-                box_min = crop_center - crop_scale / 2.0
-                box_max = crop_center + crop_scale / 2.0
-
-                if isinstance(graph.render_aabb, SceneBox):
-                    graph.render_aabb.aabb[0] = box_min
-                    graph.render_aabb.aabb[1] = box_max
-                else:
-                    graph.render_aabb = SceneBox(aabb=torch.stack([box_min, box_max], dim=0))
-
-                # maybe should update only if true change ?
-                json_ = graph.render_aabb.to_json()
-                self.vis["sceneState/sceneBox"].write(json_)
-        else:
-            graph.render_aabb = None
-
     def update_scene(self, trainer, step: int, graph: Model, num_rays_per_batch: int) -> None:
         """updates the scene based on the graph weights
 
@@ -634,20 +553,6 @@
         if self.prev_colormap_type != colormap_type:
             self.camera_moving = True
 
-<<<<<<< HEAD
-        output_type = self.vis["renderingState/output_choice"].read()
-        if output_type is None:
-            output_type = OutputTypes.INIT
-        if self.prev_output_type != output_type:
-            self.camera_moving = True
-
-        colormap_type = self.vis["renderingState/colormap_choice"].read()
-        if colormap_type is None:
-            colormap_type = ColormapTypes.INIT
-        if self.prev_colormap_type != colormap_type:
-            self.camera_moving = True
-
-=======
         colormap_range = self.vis["renderingState/colormap_range"].read()
         if self.prev_colormap_range != colormap_range:
             self.camera_moving = True
@@ -665,7 +570,6 @@
             if self.prev_crop_bg_color != crop_bg_color:
                 self.camera_moving = True
 
->>>>>>> 5613d478
         crop_scale = self.vis["renderingState/crop_scale"].read()
         if self.prev_crop_enabled:
             if self.prev_crop_scale != crop_scale:
@@ -903,8 +807,6 @@
         colormap_type = self.vis["renderingState/colormap_choice"].read()
         self.prev_colormap_type = colormap_type
 
-<<<<<<< HEAD
-=======
         colormap_invert = self.vis["renderingState/colormap_invert"].read()
         self.prev_colormap_invert = colormap_invert
 
@@ -914,7 +816,6 @@
         colormap_range = self.vis["renderingState/colormap_range"].read()
         self.prev_colormap_range = colormap_range
 
->>>>>>> 5613d478
         # update render aabb
         try:
             self._update_render_aabb(graph)
@@ -949,16 +850,6 @@
             ],
             dim=0,
         )
-
-        camera_type_msg = camera_object["camera_type"]
-        if camera_type_msg == "perspective":
-            camera_type = CameraType.PERSPECTIVE
-        elif camera_type_msg == "fisheye":
-            camera_type = CameraType.FISHEYE
-        elif camera_type_msg == "equirectangular":
-            camera_type = CameraType.EQUIRECTANGULAR
-        else:
-            camera_type = CameraType.PERSPECTIVE
 
         camera_type_msg = camera_object["camera_type"]
         if camera_type_msg == "perspective":
