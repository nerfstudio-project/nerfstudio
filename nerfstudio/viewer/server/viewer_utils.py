# Copyright 2022 the Regents of the University of California, Nerfstudio Team and contributors. All rights reserved.
#
# Licensed under the Apache License, Version 2.0 (the "License");
# you may not use this file except in compliance with the License.
# You may obtain a copy of the License at
#
#     http://www.apache.org/licenses/LICENSE-2.0
#
# Unless required by applicable law or agreed to in writing, software
# distributed under the License is distributed on an "AS IS" BASIS,
# WITHOUT WARRANTIES OR CONDITIONS OF ANY KIND, either express or implied.
# See the License for the specific language governing permissions and
# limitations under the License.

# pylint: disable=too-many-lines

"""Code to interface with the `vis/` (the JS viewer)."""
from __future__ import annotations

import os
import socket
import sys
from pathlib import Path
from typing import TYPE_CHECKING, Optional, Tuple

import torch

from nerfstudio.data.scene_box import SceneBox
from nerfstudio.models.base_model import Model
from nerfstudio.utils.io import load_from_json

if TYPE_CHECKING:
<<<<<<< HEAD
    pass
=======
    from nerfstudio.engine.trainer import Trainer
>>>>>>> 7e8fc5c9


def get_viewer_version() -> str:
    """Return the version of the viewer."""
    json_filename = os.path.join(os.path.dirname(__file__), "../app/package.json")
    version = load_from_json(Path(json_filename))["version"]
    return version


def get_viewer_url(websocket_port: int) -> str:
    """Generate URL for the viewer.

    Args:
        websocket_port: port to connect to the viewer
    Returns:
        URL to the viewer
    """
    version = get_viewer_version()
    websocket_url = f"ws://localhost:{websocket_port}"
    return f"https://viewer.nerf.studio/versions/{version}/?websocket_url={websocket_url}"


class IOChangeException(Exception):
    """Basic camera exception to interrupt viewer"""


class SetTrace:
    """Basic trace function"""

    def __init__(self, func):
        self.func = func

    def __enter__(self):
        sys.settrace(self.func)
        return self

    def __exit__(self, ext_type, exc_value, traceback):
        sys.settrace(None)


def is_port_open(port: int):
    """Returns True if the port is open.

    Args:
        port: Port to check.

    Returns:
        True if the port is open, False otherwise.
    """
    try:
        sock = socket.socket()
        sock.setsockopt(socket.SOL_SOCKET, socket.SO_REUSEADDR, 1)
        _ = sock.bind(("", port))
        sock.close()
        return True
    except OSError:
        return False


def get_free_port(default_port: Optional[int] = None):
    """Returns a free port on the local machine. Try to use default_port if possible.

    Args:
        default_port: Port to try to use.

    Returns:
        A free port on the local machine.
    """
    if default_port is not None:
        if is_port_open(default_port):
            return default_port
    sock = socket.socket()
    sock.bind(("", 0))
    port = sock.getsockname()[1]
    return port


def update_render_aabb(
    crop_viewport: bool, crop_min: Tuple[float, float, float], crop_max: Tuple[float, float, float], model: Model
):
    """
    update the render aabb box for the viewer:

    Args:
        crop_viewport: whether to crop the viewport
        crop_min: min of the crop box
        crop_max: max of the crop box
        model: the model to render
    """

    if crop_viewport:
        crop_min = torch.tensor(crop_min, dtype=torch.float32)
        crop_max = torch.tensor(crop_max, dtype=torch.float32)

        if isinstance(model.render_aabb, SceneBox):
            model.render_aabb.aabb[0] = crop_min
            model.render_aabb.aabb[1] = crop_max
        else:
            model.render_aabb = SceneBox(aabb=torch.stack([crop_min, crop_max], dim=0))
    else:
        model.render_aabb = None<|MERGE_RESOLUTION|>--- conflicted
+++ resolved
@@ -21,20 +21,13 @@
 import socket
 import sys
 from pathlib import Path
-from typing import TYPE_CHECKING, Optional, Tuple
+from typing import, Optional, Tuple
 
 import torch
 
 from nerfstudio.data.scene_box import SceneBox
 from nerfstudio.models.base_model import Model
 from nerfstudio.utils.io import load_from_json
-
-if TYPE_CHECKING:
-<<<<<<< HEAD
-    pass
-=======
-    from nerfstudio.engine.trainer import Trainer
->>>>>>> 7e8fc5c9
 
 
 def get_viewer_version() -> str:
