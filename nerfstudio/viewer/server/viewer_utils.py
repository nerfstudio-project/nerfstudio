# Copyright 2022 The Nerfstudio Team. All rights reserved.
#
# Licensed under the Apache License, Version 2.0 (the "License");
# you may not use this file except in compliance with the License.
# You may obtain a copy of the License at
#
#     http://www.apache.org/licenses/LICENSE-2.0
#
# Unless required by applicable law or agreed to in writing, software
# distributed under the License is distributed on an "AS IS" BASIS,
# WITHOUT WARRANTIES OR CONDITIONS OF ANY KIND, either express or implied.
# See the License for the specific language governing permissions and
# limitations under the License.

"""Code to interface with the `vis/` (the JS viewer).
"""
from __future__ import annotations

import asyncio
import enum
import os
import re
import sys
import threading
import time
import warnings
from pathlib import Path
from typing import Any, Dict, Optional, Tuple

import numpy as np
import torch
from aiortc import (
    RTCConfiguration,
    RTCIceServer,
    RTCPeerConnection,
    RTCSessionDescription,
)
from cryptography.utils import CryptographyDeprecationWarning
from rich.console import Console

from nerfstudio.cameras.cameras import Cameras, CameraType
from nerfstudio.cameras.rays import RayBundle
from nerfstudio.configs import base_config as cfg
from nerfstudio.data.datasets.base_dataset import InputDataset
from nerfstudio.data.scene_box import SceneBox
from nerfstudio.model_components import renderers
from nerfstudio.models.base_model import Model
from nerfstudio.utils import colormaps, profiler, writer
from nerfstudio.utils.decorators import check_main_thread, decorate_all
from nerfstudio.utils.io import load_from_json, write_to_json
from nerfstudio.utils.writer import GLOBAL_BUFFER, EventName, TimeWriter
from nerfstudio.viewer.server.subprocess import run_viewer_bridge_server_as_subprocess
from nerfstudio.viewer.server.utils import (
    force_codec,
    get_intrinsics_matrix_and_camera_to_world_h,
)
from nerfstudio.viewer.server.video_stream import SingleFrameStreamTrack
from nerfstudio.viewer.server.visualizer import Viewer

warnings.filterwarnings("ignore", category=CryptographyDeprecationWarning)

CONSOLE = Console(width=120, no_color=True)


def get_viewer_version() -> str:
    """Get the version of the viewer."""
    json_filename = os.path.join(os.path.dirname(__file__), "../app/package.json")
    version = load_from_json(Path(json_filename))["version"]
    return version


@check_main_thread
def setup_viewer(config: cfg.ViewerConfig, log_filename: Path, datapath: str):
    """Sets up the viewer if enabled

    Args:
        config: the configuration to instantiate viewer
    """
    viewer_state = ViewerState(config, log_filename=log_filename, datapath=datapath)
    banner_messages = [f"Viewer at: {viewer_state.viewer_url}"]
    return viewer_state, banner_messages


class OutputTypes(str, enum.Enum):
    """Noncomprehensive list of output render types"""

    INIT = "init"
    RGB = "rgb"
    RGB_FINE = "rgb_fine"
    ACCUMULATION = "accumulation"
    ACCUMULATION_FINE = "accumulation_fine"


class ColormapTypes(str, enum.Enum):
    """List of colormap render types"""

    DEFAULT = "default"
    TURBO = "turbo"
    VIRIDIS = "viridis"
    MAGMA = "magma"
    INFERNO = "inferno"
    CIVIDIS = "cividis"


class IOChangeException(Exception):
    """Basic camera exception to interrupt viewer"""


class SetTrace:
    """Basic trace function"""

    def __init__(self, func):
        self.func = func

    def __enter__(self):
        sys.settrace(self.func)
        return self

    def __exit__(self, ext_type, exc_value, traceback):
        sys.settrace(None)


class RenderThread(threading.Thread):
    """Thread that does all the rendering calls while listening for interrupts

    Args:
        state: current viewer state object
        graph: current checkpoint of model
        camera_ray_bundle: input rays to pass through the graph to render out
    """

    def __init__(
        self, state: "ViewerState", graph: Model, camera_ray_bundle: RayBundle
    ):
        threading.Thread.__init__(self)
        self.state = state
        self.graph = graph
        self.camera_ray_bundle = camera_ray_bundle
        self.exc = None
        self.vis_outputs = None

    def run(self):
        """run function that renders out images given the current graph and ray bundles.
        Interlaced with a trace function that checks to see if any I/O changes were registered.
        Exits and continues program if IOChangeException thrown.
        """
        outputs = None
        try:
            with SetTrace(self.state.check_interrupt):
                if self.state.prev_crop_enabled:
                    color = self.state.prev_crop_bg_color
                    if color is None:
                        background_color = torch.tensor([0.0, 0.0, 0.0], device=self.graph.device)
                    else:
                        background_color = torch.tensor(
                            [color["r"] / 255.0, color["g"] / 255.0, color["b"] / 255.0], device=self.graph.device
                        )
                    with renderers.background_color_override_context(background_color), torch.no_grad():
                        outputs = self.graph.get_outputs_for_camera_ray_bundle(self.camera_ray_bundle)
                else:
                    with torch.no_grad():
                        outputs = self.graph.get_outputs_for_camera_ray_bundle(self.camera_ray_bundle)
        except Exception as e:  # pylint: disable=broad-except
            self.exc = e

        if outputs:
            self.vis_outputs = outputs

        self.state.check_done_render = True
        self.state.check_interrupt_vis = False

    def join(self, timeout=None):
        threading.Thread.join(self)
        if self.exc:
            raise self.exc


class CheckThread(threading.Thread):
    """Thread the constantly checks for io changes and sets a flag indicating interrupt

    Args:
        state: current viewer state object
    """

    def __init__(self, state):
        threading.Thread.__init__(self)
        self.state = state

    def run(self):
        """Run function that checks to see if any of the existing state has changed
        (e.g. camera pose/output type/resolutions).
        Sets the viewer state flag to true to signal
        to render thread that an interrupt was registered.
        """
        self.state.check_done_render = False
        while not self.state.check_done_render:
            # check camera
            data = self.state.vis["renderingState/camera"].read()
            render_time = self.state.vis["renderingState/render_time"].read()
            if data is not None:
                camera_object = data["object"]
<<<<<<< HEAD
                if self.state.prev_camera_matrix is None or (
                    not np.allclose(
                        camera_object["matrix"], self.state.prev_camera_matrix
                    )
                    and not self.state.prev_moving
=======
                if (
                    self.state.prev_camera_matrix is None
                    or (
                        not np.allclose(camera_object["matrix"], self.state.prev_camera_matrix)
                        and not self.state.prev_moving
                    )
                    or (render_time is not None and render_time != self.state.prev_render_time)
>>>>>>> 796fad8b
                ):
                    self.state.check_interrupt_vis = True
                    self.state.prev_moving = True
                    return
                self.state.prev_moving = False

            # check output type
            output_type = self.state.vis["renderingState/output_choice"].read()
            if output_type is None:
                output_type = OutputTypes.INIT
            if self.state.prev_output_type != output_type:
                self.state.check_interrupt_vis = True
                return

            # check colormap type
            colormap_type = self.state.vis["renderingState/colormap_choice"].read()
            if self.state.prev_colormap_type != colormap_type:
                self.state.check_interrupt_vis = True
                return

            colormap_range = self.state.vis["renderingState/colormap_range"].read()
            if self.state.prev_colormap_range != colormap_range:
                self.state.check_interrupt_vis = True
                return

            # check max render
            max_resolution = self.state.vis["renderingState/maxResolution"].read()
            if max_resolution is not None:
                if self.state.max_resolution != max_resolution:
                    self.state.check_interrupt_vis = True
                    return

            # check crop changes
            crop_enabled = self.state.vis["renderingState/crop_enabled"].read()
            if crop_enabled is not None:
                if self.state.prev_crop_enabled != crop_enabled:
                    self.state.check_interrupt_vis = True
                    return


@decorate_all([check_main_thread])
class ViewerState:
    """Class to hold state for viewer variables

    Args:
        config: viewer setup configuration
    """

    def __init__(self, config: cfg.ViewerConfig, log_filename: Path, datapath: str):
        self.config = config
        self.vis = None
        self.viewer_url = None
        self.log_filename = log_filename
        self.datapath = datapath
        if self.config.launch_bridge_server:
            # start the viewer bridge server
            assert self.config.websocket_port is not None
            self.log_filename.parent.mkdir(exist_ok=True)
            zmq_port = run_viewer_bridge_server_as_subprocess(
                self.config.websocket_port,
                zmq_port=self.config.zmq_port,
                ip_address=self.config.ip_address,
                log_filename=str(self.log_filename),
            )
            # TODO(ethan): log the output of the viewer bridge server in a file where the training logs go
            CONSOLE.line()
            version = get_viewer_version()
            websocket_url = f"ws://localhost:{self.config.websocket_port}"
            self.viewer_url = f"https://viewer.nerf.studio/versions/{version}/?websocket_url={websocket_url}"
            CONSOLE.rule(characters="=")
            CONSOLE.print(f"[Public] Open the viewer at {self.viewer_url}")
            CONSOLE.rule(characters="=")
            CONSOLE.line()
            self.vis = Viewer(zmq_port=zmq_port, ip_address=self.config.ip_address)
            self.vis_webrtc_thread = Viewer(
                zmq_port=zmq_port, ip_address=self.config.ip_address
            )
        else:
            assert self.config.zmq_port is not None
            self.vis = Viewer(
                zmq_port=self.config.zmq_port, ip_address=self.config.ip_address
            )
            self.vis_webrtc_thread = Viewer(
                zmq_port=self.config.zmq_port, ip_address=self.config.ip_address
            )

        # viewer specific variables
        self.prev_camera_matrix = None
        self.prev_render_time = 0
        self.prev_output_type = OutputTypes.INIT
        self.prev_colormap_type = None
        self.prev_colormap_invert = False
        self.prev_colormap_normalize = False
        self.prev_colormap_range = [0, 1]
        self.prev_moving = False
        self.output_type_changed = True
        self.max_resolution = 1000
        self.check_interrupt_vis = False
        self.check_done_render = True
        self.step = 0
        self.static_fps = 1
        self.moving_fps = 24
        self.camera_moving = False
        self.prev_camera_timestamp = 0
        self.prev_crop_enabled = False
        self.prev_crop_bg_color = None
        self.prev_crop_scale = None
        self.prev_crop_center = None

        self.output_list = None

        # webrtc
        self.pcs = set()
        self.video_tracks = set()
        self.webrtc_thread = None
        self.kill_webrtc_signal = False

    def _pick_drawn_image_idxs(self, total_num: int) -> list[int]:
        """Determine indicies of images to display in viewer.

        Args:
            total_num: total number of training images.

        Returns:
            List of indices from [0, total_num-1].
        """
        if self.config.max_num_display_images < 0:
            num_display_images = total_num
        else:
            num_display_images = min(self.config.max_num_display_images, total_num)
        # draw indices, roughly evenly spaced
        return np.linspace(
            0, total_num - 1, num_display_images, dtype=np.int32
        ).tolist()

    def init_scene(self, dataset: InputDataset, start_train=True) -> None:
        """Draw some images and the scene aabb in the viewer.

        Args:
            dataset: dataset to render in the scene
            start_train: whether to start train when viewer init;
                if False, only displays dataset until resume train is toggled
        """
        # set the config base dir
        self.vis["renderingState/config_base_dir"].write(
            str(self.log_filename.parents[0])
        )

        # set the data base dir
        self.vis["renderingState/data_base_dir"].write(str(self.datapath))

        # get the timestamp of the train run to set default export path name
        timestamp_reg = re.compile("[0-9]{4}-[0-9]{2}-[0-9]{2}_[0-9]{6}")
        timestamp_match = timestamp_reg.findall(str(self.log_filename.parents[0]))
        self.vis["renderingState/export_path"].write(timestamp_match[-1])

        # clear the current scene
        self.vis["sceneState/sceneBox"].delete()
        self.vis["sceneState/cameras"].delete()

        # draw the training cameras and images
        image_indices = self._pick_drawn_image_idxs(len(dataset))
        for idx in image_indices:
            image = dataset[idx]["image"]
            bgr = image[..., [2, 1, 0]]
            camera_json = dataset.cameras.to_json(
                camera_idx=idx, image=bgr, max_size=100
            )
            self.vis[f"sceneState/cameras/{idx:06d}"].write(camera_json)

        # draw the scene box (i.e., the bounding box)
        json_ = dataset.scene_box.to_json()
        self.vis["sceneState/sceneBox"].write(json_)

        # set the initial state whether to train or not
        self.vis["renderingState/isTraining"].write(start_train)

        max_scene_box = torch.max(dataset.scene_box.aabb[1] - dataset.scene_box.aabb[0]).item()
        self.vis["renderingState/max_box_size"].write(max_scene_box)

        # self.vis["renderingState/render_time"].write(str(0))

        # set the properties of the camera
        # self.vis["renderingState/camera"].write(json_)

        # set the main camera intrinsics to one from the dataset
        # K = camera.get_intrinsics_matrix()
        # set_persp_intrinsics_matrix(self.vis, K.double().numpy())

    def _check_camera_path_payload(self, trainer, step: int):
        """Check to see if the camera path export button was pressed."""
        # check if we should interrupt from a button press?
        camera_path_payload = self.vis["camera_path_payload"].read()
        if camera_path_payload:
            # save a model checkpoint
            trainer.save_checkpoint(step)
            # write to json file in datapath directory
            camera_path_filename = camera_path_payload["camera_path_filename"] + ".json"
            camera_path = camera_path_payload["camera_path"]
            camera_paths_directory = os.path.join(self.datapath, "camera_paths")
            if not os.path.exists(camera_paths_directory):
                os.mkdir(camera_paths_directory)

            write_to_json(Path(os.path.join(camera_paths_directory, camera_path_filename)), camera_path)
            self.vis["camera_path_payload"].delete()

    def _check_populate_paths_payload(self, trainer, step: int):
        populate_paths_payload = self.vis["populate_paths_payload"].read()
        if populate_paths_payload:
            # save a model checkpoint
            trainer.save_checkpoint(step)
            # get all camera paths
            camera_path_dir = os.path.join(self.datapath, "camera_paths")
            if os.path.exists(camera_path_dir):
                camera_path_files = os.listdir(camera_path_dir)
                all_path_dict = {}
                for i in camera_path_files:
                    if i[-4:] == "json":
                        all_path_dict[i[:-5]] = load_from_json(Path(os.path.join(camera_path_dir, i)))
                self.vis["renderingState/all_camera_paths"].write(all_path_dict)
                self.vis["populate_paths_payload"].delete()

    def _check_webrtc_offer(self):
        """Check if there is a webrtc offer to respond to."""
        data = self.vis["webrtc/offer"].read()
        if data:
            if self.webrtc_thread and self.webrtc_thread.is_alive():
                # kill the previous thread if the webpage refreshes
                self.kill_webrtc_signal = True
                return

            def loop_in_thread(loop):
                asyncio.set_event_loop(loop)
                loop.run_until_complete(self.send_webrtc_answer(data))

            loop = asyncio.get_event_loop()
            self.webrtc_thread = threading.Thread(target=loop_in_thread, args=(loop,))
            self.webrtc_thread.daemon = True
            self.webrtc_thread.start()
            # remove the offer from the state tree
            self.vis["webrtc/offer"].delete()

    def _update_render_aabb(self, graph):
        """
        update the render aabb box for the viewer:

        :param graph:
        :return:
        """

        crop_enabled = self.vis["renderingState/crop_enabled"].read()
        if crop_enabled != self.prev_crop_enabled:
            self.camera_moving = True
            self.prev_crop_enabled = crop_enabled
            self.prev_crop_bg_color = None
            self.prev_crop_scale = None
            self.prev_crop_center = None

        if crop_enabled:
            crop_scale = self.vis["renderingState/crop_scale"].read()
            crop_center = self.vis["renderingState/crop_center"].read()
            crop_bg_color = self.vis["renderingState/crop_bg_color"].read()

            if crop_bg_color != self.prev_crop_bg_color:
                self.camera_moving = True
                self.prev_crop_bg_color = crop_bg_color

            if crop_scale != self.prev_crop_scale or crop_center != self.prev_crop_center:
                self.camera_moving = True
                self.prev_crop_scale = crop_scale
                self.prev_crop_center = crop_center

                crop_scale = torch.tensor(crop_scale)
                crop_center = torch.tensor(crop_center)

                box_min = crop_center - crop_scale / 2.0
                box_max = crop_center + crop_scale / 2.0

                if isinstance(graph.render_aabb, SceneBox):
                    graph.render_aabb.aabb[0] = box_min
                    graph.render_aabb.aabb[1] = box_max
                else:
                    graph.render_aabb = SceneBox(aabb=torch.stack([box_min, box_max], dim=0))

                # maybe should update only if true change ?
                json_ = graph.render_aabb.to_json()
                self.vis["sceneState/sceneBox"].write(json_)
        else:
            graph.render_aabb = None

    def update_scene(self, trainer, step: int, graph: Model, num_rays_per_batch: int) -> None:
        """updates the scene based on the graph weights

        Args:
            step: iteration step of training
            graph: the current checkpoint of the model
        """
<<<<<<< HEAD

        has_temporal_distortion = (
            getattr(graph, "temporal_distortion", None) is not None
        )
        self.vis["model/has_temporal_distortion"].write(
            str(has_temporal_distortion).lower()
        )
=======
        has_temporal_distortion = getattr(graph, "temporal_distortion", None) is not None
        self.vis["model/has_temporal_distortion"].write(str(has_temporal_distortion).lower())
>>>>>>> 796fad8b

        is_training = self.vis["renderingState/isTraining"].read()
        self.step = step

        self._check_camera_path_payload(trainer, step)
        self._check_populate_paths_payload(trainer, step)
        self._check_webrtc_offer()

        camera_object = self._get_camera_object()
        if camera_object is None:
            return

        if is_training is None or is_training:
            # in training mode

            if self.camera_moving:
                # if the camera is moving, then we pause training and update camera continuously

                while self.camera_moving:
                    self._render_image_in_viewer(camera_object, graph, is_training)
                    camera_object = self._get_camera_object()
            else:
                # if the camera is not moving, then we approximate how many training steps need to be taken
                # to render at a FPS defined by self.static_fps.

                if EventName.TRAIN_RAYS_PER_SEC.value in GLOBAL_BUFFER["events"]:
                    train_rays_per_sec = GLOBAL_BUFFER["events"][
                        EventName.TRAIN_RAYS_PER_SEC.value
                    ]["avg"]
                    target_train_util = self.vis[
                        "renderingState/targetTrainUtil"
                    ].read()
                    if target_train_util is None:
                        target_train_util = 0.9

                    batches_per_sec = train_rays_per_sec / num_rays_per_batch

                    num_steps = max(int(1 / self.static_fps * batches_per_sec), 1)
                else:
                    num_steps = 1

                if step % num_steps == 0:
                    self._render_image_in_viewer(camera_object, graph, is_training)

        else:
            # in pause training mode, enter render loop with set graph
            local_step = step
            run_loop = not is_training
            while run_loop:
                # if self._is_render_step(local_step) and step > 0:
                if step > 0:
                    self._render_image_in_viewer(camera_object, graph, is_training)
                    camera_object = self._get_camera_object()
                is_training = self.vis["renderingState/isTraining"].read()
                self._check_populate_paths_payload(trainer, step)
                self._check_camera_path_payload(trainer, step)
                self._check_webrtc_offer()
                run_loop = not is_training
                local_step += 1

    def check_interrupt(self, frame, event, arg):  # pylint: disable=unused-argument
        """Raises interrupt when flag has been set and not already on lowest resolution.
        Used in conjunction with SetTrace.
        """
        if event == "line":
            if self.check_interrupt_vis and not self.camera_moving:
                raise IOChangeException
        return self.check_interrupt

    def _get_camera_object(self):
        """Gets the camera object from the viewer and updates the movement state if it has changed."""

        data = self.vis["renderingState/camera"].read()
        if data is None:
            return None

        camera_object = data["object"]
        render_time = self.vis["renderingState/render_time"].read()

<<<<<<< HEAD
        if self.prev_camera_matrix is not None and np.allclose(
            camera_object["matrix"], self.prev_camera_matrix
        ):
            self.camera_moving = False
=======
        if render_time is not None:
            if (
                self.prev_camera_matrix is not None and np.allclose(camera_object["matrix"], self.prev_camera_matrix)
            ) and (self.prev_render_time == render_time):
                self.camera_moving = False
            else:
                self.prev_camera_matrix = camera_object["matrix"]
                self.prev_render_time = render_time
                self.camera_moving = True
>>>>>>> 796fad8b
        else:
            if self.prev_camera_matrix is not None and np.allclose(camera_object["matrix"], self.prev_camera_matrix):
                self.camera_moving = False
            else:
                self.prev_camera_matrix = camera_object["matrix"]
                self.camera_moving = True

        output_type = self.vis["renderingState/output_choice"].read()
        if output_type is None:
            output_type = OutputTypes.INIT
        if self.prev_output_type != output_type:
            self.camera_moving = True

        colormap_type = self.vis["renderingState/colormap_choice"].read()
        if self.prev_colormap_type != colormap_type:
            self.camera_moving = True

        colormap_range = self.vis["renderingState/colormap_range"].read()
        if self.prev_colormap_range != colormap_range:
            self.camera_moving = True

        colormap_invert = self.vis["renderingState/colormap_invert"].read()
        if self.prev_colormap_invert != colormap_invert:
            self.camera_moving = True

        colormap_normalize = self.vis["renderingState/colormap_normalize"].read()
        if self.prev_colormap_normalize != colormap_normalize:
            self.camera_moving = True

        crop_bg_color = self.vis["renderingState/crop_bg_color"].read()
        if self.prev_crop_enabled:
            if self.prev_crop_bg_color != crop_bg_color:
                self.camera_moving = True

        crop_scale = self.vis["renderingState/crop_scale"].read()
        if self.prev_crop_enabled:
            if self.prev_crop_scale != crop_scale:
                self.camera_moving = True

        crop_center = self.vis["renderingState/crop_center"].read()
        if self.prev_crop_enabled:
            if self.prev_crop_center != crop_center:
                self.camera_moving = True

        return camera_object

    def _apply_colormap(
        self, outputs: Dict[str, Any], colors: torch.Tensor = None, eps=1e-6
    ):
        """Determines which colormap to use based on set colormap type

        Args:
            outputs: the output tensors for which to apply colormaps on
            colors: is only set if colormap is for semantics. Defaults to None.
            eps: epsilon to handle floating point comparisons
        """
        if self.output_list:
            reformatted_output = self._process_invalid_output(self.prev_output_type)

        # default for rgb images
        if (
            self.prev_colormap_type == ColormapTypes.DEFAULT
            and outputs[reformatted_output].shape[-1] == 3
        ):
            return outputs[reformatted_output]

        # rendering depth outputs
<<<<<<< HEAD
        if self.prev_colormap_type == ColormapTypes.DEPTH or (
            self.prev_colormap_type == ColormapTypes.DEFAULT
            and outputs[reformatted_output].dtype == torch.float
            and (torch.max(outputs[reformatted_output]) - 1.0)
            > eps  # handle floating point arithmetic
        ):
            accumulation_str = (
                OutputTypes.ACCUMULATION
                if OutputTypes.ACCUMULATION in self.output_list
                else OutputTypes.ACCUMULATION_FINE
            )
            return colormaps.apply_depth_colormap(
                outputs[reformatted_output], accumulation=outputs[accumulation_str]
            )

        # rendering accumulation outputs
        if self.prev_colormap_type == ColormapTypes.TURBO or (
            self.prev_colormap_type == ColormapTypes.DEFAULT
            and outputs[reformatted_output].dtype == torch.float
        ):
            return colormaps.apply_colormap(outputs[reformatted_output])

        # rendering semantic outputs
        if self.prev_colormap_type == ColormapTypes.SEMANTIC or (
            self.prev_colormap_type == ColormapTypes.DEFAULT
            and outputs[reformatted_output].dtype == torch.int
        ):
=======
        if outputs[reformatted_output].shape[-1] == 1 and outputs[reformatted_output].dtype == torch.float:
            output = outputs[reformatted_output]
            if self.prev_colormap_normalize:
                output = output - torch.min(output)
                output = output / (torch.max(output) + eps)
            output = output * (self.prev_colormap_range[1] - self.prev_colormap_range[0]) + self.prev_colormap_range[0]
            output = torch.clip(output, 0, 1)
            if self.prev_colormap_invert:
                output = 1 - output
            if self.prev_colormap_type == ColormapTypes.DEFAULT:
                return colormaps.apply_colormap(output, cmap=ColormapTypes.TURBO.value)
            return colormaps.apply_colormap(output, cmap=self.prev_colormap_type)

        # rendering semantic outputs
        if outputs[reformatted_output].dtype == torch.int:
>>>>>>> 796fad8b
            logits = outputs[reformatted_output]
            labels = torch.argmax(torch.nn.functional.softmax(logits, dim=-1), dim=-1)  # type: ignore
            assert colors is not None
            return colors[labels]

        # rendering boolean outputs
<<<<<<< HEAD
        if self.prev_colormap_type == ColormapTypes.BOOLEAN or (
            self.prev_colormap_type == ColormapTypes.DEFAULT
            and outputs[reformatted_output].dtype == torch.bool
        ):
=======
        if outputs[reformatted_output].dtype == torch.bool:
>>>>>>> 796fad8b
            return colormaps.apply_boolean_colormap(outputs[reformatted_output])

        raise NotImplementedError

    async def send_webrtc_answer(self, data):
        """Setup the webrtc connection."""

        # returns the description to for WebRTC to the specific websocket connection
        offer = RTCSessionDescription(data["sdp"], data["type"])

        if self.config.local:
            pc = RTCPeerConnection()
        else:
<<<<<<< HEAD
            ice_servers = [
                RTCIceServer(urls="stun:stun.l.google.com:19302"),
                RTCIceServer(urls="stun:openrelay.metered.ca:80"),
                RTCIceServer(
                    urls="turn:openrelay.metered.ca:80",
                    username="openrelayproject",
                    credential="openrelayproject",
                ),
                RTCIceServer(
                    urls="turn:openrelay.metered.ca:443",
                    username="openrelayproject",
                    credential="openrelayproject",
                ),
                RTCIceServer(
                    urls="turn:openrelay.metered.ca:443?transport=tcp",
                    username="openrelayproject",
                    credential="openrelayproject",
                ),
            ]

        pc = RTCPeerConnection(configuration=RTCConfiguration(iceServers=ice_servers))
=======
            if self.config.skip_openrelay:
                ice_servers = [
                    RTCIceServer(urls="stun:stun.l.google.com:19302"),
                ]
            else:
                ice_servers = [
                    RTCIceServer(urls="stun:stun.l.google.com:19302"),
                    RTCIceServer(urls="stun:openrelay.metered.ca:80"),
                    RTCIceServer(
                        urls="turn:openrelay.metered.ca:80", username="openrelayproject", credential="openrelayproject"
                    ),
                    RTCIceServer(
                        urls="turn:openrelay.metered.ca:443", username="openrelayproject", credential="openrelayproject"
                    ),
                    RTCIceServer(
                        urls="turn:openrelay.metered.ca:443?transport=tcp",
                        username="openrelayproject",
                        credential="openrelayproject",
                    ),
                ]

            pc = RTCPeerConnection(configuration=RTCConfiguration(iceServers=ice_servers))
>>>>>>> 796fad8b
        self.pcs.add(pc)

        video = SingleFrameStreamTrack()
        self.video_tracks.add(video)
        video_sender = pc.addTrack(video)
        print(f"viewer using video/{self.config.codec}")
        force_codec(pc, video_sender, f"video/{self.config.codec}")

        await pc.setRemoteDescription(offer)
        answer = await pc.createAnswer()
        await pc.setLocalDescription(answer)

        self.vis_webrtc_thread["webrtc/answer"].write(
            {"sdp": pc.localDescription.sdp, "type": pc.localDescription.type}
        )
        self.vis_webrtc_thread["webrtc/answer"].delete()

        # continually exchange media
        while True:
            await asyncio.sleep(1)
            if self.kill_webrtc_signal:
                self.kill_webrtc_signal = False
                return

    def set_image(self, image):
        """Write the image over webrtc."""
        for video_track in self.video_tracks:
            video_track.put_frame(image)

<<<<<<< HEAD
    def _send_output_to_viewer(
        self, outputs: Dict[str, Any], colors: torch.Tensor = None, eps=1e-6
    ):
=======
    def _send_output_to_viewer(self, outputs: Dict[str, Any], colors: torch.Tensor = None):
>>>>>>> 796fad8b
        """Chooses the correct output and sends it to the viewer

        Args:
            outputs: the dictionary of outputs to choose from, from the graph
            colors: is only set if colormap is for semantics. Defaults to None.
        """
        if self.output_list is None:
            self.output_list = list(outputs.keys())
            viewer_output_list = list(np.copy(self.output_list))
            # remapping rgb_fine -> rgb for all cases just so that we dont have 2 of them in the options
            if OutputTypes.RGB_FINE in self.output_list:
                viewer_output_list.remove(OutputTypes.RGB_FINE)
            viewer_output_list.insert(0, OutputTypes.RGB)
            self.vis["renderingState/output_options"].write(viewer_output_list)

        reformatted_output = self._process_invalid_output(self.prev_output_type)
        # re-register colormaps and send to viewer
        if self.output_type_changed or self.prev_colormap_type is None:
            self.prev_colormap_type = ColormapTypes.DEFAULT
<<<<<<< HEAD
            colormap_options = [ColormapTypes.DEFAULT]
            if (
                outputs[reformatted_output].shape[-1] != 3
                and outputs[reformatted_output].dtype == torch.float
                and (torch.max(outputs[reformatted_output]) - 1.0)
                <= eps  # handle floating point arithmetic
            ):
                # accumulation can also include depth
                colormap_options.extend(["depth"])
=======
            colormap_options = []
            if outputs[reformatted_output].shape[-1] == 3:
                colormap_options = [ColormapTypes.DEFAULT]
            if outputs[reformatted_output].shape[-1] == 1 and outputs[reformatted_output].dtype == torch.float:
                colormap_options = list(ColormapTypes)
>>>>>>> 796fad8b
            self.output_type_changed = False
            self.vis["renderingState/colormap_choice"].write(self.prev_colormap_type)
            self.vis["renderingState/colormap_options"].write(colormap_options)
        selected_output = (self._apply_colormap(outputs, colors) * 255).type(
            torch.uint8
        )
        image = selected_output.cpu().numpy()
        self.set_image(image)

    def _update_viewer_stats(
        self, render_time: float, num_rays: int, image_height: int, image_width: int
    ) -> None:
        """Function that calculates and populates all the rendering statistics accordingly

        Args:
            render_time: total time spent rendering current view
            num_rays: number of rays rendered
            image_height: resolution of the current view
            image_width: resolution of the current view
        """
        writer.put_time(
            name=EventName.VIS_RAYS_PER_SEC,
            duration=num_rays / render_time,
            step=self.step,
            avg_over_steps=True,
        )
        is_training = self.vis["renderingState/isTraining"].read()
        self.vis["renderingState/eval_res"].write(f"{image_height}x{image_width}px")
        if is_training is None or is_training:
            # process remaining training ETA
            self.vis["renderingState/train_eta"].write(
                GLOBAL_BUFFER["events"].get(EventName.ETA.value, "Starting")
            )
            # process ratio time spent on vis vs train
            if (
                EventName.ITER_VIS_TIME.value in GLOBAL_BUFFER["events"]
                and EventName.ITER_TRAIN_TIME.value in GLOBAL_BUFFER["events"]
            ):
                vis_time = GLOBAL_BUFFER["events"][EventName.ITER_VIS_TIME.value]["avg"]
                train_time = GLOBAL_BUFFER["events"][EventName.ITER_TRAIN_TIME.value][
                    "avg"
                ]
                vis_train_ratio = f"{int(vis_time / train_time * 100)}% spent on viewer"
                self.vis["renderingState/vis_train_ratio"].write(vis_train_ratio)
            else:
                self.vis["renderingState/vis_train_ratio"].write("Starting")
        else:
            self.vis["renderingState/train_eta"].write("Paused")
            self.vis["renderingState/vis_train_ratio"].write("100% spent on viewer")

    def _calculate_image_res(
        self, camera_object, is_training: bool
    ) -> Optional[Tuple[int, int]]:
        """Calculate the maximum image height that can be rendered in the time budget

        Args:
            camera_object: the camera object to use for rendering
            is_training: whether or not we are training
        Returns:
            image_height: the maximum image height that can be rendered in the time budget
            image_width: the maximum image width that can be rendered in the time budget
        """
        max_resolution = self.vis["renderingState/maxResolution"].read()
        if max_resolution:
            self.max_resolution = max_resolution

        if self.camera_moving or not is_training:
            target_train_util = 0
        else:
            target_train_util = self.vis["renderingState/targetTrainUtil"].read()
            if target_train_util is None:
                target_train_util = 0.9

        if EventName.TRAIN_RAYS_PER_SEC.value in GLOBAL_BUFFER["events"]:
            train_rays_per_sec = GLOBAL_BUFFER["events"][
                EventName.TRAIN_RAYS_PER_SEC.value
            ]["avg"]
        elif not is_training:
            train_rays_per_sec = 80000  # TODO(eventually find a way to not hardcode. case where there are no prior training steps)
        else:
            return None, None
        if EventName.VIS_RAYS_PER_SEC.value in GLOBAL_BUFFER["events"]:
            vis_rays_per_sec = GLOBAL_BUFFER["events"][
                EventName.VIS_RAYS_PER_SEC.value
            ]["avg"]
        else:
            vis_rays_per_sec = train_rays_per_sec

        current_fps = self.moving_fps if self.camera_moving else self.static_fps

        # calculate number of rays that can be rendered given the target fps
        num_vis_rays = vis_rays_per_sec / current_fps * (1 - target_train_util)

        aspect_ratio = camera_object["aspect"]

        if not self.camera_moving and not is_training:
            image_height = self.max_resolution
        else:
            image_height = (num_vis_rays / aspect_ratio) ** 0.5
            image_height = int(round(image_height, -1))
            image_height = max(min(self.max_resolution, image_height), 30)
        image_width = int(image_height * aspect_ratio)
        if image_width > self.max_resolution:
            image_width = self.max_resolution
            image_height = int(image_width / aspect_ratio)
        if self.config.codec != "VP8":
            # force even values to allow hardware encoder usage
            quantize = 2
            image_width = int(image_width / quantize) * quantize
            image_height = int(image_height / quantize) * quantize
        return image_height, image_width

    def _process_invalid_output(self, output_type: str) -> str:
        """Check to see whether we are in the corner case of RGB; if still invalid, throw error
        Returns correct string mapping given improperly formatted output_type.

        Args:
            output_type: reformatted output type
        """
        if output_type == OutputTypes.INIT:
            output_type = OutputTypes.RGB

        # check if rgb or rgb_fine should be the case TODO: add other checks here
        attempted_output_type = output_type
        if output_type not in self.output_list and output_type == OutputTypes.RGB:
            output_type = OutputTypes.RGB_FINE

        # check if output_type is not in list
        if output_type not in self.output_list:
            assert (
                NotImplementedError
            ), f"Output {attempted_output_type} not in list. Tried to reformat as {output_type} but still not found."
        return output_type

    @profiler.time_function
    def _render_image_in_viewer(
        self, camera_object, graph: Model, is_training: bool
    ) -> None:
        # pylint: disable=too-many-statements
        """
        Draw an image using the current camera pose from the viewer.
        The image is sent of a TCP connection and then uses WebRTC to send it to the viewer.

        Args:
            graph: current checkpoint of model
        """
        # Check that timestamp is newer than the last one
        if int(camera_object["timestamp"]) < self.prev_camera_timestamp:
            return

        self.prev_camera_timestamp = int(camera_object["timestamp"])

        # check and perform output type updates
        output_type = self.vis["renderingState/output_choice"].read()
        output_type = OutputTypes.INIT if output_type is None else output_type
        self.output_type_changed = self.prev_output_type != output_type
        self.prev_output_type = output_type

        # check and perform colormap type updates
        colormap_type = self.vis["renderingState/colormap_choice"].read()
        self.prev_colormap_type = colormap_type

        colormap_invert = self.vis["renderingState/colormap_invert"].read()
        self.prev_colormap_invert = colormap_invert

        colormap_normalize = self.vis["renderingState/colormap_normalize"].read()
        self.prev_colormap_normalize = colormap_normalize

        colormap_range = self.vis["renderingState/colormap_range"].read()
        self.prev_colormap_range = colormap_range

        # update render aabb
        try:
            self._update_render_aabb(graph)
        except RuntimeError as e:
            self.vis["renderingState/log_errors"].write("Got an Error while trying to update aabb crop")
            print(f"Error: {e}")

            time.sleep(0.5)  # sleep to allow buffer to reset

        # Calculate camera pose and intrinsics
        try:
            image_height, image_width = self._calculate_image_res(
                camera_object, is_training
            )
        except ZeroDivisionError as e:
            self.vis["renderingState/log_errors"].write(
                "Error: Screen too small; no rays intersecting scene."
            )
            time.sleep(0.03)  # sleep to allow buffer to reset
            print(f"Error: {e}")
            return

        if image_height is None:
            return

<<<<<<< HEAD
        (
            intrinsics_matrix,
            camera_to_world_h,
        ) = get_intrinsics_matrix_and_camera_to_world_h(
            camera_object, image_height=image_height
=======
        intrinsics_matrix, camera_to_world_h = get_intrinsics_matrix_and_camera_to_world_h(
            camera_object, image_height=image_height, image_width=image_width
>>>>>>> 796fad8b
        )

        camera_to_world = camera_to_world_h[:3, :]
        camera_to_world = torch.stack(
            [
                camera_to_world[0, :],
                camera_to_world[2, :],
                camera_to_world[1, :],
            ],
            dim=0,
        )

        camera_type_msg = camera_object["camera_type"]
        if camera_type_msg == "perspective":
            camera_type = CameraType.PERSPECTIVE
        elif camera_type_msg == "fisheye":
            camera_type = CameraType.FISHEYE
        elif camera_type_msg == "equirectangular":
            camera_type = CameraType.EQUIRECTANGULAR
        else:
            camera_type = CameraType.PERSPECTIVE

        camera = Cameras(
            fx=intrinsics_matrix[0, 0],
            fy=intrinsics_matrix[1, 1],
            cx=intrinsics_matrix[0, 2],
            cy=intrinsics_matrix[1, 2],
            camera_type=camera_type,
            camera_to_worlds=camera_to_world[None, ...],
            times=torch.tensor([float(self.prev_render_time)]),
        )
        camera = camera.to(graph.device)

        camera_ray_bundle = camera.generate_rays(camera_indices=0, aabb_box=graph.render_aabb)

        graph.eval()

        check_thread = CheckThread(state=self)
        render_thread = RenderThread(
            state=self, graph=graph, camera_ray_bundle=camera_ray_bundle
        )

        check_thread.daemon = True
        render_thread.daemon = True

        with TimeWriter(None, None, write=False) as vis_t:
            check_thread.start()
            render_thread.start()
            try:
                render_thread.join()
                check_thread.join()
            except IOChangeException:
                del camera_ray_bundle
                torch.cuda.empty_cache()
            except RuntimeError as e:
                self.vis["renderingState/log_errors"].write(
                    "Error: GPU out of memory. Reduce resolution to prevent viewer from crashing."
                )
                print(f"Error: {e}")
                del camera_ray_bundle
                torch.cuda.empty_cache()
                time.sleep(0.5)  # sleep to allow buffer to reset

        graph.train()
        outputs = render_thread.vis_outputs
        if outputs is not None:
            colors = graph.colors if hasattr(graph, "colors") else None
            self._send_output_to_viewer(outputs, colors=colors)
            self._update_viewer_stats(
                vis_t.duration,
                num_rays=len(camera_ray_bundle),
                image_height=image_height,
                image_width=image_width,
            )<|MERGE_RESOLUTION|>--- conflicted
+++ resolved
@@ -199,13 +199,6 @@
             render_time = self.state.vis["renderingState/render_time"].read()
             if data is not None:
                 camera_object = data["object"]
-<<<<<<< HEAD
-                if self.state.prev_camera_matrix is None or (
-                    not np.allclose(
-                        camera_object["matrix"], self.state.prev_camera_matrix
-                    )
-                    and not self.state.prev_moving
-=======
                 if (
                     self.state.prev_camera_matrix is None
                     or (
@@ -213,7 +206,6 @@
                         and not self.state.prev_moving
                     )
                     or (render_time is not None and render_time != self.state.prev_render_time)
->>>>>>> 796fad8b
                 ):
                     self.state.check_interrupt_vis = True
                     self.state.prev_moving = True
@@ -511,18 +503,8 @@
             step: iteration step of training
             graph: the current checkpoint of the model
         """
-<<<<<<< HEAD
-
-        has_temporal_distortion = (
-            getattr(graph, "temporal_distortion", None) is not None
-        )
-        self.vis["model/has_temporal_distortion"].write(
-            str(has_temporal_distortion).lower()
-        )
-=======
         has_temporal_distortion = getattr(graph, "temporal_distortion", None) is not None
         self.vis["model/has_temporal_distortion"].write(str(has_temporal_distortion).lower())
->>>>>>> 796fad8b
 
         is_training = self.vis["renderingState/isTraining"].read()
         self.step = step
@@ -602,12 +584,6 @@
         camera_object = data["object"]
         render_time = self.vis["renderingState/render_time"].read()
 
-<<<<<<< HEAD
-        if self.prev_camera_matrix is not None and np.allclose(
-            camera_object["matrix"], self.prev_camera_matrix
-        ):
-            self.camera_moving = False
-=======
         if render_time is not None:
             if (
                 self.prev_camera_matrix is not None and np.allclose(camera_object["matrix"], self.prev_camera_matrix)
@@ -617,7 +593,6 @@
                 self.prev_camera_matrix = camera_object["matrix"]
                 self.prev_render_time = render_time
                 self.camera_moving = True
->>>>>>> 796fad8b
         else:
             if self.prev_camera_matrix is not None and np.allclose(camera_object["matrix"], self.prev_camera_matrix):
                 self.camera_moving = False
@@ -685,35 +660,6 @@
             return outputs[reformatted_output]
 
         # rendering depth outputs
-<<<<<<< HEAD
-        if self.prev_colormap_type == ColormapTypes.DEPTH or (
-            self.prev_colormap_type == ColormapTypes.DEFAULT
-            and outputs[reformatted_output].dtype == torch.float
-            and (torch.max(outputs[reformatted_output]) - 1.0)
-            > eps  # handle floating point arithmetic
-        ):
-            accumulation_str = (
-                OutputTypes.ACCUMULATION
-                if OutputTypes.ACCUMULATION in self.output_list
-                else OutputTypes.ACCUMULATION_FINE
-            )
-            return colormaps.apply_depth_colormap(
-                outputs[reformatted_output], accumulation=outputs[accumulation_str]
-            )
-
-        # rendering accumulation outputs
-        if self.prev_colormap_type == ColormapTypes.TURBO or (
-            self.prev_colormap_type == ColormapTypes.DEFAULT
-            and outputs[reformatted_output].dtype == torch.float
-        ):
-            return colormaps.apply_colormap(outputs[reformatted_output])
-
-        # rendering semantic outputs
-        if self.prev_colormap_type == ColormapTypes.SEMANTIC or (
-            self.prev_colormap_type == ColormapTypes.DEFAULT
-            and outputs[reformatted_output].dtype == torch.int
-        ):
-=======
         if outputs[reformatted_output].shape[-1] == 1 and outputs[reformatted_output].dtype == torch.float:
             output = outputs[reformatted_output]
             if self.prev_colormap_normalize:
@@ -729,21 +675,13 @@
 
         # rendering semantic outputs
         if outputs[reformatted_output].dtype == torch.int:
->>>>>>> 796fad8b
             logits = outputs[reformatted_output]
             labels = torch.argmax(torch.nn.functional.softmax(logits, dim=-1), dim=-1)  # type: ignore
             assert colors is not None
             return colors[labels]
 
         # rendering boolean outputs
-<<<<<<< HEAD
-        if self.prev_colormap_type == ColormapTypes.BOOLEAN or (
-            self.prev_colormap_type == ColormapTypes.DEFAULT
-            and outputs[reformatted_output].dtype == torch.bool
-        ):
-=======
         if outputs[reformatted_output].dtype == torch.bool:
->>>>>>> 796fad8b
             return colormaps.apply_boolean_colormap(outputs[reformatted_output])
 
         raise NotImplementedError
@@ -757,29 +695,6 @@
         if self.config.local:
             pc = RTCPeerConnection()
         else:
-<<<<<<< HEAD
-            ice_servers = [
-                RTCIceServer(urls="stun:stun.l.google.com:19302"),
-                RTCIceServer(urls="stun:openrelay.metered.ca:80"),
-                RTCIceServer(
-                    urls="turn:openrelay.metered.ca:80",
-                    username="openrelayproject",
-                    credential="openrelayproject",
-                ),
-                RTCIceServer(
-                    urls="turn:openrelay.metered.ca:443",
-                    username="openrelayproject",
-                    credential="openrelayproject",
-                ),
-                RTCIceServer(
-                    urls="turn:openrelay.metered.ca:443?transport=tcp",
-                    username="openrelayproject",
-                    credential="openrelayproject",
-                ),
-            ]
-
-        pc = RTCPeerConnection(configuration=RTCConfiguration(iceServers=ice_servers))
-=======
             if self.config.skip_openrelay:
                 ice_servers = [
                     RTCIceServer(urls="stun:stun.l.google.com:19302"),
@@ -802,7 +717,6 @@
                 ]
 
             pc = RTCPeerConnection(configuration=RTCConfiguration(iceServers=ice_servers))
->>>>>>> 796fad8b
         self.pcs.add(pc)
 
         video = SingleFrameStreamTrack()
@@ -832,13 +746,7 @@
         for video_track in self.video_tracks:
             video_track.put_frame(image)
 
-<<<<<<< HEAD
-    def _send_output_to_viewer(
-        self, outputs: Dict[str, Any], colors: torch.Tensor = None, eps=1e-6
-    ):
-=======
     def _send_output_to_viewer(self, outputs: Dict[str, Any], colors: torch.Tensor = None):
->>>>>>> 796fad8b
         """Chooses the correct output and sends it to the viewer
 
         Args:
@@ -858,23 +766,11 @@
         # re-register colormaps and send to viewer
         if self.output_type_changed or self.prev_colormap_type is None:
             self.prev_colormap_type = ColormapTypes.DEFAULT
-<<<<<<< HEAD
-            colormap_options = [ColormapTypes.DEFAULT]
-            if (
-                outputs[reformatted_output].shape[-1] != 3
-                and outputs[reformatted_output].dtype == torch.float
-                and (torch.max(outputs[reformatted_output]) - 1.0)
-                <= eps  # handle floating point arithmetic
-            ):
-                # accumulation can also include depth
-                colormap_options.extend(["depth"])
-=======
             colormap_options = []
             if outputs[reformatted_output].shape[-1] == 3:
                 colormap_options = [ColormapTypes.DEFAULT]
             if outputs[reformatted_output].shape[-1] == 1 and outputs[reformatted_output].dtype == torch.float:
                 colormap_options = list(ColormapTypes)
->>>>>>> 796fad8b
             self.output_type_changed = False
             self.vis["renderingState/colormap_choice"].write(self.prev_colormap_type)
             self.vis["renderingState/colormap_options"].write(colormap_options)
@@ -1071,16 +967,8 @@
         if image_height is None:
             return
 
-<<<<<<< HEAD
-        (
-            intrinsics_matrix,
-            camera_to_world_h,
-        ) = get_intrinsics_matrix_and_camera_to_world_h(
-            camera_object, image_height=image_height
-=======
         intrinsics_matrix, camera_to_world_h = get_intrinsics_matrix_and_camera_to_world_h(
             camera_object, image_height=image_height, image_width=image_width
->>>>>>> 796fad8b
         )
 
         camera_to_world = camera_to_world_h[:3, :]
