--- conflicted
+++ resolved
@@ -148,12 +148,6 @@
         outputs = None
         try:
             with SetTrace(self.state.check_interrupt):
-<<<<<<< HEAD
-                with torch.no_grad():
-                    outputs = self.graph.get_outputs_for_camera_ray_bundle(
-                        self.camera_ray_bundle
-                    )
-=======
                 if self.state.prev_crop_enabled:
                     color = self.state.prev_crop_bg_color
                     if color is None:
@@ -167,7 +161,6 @@
                 else:
                     with torch.no_grad():
                         outputs = self.graph.get_outputs_for_camera_ray_bundle(self.camera_ray_bundle)
->>>>>>> 2e843eb2
         except Exception as e:  # pylint: disable=broad-except
             self.exc = e
 
@@ -431,11 +424,6 @@
             # remove the offer from the state tree
             self.vis["webrtc/offer"].delete()
 
-<<<<<<< HEAD
-    def update_scene(
-        self, trainer, step: int, graph: Model, num_rays_per_batch: int
-    ) -> None:
-=======
     def _update_render_aabb(self, graph):
         """
         update the render aabb box for the viewer:
@@ -485,7 +473,6 @@
             graph.render_aabb = None
 
     def update_scene(self, trainer, step: int, graph: Model, num_rays_per_batch: int) -> None:
->>>>>>> 2e843eb2
         """updates the scene based on the graph weights
 
         Args:
