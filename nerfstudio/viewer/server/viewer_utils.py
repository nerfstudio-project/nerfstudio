--- conflicted
+++ resolved
@@ -106,63 +106,9 @@
     except OSError:
         return False
 
-<<<<<<< HEAD
-    def __init__(self, state: "ViewerState", graph: Model, camera_ray_bundle: RayBundle):
-        threading.Thread.__init__(self)
-        self.state = state
-        self.graph = graph
-        self.camera_ray_bundle = camera_ray_bundle
-        self.exc = None
-        self.vis_outputs = None
-
-    def run(self):
-        """run function that renders out images given the current graph and ray bundles.
-        Interlaced with a trace function that checks to see if any I/O changes were registered.
-        Exits and continues program if IOChangeException thrown.
-        """
-        outputs = None
-        try:
-            with SetTrace(self.state.check_interrupt):
-                if self.state.prev_crop_enabled:
-                    color = self.state.prev_crop_bg_color
-                    if color is None:
-                        background_color = torch.tensor([0.0, 0.0, 0.0], device=self.graph.device)
-                    else:
-                        background_color = torch.tensor(
-                            [
-                                color["r"] / 255.0,
-                                color["g"] / 255.0,
-                                color["b"] / 255.0,
-                            ],
-                            device=self.graph.device,
-                        )
-                    with renderers.background_color_override_context(background_color), torch.no_grad():
-                        outputs = self.graph.get_outputs_for_camera_ray_bundle(self.camera_ray_bundle)
-                else:
-                    with torch.no_grad():
-                        outputs = self.graph.get_outputs_for_camera_ray_bundle(self.camera_ray_bundle)
-        except Exception as e:  # pylint: disable=broad-except
-            self.exc = e
-
-        if outputs:
-            self.vis_outputs = outputs
-
-        self.state.check_done_render = True
-        self.state.check_interrupt_vis = False
-
-    def join(self, timeout=None):
-        threading.Thread.join(self)
-        if self.exc:
-            raise self.exc
-
-
-class CheckThread(threading.Thread):
-    """Thread the constantly checks for io changes and sets a flag indicating interrupt
-=======
 
 def get_free_port(default_port: Optional[int] = None):
     """Returns a free port on the local machine. Try to use default_port if possible.
->>>>>>> 3d2e58ed
 
     Args:
         default_port: Port to try to use.
@@ -192,220 +138,9 @@
         model: the model to render
     """
 
-<<<<<<< HEAD
-    def __init__(self, config: cfg.ViewerConfig, log_filename: Path, datapath: Path):
-        self.config = config
-        self.vis = None
-        self.viewer_url = None
-        self.log_filename = log_filename
-        self.datapath = datapath.parent if datapath.is_file() else datapath
-        if self.config.launch_bridge_server:
-            # start the viewer bridge server
-            if self.config.websocket_port is None:
-                websocket_port = get_free_port(default_port=self.config.websocket_port_default)
-            else:
-                websocket_port = self.config.websocket_port
-            self.log_filename.parent.mkdir(exist_ok=True)
-            zmq_port = run_viewer_bridge_server_as_subprocess(
-                websocket_port,
-                zmq_port=self.config.zmq_port,
-                ip_address=self.config.ip_address,
-                log_filename=str(self.log_filename),
-            )
-            # TODO(ethan): log the output of the viewer bridge server in a file where the training logs go
-            CONSOLE.line()
-            version = get_viewer_version()
-            websocket_url = f"ws://localhost:{websocket_port}"
-            self.viewer_url = f"https://viewer.nerf.studio/versions/{version}/?websocket_url={websocket_url}"
-            CONSOLE.rule(characters="=")
-            CONSOLE.print(f"[Public] Open the viewer at {self.viewer_url}")
-            CONSOLE.rule(characters="=")
-            CONSOLE.line()
-            self.vis = Viewer(zmq_port=zmq_port, ip_address=self.config.ip_address)
-        else:
-            assert self.config.zmq_port is not None
-            self.vis = Viewer(zmq_port=self.config.zmq_port, ip_address=self.config.ip_address)
-
-        # viewer specific variables
-        self.prev_camera_matrix = None
-        self.prev_render_time = 0
-        self.prev_output_type = OutputTypes.INIT
-        self.prev_colormap_type = None
-        self.prev_colormap_invert = False
-        self.prev_colormap_normalize = False
-        self.prev_colormap_range = [0, 1]
-        self.prev_moving = False
-        self.output_type_changed = True
-        self.max_resolution = 1000
-        self.check_interrupt_vis = False
-        self.check_done_render = True
-        self.step = 0
-        self.static_fps = 1
-        self.moving_fps = 24
-        self.camera_moving = False
-        self.prev_camera_timestamp = 0
-        self.prev_crop_enabled = False
-        self.prev_crop_bg_color = None
-        self.prev_crop_scale = None
-        self.prev_crop_center = None
-
-        self.output_list = None
-
-    def _pick_drawn_image_idxs(self, total_num: int) -> list[int]:
-        """Determine indicies of images to display in viewer.
-
-        Args:
-            total_num: total number of training images.
-
-        Returns:
-            List of indices from [0, total_num-1].
-        """
-        if self.config.max_num_display_images < 0:
-            num_display_images = total_num
-        else:
-            num_display_images = min(self.config.max_num_display_images, total_num)
-        # draw indices, roughly evenly spaced
-        return np.linspace(0, total_num - 1, num_display_images, dtype=np.int32).tolist()
-
-    def init_scene(self, dataset: InputDataset, start_train=True) -> None:
-        """Draw some images and the scene aabb in the viewer.
-
-        Args:
-            dataset: dataset to render in the scene
-            start_train: whether to start train when viewer init;
-                if False, only displays dataset until resume train is toggled
-        """
-
-        # set the data base dir
-        self.vis["renderingState/data_base_dir"].write(str(self.datapath))
-
-        # clear the current scene
-        self.vis["sceneState/sceneBox"].delete()
-        self.vis["sceneState/cameras"].delete()
-
-        # draw the training cameras and images
-        image_indices = self._pick_drawn_image_idxs(len(dataset))
-        for idx in image_indices:
-            image = dataset[idx]["image"]
-            bgr = image[..., [2, 1, 0]]
-            camera_json = dataset.cameras.to_json(camera_idx=idx, image=bgr, max_size=100)
-            self.vis[f"sceneState/cameras/{idx:06d}"].write(camera_json)
-
-        # draw the scene box (i.e., the bounding box)
-        json_ = dataset.scene_box.to_json()
-        self.vis["sceneState/sceneBox"].write(json_)
-
-        # set the initial state whether to train or not
-        self.vis["renderingState/isTraining"].write(start_train)
-
-        max_scene_box = torch.max(dataset.scene_box.aabb[1] - dataset.scene_box.aabb[0]).item()
-        self.vis["renderingState/max_box_size"].write(max_scene_box)
-
-    def _check_camera_path_payload(self, trainer, step: int):
-        """Check to see if the camera path export button was pressed."""
-        # check if we should interrupt from a button press?
-        camera_path_payload = self.vis["camera_path_payload"].read()
-        if camera_path_payload:
-            # save a model checkpoint
-            trainer.save_checkpoint(step)
-            # write to json file in datapath directory
-            camera_path_filename = camera_path_payload["camera_path_filename"] + ".json"
-            camera_path = camera_path_payload["camera_path"]
-            camera_paths_directory = os.path.join(self.datapath, "camera_paths")
-            if not os.path.exists(camera_paths_directory):
-                os.mkdir(camera_paths_directory)
-
-            write_to_json(Path(os.path.join(camera_paths_directory, camera_path_filename)), camera_path)
-            self.vis["camera_path_payload"].delete()
-
-    def _check_populate_paths_payload(self, trainer, step: int):
-        populate_paths_payload = self.vis["populate_paths_payload"].read()
-        if populate_paths_payload:
-            # save a model checkpoint
-            trainer.save_checkpoint(step)
-            # get all camera paths
-            camera_path_dir = os.path.join(self.datapath, "camera_paths")
-            if os.path.exists(camera_path_dir):
-                camera_path_files = os.listdir(camera_path_dir)
-                all_path_dict = {}
-                for i in camera_path_files:
-                    if i[-4:] == "json":
-                        all_path_dict[i[:-5]] = load_from_json(Path(os.path.join(camera_path_dir, i)))
-                self.vis["renderingState/all_camera_paths"].write(all_path_dict)
-                self.vis["populate_paths_payload"].delete()
-
-    def _update_render_aabb(self, graph):
-        """
-        update the render aabb box for the viewer:
-
-        :param graph:
-        :return:
-        """
-
-        crop_enabled = self.vis["renderingState/crop_enabled"].read()
-        if crop_enabled != self.prev_crop_enabled:
-            self.camera_moving = True
-            self.prev_crop_enabled = crop_enabled
-            self.prev_crop_bg_color = None
-            self.prev_crop_scale = None
-            self.prev_crop_center = None
-
-        if crop_enabled:
-            crop_scale = self.vis["renderingState/crop_scale"].read()
-            crop_center = self.vis["renderingState/crop_center"].read()
-            crop_bg_color = self.vis["renderingState/crop_bg_color"].read()
-
-            if crop_bg_color != self.prev_crop_bg_color:
-                self.camera_moving = True
-                self.prev_crop_bg_color = crop_bg_color
-
-            if crop_scale != self.prev_crop_scale or crop_center != self.prev_crop_center:
-                self.camera_moving = True
-                self.prev_crop_scale = crop_scale
-                self.prev_crop_center = crop_center
-
-                crop_scale = torch.tensor(crop_scale)
-                crop_center = torch.tensor(crop_center)
-
-                box_min = crop_center - crop_scale / 2.0
-                box_max = crop_center + crop_scale / 2.0
-
-                if isinstance(graph.render_aabb, SceneBox):
-                    graph.render_aabb.aabb[0] = box_min
-                    graph.render_aabb.aabb[1] = box_max
-                else:
-                    graph.render_aabb = SceneBox(aabb=torch.stack([box_min, box_max], dim=0))
-
-                # maybe should update only if true change ?
-                json_ = graph.render_aabb.to_json()
-                self.vis["sceneState/sceneBox"].write(json_)
-        else:
-            graph.render_aabb = None
-
-    def update_scene(self, trainer, step: int, graph: Model, num_rays_per_batch: int) -> None:
-        """updates the scene based on the graph weights
-
-        Args:
-            step: iteration step of training
-            graph: the current checkpoint of the model
-        """
-        has_temporal_distortion = getattr(graph, "temporal_distortion", None) is not None
-        self.vis["model/has_temporal_distortion"].write(str(has_temporal_distortion).lower())
-
-        is_training = self.vis["renderingState/isTraining"].read()
-        self.step = step
-
-        self._check_camera_path_payload(trainer, step)
-        self._check_populate_paths_payload(trainer, step)
-
-        camera_object = self._get_camera_object()
-        if camera_object is None:
-            return
-=======
     if crop_viewport:
         crop_min = torch.tensor(crop_min, dtype=torch.float32)
         crop_max = torch.tensor(crop_max, dtype=torch.float32)
->>>>>>> 3d2e58ed
 
         if isinstance(model.render_aabb, SceneBox):
             model.render_aabb.aabb[0] = crop_min
@@ -421,169 +156,6 @@
 ):
     """Determines which colormap to use based on set colormap type
 
-<<<<<<< HEAD
-        if not self.camera_moving and not is_training:
-            image_height = self.max_resolution
-        else:
-            image_height = (num_vis_rays / aspect_ratio) ** 0.5
-            image_height = int(round(image_height, -1))
-            image_height = max(min(self.max_resolution, image_height), 30)
-        image_width = int(image_height * aspect_ratio)
-        if image_width > self.max_resolution:
-            image_width = self.max_resolution
-            image_height = int(image_width / aspect_ratio)
-        return image_height, image_width
-
-    def _process_invalid_output(self, output_type: str) -> str:
-        """Check to see whether we are in the corner case of RGB; if still invalid, throw error
-        Returns correct string mapping given improperly formatted output_type.
-
-        Args:
-            output_type: reformatted output type
-        """
-        if output_type == OutputTypes.INIT:
-            output_type = OutputTypes.RGB
-
-        # check if rgb or rgb_fine should be the case TODO: add other checks here
-        attempted_output_type = output_type
-        if output_type not in self.output_list and output_type == OutputTypes.RGB:
-            output_type = OutputTypes.RGB_FINE
-
-        # check if output_type is not in list
-        if output_type not in self.output_list:
-            assert (
-                NotImplementedError
-            ), f"Output {attempted_output_type} not in list. Tried to reformat as {output_type} but still not found."
-        return output_type
-
-    @profiler.time_function
-    def _render_image_in_viewer(self, camera_object, graph: Model, is_training: bool) -> None:
-        # pylint: disable=too-many-statements
-        """
-        Draw an image using the current camera pose from the viewer.
-        The image is sent over a TCP connection.
-
-        Args:
-            graph: current checkpoint of model
-        """
-        # Check that timestamp is newer than the last one
-        if int(camera_object["timestamp"]) < self.prev_camera_timestamp:
-            return
-
-        self.prev_camera_timestamp = int(camera_object["timestamp"])
-
-        # check and perform output type updates
-        output_type = self.vis["renderingState/output_choice"].read()
-        output_type = OutputTypes.INIT if output_type is None else output_type
-        self.output_type_changed = self.prev_output_type != output_type
-        self.prev_output_type = output_type
-
-        # check and perform colormap type updates
-        colormap_type = self.vis["renderingState/colormap_choice"].read()
-        self.prev_colormap_type = colormap_type
-
-        colormap_invert = self.vis["renderingState/colormap_invert"].read()
-        self.prev_colormap_invert = colormap_invert
-
-        colormap_normalize = self.vis["renderingState/colormap_normalize"].read()
-        self.prev_colormap_normalize = colormap_normalize
-
-        colormap_range = self.vis["renderingState/colormap_range"].read()
-        self.prev_colormap_range = colormap_range
-
-        # update render aabb
-        try:
-            self._update_render_aabb(graph)
-        except RuntimeError as e:
-            self.vis["renderingState/log_errors"].write("Got an Error while trying to update aabb crop")
-            print(f"Error: {e}")
-
-            time.sleep(0.5)  # sleep to allow buffer to reset
-
-        # Calculate camera pose and intrinsics
-        try:
-            image_height, image_width = self._calculate_image_res(camera_object, is_training)
-        except ZeroDivisionError as e:
-            self.vis["renderingState/log_errors"].write("Error: Screen too small; no rays intersecting scene.")
-            time.sleep(0.03)  # sleep to allow buffer to reset
-            print(f"Error: {e}")
-            return
-
-        if image_height is None:
-            return
-
-        (intrinsics_matrix, camera_to_world_h,) = get_intrinsics_matrix_and_camera_to_world_h(
-            camera_object, image_height=image_height, image_width=image_width
-        )
-
-        camera_to_world = camera_to_world_h[:3, :]
-        camera_to_world = torch.stack(
-            [
-                camera_to_world[0, :],
-                camera_to_world[2, :],
-                camera_to_world[1, :],
-            ],
-            dim=0,
-        )
-
-        camera_type_msg = camera_object["camera_type"]
-        if camera_type_msg == "perspective":
-            camera_type = CameraType.PERSPECTIVE
-        elif camera_type_msg == "fisheye":
-            camera_type = CameraType.FISHEYE
-        elif camera_type_msg == "equirectangular":
-            camera_type = CameraType.EQUIRECTANGULAR
-        else:
-            camera_type = CameraType.PERSPECTIVE
-
-        camera = Cameras(
-            fx=intrinsics_matrix[0, 0],
-            fy=intrinsics_matrix[1, 1],
-            cx=intrinsics_matrix[0, 2],
-            cy=intrinsics_matrix[1, 2],
-            camera_type=camera_type,
-            camera_to_worlds=camera_to_world[None, ...],
-            times=torch.tensor([float(self.prev_render_time)]),
-        )
-        camera = camera.to(graph.device)
-
-        camera_ray_bundle = camera.generate_rays(camera_indices=0, aabb_box=graph.render_aabb)
-
-        graph.eval()
-
-        check_thread = CheckThread(state=self)
-        render_thread = RenderThread(state=self, graph=graph, camera_ray_bundle=camera_ray_bundle)
-
-        check_thread.daemon = True
-        render_thread.daemon = True
-
-        with TimeWriter(None, None, write=False) as vis_t:
-            check_thread.start()
-            render_thread.start()
-            try:
-                render_thread.join()
-                check_thread.join()
-            except IOChangeException:
-                del camera_ray_bundle
-                torch.cuda.empty_cache()
-            except RuntimeError as e:
-                self.vis["renderingState/log_errors"].write(
-                    "Error: GPU out of memory. Reduce resolution to prevent viewer from crashing."
-                )
-                print(f"Error: {e}")
-                del camera_ray_bundle
-                torch.cuda.empty_cache()
-                time.sleep(0.5)  # sleep to allow buffer to reset
-
-        graph.train()
-        outputs = render_thread.vis_outputs
-        if outputs is not None:
-            colors = graph.colors if hasattr(graph, "colors") else None
-            self._send_output_to_viewer(outputs, colors=colors)
-            self._update_viewer_stats(
-                vis_t.duration, num_rays=len(camera_ray_bundle), image_height=image_height, image_width=image_width
-            )
-=======
     Args:
         control_panel: control panel object
         outputs: the output tensors for which to apply colormaps on
@@ -622,5 +194,4 @@
     if outputs[output_type].dtype == torch.bool:
         return colormaps.apply_boolean_colormap(outputs[output_type])
 
-    raise NotImplementedError
->>>>>>> 3d2e58ed
+    raise NotImplementedError