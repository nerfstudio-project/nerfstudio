--- conflicted
+++ resolved
@@ -31,11 +31,6 @@
         self.add_element(ViewerNumber("Min", 0.0), additional_tags=("colormap",))
         self.add_element(ViewerNumber("Max", 1.0), additional_tags=("colormap",))
 
-<<<<<<< HEAD
-        self.add_element(ViewerSlider("Train Util", 0.9, 0, 1, 0.05, cb_hook=lambda: print("train util updated")))
-        self.add_element(ViewerSlider("Max Res", 500, 100, 2000, 100, cb_hook=rerender_cb))
-        self.add_element(ViewerCheckbox("Crop Viewport", False, cb_hook=self.update_control_panel))
-=======
         self.add_element(ViewerSlider("Train Util", 0.9, 0, 1, 0.05))
         self.add_element(ViewerSlider("Max Res", 1024, 64, 2048, 100, cb_hook=rerender_cb))
         self.add_element(
@@ -43,7 +38,6 @@
                 "Crop Viewport", False, cb_hook=lambda: [self.update_control_panel(), rerender_cb(), crop_update_cb()]
             )
         )
->>>>>>> d7c2be0a
         # Crop options
         self.add_element(
             ViewerRGB(
