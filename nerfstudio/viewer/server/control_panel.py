# Copyright 2022 the Regents of the University of California, Nerfstudio Team and contributors. All rights reserved.
#
# Licensed under the Apache License, Version 2.0 (the "License");
# you may not use this file except in compliance with the License.
# You may obtain a copy of the License at
#
#     http://www.apache.org/licenses/LICENSE-2.0
#
# Unless required by applicable law or agreed to in writing, software
# distributed under the License is distributed on an "AS IS" BASIS,
# WITHOUT WARRANTIES OR CONDITIONS OF ANY KIND, either express or implied.
# See the License for the specific language governing permissions and
# limitations under the License.

""" Control panel for the viewer """
from collections import defaultdict
from typing import Callable, DefaultDict, List, Tuple, get_args

import torch

from nerfstudio.utils.colormaps import ColormapOptions, Colormaps
from nerfstudio.viewer.server.viewer_elements import (
    ViewerCheckbox,
    ViewerDropdown,
    ViewerElement,
    ViewerNumber,
    ViewerRGB,
    ViewerSlider,
    ViewerVec3,
)
from nerfstudio.viewer.viser import ViserServer


class ControlPanel:
    """
    Initializes the control panel with all the elements
    Args:
        time_enabled: whether or not the time slider should be enabled
        rerender_cb: a callback that will be called when the user changes a parameter that requires a rerender
            (eg train speed, max res, etc)
        crop_update_cb: a callback that will be called when the user changes the crop parameters
        update_output_cb: a callback that will be called when the user changes the output render
    """

    def __init__(
        self,
        viser_server: ViserServer,
        time_enabled: bool,
        rerender_cb: Callable,
        crop_update_cb: Callable,
        update_output_cb: Callable,
        update_split_output_cb: Callable,
    ):
        # elements holds a mapping from tag: [elements]
        self.viser_server = viser_server
        self._elements_by_tag: DefaultDict[str, List[ViewerElement]] = defaultdict(lambda: [])

        self._train_speed = ViewerDropdown(
            "Train Speed", "Balanced", ["Fast", "Balanced", "Slow"], cb_hook=lambda han: self._train_speed_cb()
        )
        self._output_render = ViewerDropdown(
            "Output Render",
            "not set",
            ["not set"],
            cb_hook=lambda han: [self.update_control_panel(), update_output_cb(han), rerender_cb(han)],
        )
        self._colormap = ViewerDropdown[Colormaps]("Colormap", "default", ["default"], cb_hook=rerender_cb)
        self._invert = ViewerCheckbox("Invert", False, cb_hook=rerender_cb)
        self._normalize = ViewerCheckbox("Normalize", True, cb_hook=rerender_cb)
        self._min = ViewerNumber("Min", 0.0, cb_hook=rerender_cb)
        self._max = ViewerNumber("Max", 1.0, cb_hook=rerender_cb)

        self._split = ViewerCheckbox(
            "Enable", False, cb_hook=lambda han: [self.update_control_panel(), rerender_cb(han)]
        )
        self._split_percentage = ViewerSlider("Split Percentage", 0.5, 0.0, 1.0, 0.01, cb_hook=rerender_cb)
        self._split_output_render = ViewerDropdown(
            "Output Render Split",
            "not set",
            ["not set"],
            cb_hook=lambda han: [self.update_control_panel(), update_split_output_cb(han), rerender_cb(han)],
        )
        # Hack: spaces are after at the end of the names to make them unique
        self._split_colormap = ViewerDropdown[Colormaps]("Colormap ", "default", ["default"], cb_hook=rerender_cb)
        self._split_invert = ViewerCheckbox("Invert ", False, cb_hook=rerender_cb)
        self._split_normalize = ViewerCheckbox("Normalize ", True, cb_hook=rerender_cb)
        self._split_min = ViewerNumber("Min ", 0.0, cb_hook=rerender_cb)
        self._split_max = ViewerNumber("Max ", 1.0, cb_hook=rerender_cb)

        self._train_util = ViewerSlider("Train Util", 0.85, 0, 1, 0.05)
        self._max_res = ViewerSlider("Max Res", 512, 64, 2048, 100, cb_hook=rerender_cb)
        self._crop_viewport = ViewerCheckbox(
            "Enable ",
            False,
            cb_hook=lambda han: [self.update_control_panel(), crop_update_cb(han), rerender_cb(han)],
        )
        self._background_color = ViewerRGB("Background color", (38, 42, 55), cb_hook=crop_update_cb)
        self._crop_min = ViewerVec3("Crop Min", (-1, -1, -1), 0.05, cb_hook=crop_update_cb)
        self._crop_max = ViewerVec3("Crop Max", (1, 1, 1), 0.05, cb_hook=crop_update_cb)
        self._time = ViewerSlider("Time", 0.0, 0.0, 1.0, 0.01, cb_hook=rerender_cb)
        self._time_enabled = time_enabled

        self._click_x = ViewerNumber("Click (x)", 0.0, disabled=True)
        self._click_y = ViewerNumber("Click (y)", 0.0, disabled=True)

        self.add_element(self._train_speed)
        self.add_element(self._train_util)
        with self.viser_server.gui_folder("Render Options"):
            self.add_element(self._max_res)
            self.add_element(self._output_render)
            self.add_element(self._colormap)
            # colormap options
            with self.viser_server.gui_folder(" "):
                self.add_element(self._invert, additional_tags=("colormap",))
                self.add_element(self._normalize, additional_tags=("colormap",))
                self.add_element(self._min, additional_tags=("colormap",))
                self.add_element(self._max, additional_tags=("colormap",))

        # split options
        with self.viser_server.gui_folder("Split Screen"):
            self.add_element(self._split)

            self.add_element(self._split_percentage, additional_tags=("split",))
            self.add_element(self._split_output_render, additional_tags=("split",))
            self.add_element(self._split_colormap, additional_tags=("split",))
            with self.viser_server.gui_folder("  "):
                self.add_element(self._split_invert, additional_tags=("split_colormap",))
                self.add_element(self._split_normalize, additional_tags=("split_colormap",))
                self.add_element(self._split_min, additional_tags=("split_colormap",))
                self.add_element(self._split_max, additional_tags=("split_colormap",))

        with self.viser_server.gui_folder("Crop Viewport"):
            self.add_element(self._crop_viewport)

            # Crop options
            self.add_element(self._background_color, additional_tags=("crop",))
            self.add_element(self._crop_min, additional_tags=("crop",))
            self.add_element(self._crop_max, additional_tags=("crop",))

        self.add_element(self._time, additional_tags=("time",))
        self.add_element(self._click_x, additional_tags=("click",))
        self.add_element(self._click_y, additional_tags=("click",))

    def _train_speed_cb(self) -> None:
        """Callback for when the train speed is changed"""
        if self.train_speed == "Fast":
            self._train_util.value = 0.95
            self._max_res.value = 256
        elif self.train_speed == "Balanced":
            self._train_util.value = 0.85
            self._max_res.value = 512
        elif self.train_speed == "Slow":
            self._train_util.value = 0.5
            self._max_res.value = 1024

    def update_output_options(self, new_options: List[str]):
        """
        Args:
            new_options: a list of new output options
        """
        self._output_render.set_options(new_options)
        self._split_output_render.set_options(new_options)
        self._split_output_render.value = new_options[-1]

    def add_element(self, e: ViewerElement, additional_tags: Tuple[str] = tuple()) -> None:
        """Adds an element to the control panel

        Args:
            e: the element to add
            additional_tags: additional tags to add to the element for selection
        """
        self._elements_by_tag["all"].append(e)
        for t in additional_tags:
            self._elements_by_tag[t].append(e)
        e.install(self.viser_server)

    def update_control_panel(self) -> None:
        """
        Sets elements to be hidden or not based on the current state of the control panel
        """
        self._colormap.set_disabled(self.output_render == "rgb")
        for e in self._elements_by_tag["colormap"]:
            e.set_hidden(self.output_render == "rgb")
        for e in self._elements_by_tag["split_colormap"]:
            e.set_hidden(not self._split.value or self.split_output_render == "rgb")
        for e in self._elements_by_tag["crop"]:
            e.set_hidden(not self.crop_viewport)
        self._time.set_hidden(not self._time_enabled)
        self._split_percentage.set_hidden(not self._split.value)
        self._split_output_render.set_hidden(not self._split.value)
        self._split_colormap.set_hidden(not self._split.value)
        self._split_colormap.set_disabled(self.split_output_render == "rgb")

    def update_colormap_options(self, dimensions: int, dtype: type) -> None:
        """update the colormap options based on the current render

        Args:
            dimensions: the number of dimensions of the render
            dtype: the data type of the render
        """
        self._colormap.set_options(_get_colormap_options(dimensions, dtype))

    def update_split_colormap_options(self, dimensions: int, dtype: type) -> None:
        """update the split colormap options based on the current render

        Args:
            dimensions: the number of dimensions of the render
            dtype: the data type of the render
        """
        self._split_colormap.set_options(_get_colormap_options(dimensions, dtype))

    @property
    def train_speed(self) -> str:
        """Returns the current train speed setting"""
        return self._train_speed.value

    @property
    def output_render(self) -> str:
        """Returns the current output render"""
        return self._output_render.value

    @property
    def split_output_render(self) -> str:
        """Returns the current output for the split render"""
        return self._split_output_render.value

    @property
    def split(self) -> bool:
        """Returns whether the split is enabled"""
        return self._split.value

    @property
    def split_percentage(self) -> float:
        """Returns the percentage of the screen to split"""
        return self._split_percentage.value

    @property
    def train_util(self) -> float:
        """Returns the current train util setting"""
        return self._train_util.value

    @property
    def max_res(self) -> int:
        """Returns the current max res setting"""
        return self._max_res.value

    @property
    def crop_viewport(self) -> bool:
        """Returns the current crop viewport setting"""
        return self._crop_viewport.value

    @crop_viewport.setter
    def crop_viewport(self, value: bool):
        """Sets the crop viewport setting"""
        self._crop_viewport.value = value

    @property
    def crop_min(self) -> Tuple[float, float, float]:
        """Returns the current crop min setting"""
        return self._crop_min.value

    @crop_min.setter
    def crop_min(self, value: Tuple[float, float, float]):
        """Sets the crop min setting"""
        self._crop_min.value = value

    @property
    def crop_max(self) -> Tuple[float, float, float]:
        """Returns the current crop max setting"""
        return self._crop_max.value

    @crop_max.setter
    def crop_max(self, value: Tuple[float, float, float]):
        """Sets the crop max setting"""
        self._crop_max.value = value

    @property
    def background_color(self) -> Tuple[int, int, int]:
        """Returns the current background color"""
        return self._background_color.value

    @background_color.setter
    def background_color(self, value: Tuple[int, int, int]):
        """Sets the background color"""
        self._background_color.value = value

    @property
    def time(self) -> float:
        """Returns the current background color"""
        return self._time.value

    @time.setter
    def time(self, value: float):
        """Sets the background color"""
        self._time.value = value

    @property
<<<<<<< HEAD
    def click_x(self) -> float:
        """Returns the current background color"""
        return self._click_x.value

    @click_x.setter
    def click_x(self, value: float):
        """Sets the background color"""
        self._click_x.value = value

    @property
    def click_y(self) -> float:
        """Returns the current background color"""
        return self._click_y.value

    @click_y.setter
    def click_y(self, value: float):
        """Sets the background color"""
        self._click_y.value = value
=======
    def colormap_options(self) -> ColormapOptions:
        """Returns the current colormap options"""
        return ColormapOptions(
            colormap=self._colormap.value,
            normalize=self._normalize.value,
            colormap_min=self._min.value,
            colormap_max=self._max.value,
            invert=self._invert.value,
        )

    @property
    def split_colormap_options(self) -> ColormapOptions:
        """Returns the current colormap options"""
        return ColormapOptions(
            colormap=self._split_colormap.value,
            normalize=self._split_normalize.value,
            colormap_min=self._split_min.value,
            colormap_max=self._split_max.value,
            invert=self._split_invert.value,
        )


def _get_colormap_options(dimensions: int, dtype: type) -> List[Colormaps]:
    """
    Given the number of dimensions and data type, returns a list of available colormap options
    to use with the visualize() function.

    Args:
        dimensions: the number of dimensions of the render
        dtype: the data type of the render
    Returns:
        a list of available colormap options
    """
    colormap_options: List[Colormaps] = []
    if dimensions == 3:
        colormap_options = ["default"]
    if dimensions == 1 and dtype == torch.float:
        colormap_options = [c for c in list(get_args(Colormaps)) if c != "default"]
    return colormap_options
>>>>>>> 13e0fce1
<|MERGE_RESOLUTION|>--- conflicted
+++ resolved
@@ -294,27 +294,6 @@
         """Sets the background color"""
         self._time.value = value
 
-    @property
-<<<<<<< HEAD
-    def click_x(self) -> float:
-        """Returns the current background color"""
-        return self._click_x.value
-
-    @click_x.setter
-    def click_x(self, value: float):
-        """Sets the background color"""
-        self._click_x.value = value
-
-    @property
-    def click_y(self) -> float:
-        """Returns the current background color"""
-        return self._click_y.value
-
-    @click_y.setter
-    def click_y(self, value: float):
-        """Sets the background color"""
-        self._click_y.value = value
-=======
     def colormap_options(self) -> ColormapOptions:
         """Returns the current colormap options"""
         return ColormapOptions(
@@ -353,5 +332,4 @@
         colormap_options = ["default"]
     if dimensions == 1 and dtype == torch.float:
         colormap_options = [c for c in list(get_args(Colormaps)) if c != "default"]
-    return colormap_options
->>>>>>> 13e0fce1
+    return colormap_options