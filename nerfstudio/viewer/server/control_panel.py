""" Control panel for the viewer """
from collections import defaultdict
from typing import Callable, DefaultDict, Dict, List, Tuple

from nerfstudio.viewer.server.viewer_param import (
    ViewerCheckbox,
    ViewerDropdown,
    ViewerElement,
    ViewerNumber,
    ViewerRGB,
    ViewerSlider,
    ViewerVec3,
)
from nerfstudio.viewer.viser import ViserServer


class ControlPanel:
    """
    Initializes the control panel with all the elements
    Args:
        rerender_cb: a callback that will be called when the user changes a parameter that requires a rerender
            (eg train speed, max res, etc)
        crop_update_cb: a callback that will be called when the user changes the crop parameters
    """

    def __init__(self, rerender_cb: Callable, crop_update_cb: Callable):
        # elements holds a mapping from tag: [elements]
        self.elements_by_tag: DefaultDict[str, List[ViewerElement]] = defaultdict(lambda: [])
        self.elements_by_name: Dict[str, ViewerElement] = {}

        self._train_speed = ViewerDropdown(
            "Train Speed", "Balanced", ["Fast", "Balanced", "Slow"], cb_hook=self._train_speed_cb
        )
        self._output_render = ViewerDropdown(
            "Output Render", "not set", ["not set"], cb_hook=lambda: [self.update_control_panel(), rerender_cb()]
        )
        self._colormap = ViewerDropdown("Colormap", "default", ["default"], cb_hook=rerender_cb)
        self._invert = ViewerCheckbox("Invert", False, cb_hook=rerender_cb)
        self._normalize = ViewerCheckbox("Normalize", False, cb_hook=rerender_cb)
        self._min = ViewerNumber("Min", 0.0, cb_hook=rerender_cb)
        self._max = ViewerNumber("Max", 1.0, cb_hook=rerender_cb)
        self._train_util = ViewerSlider("Train Util", 0.9, 0, 1, 0.05)
        self._max_res = ViewerSlider("Max Res", 1024, 64, 2048, 100, cb_hook=rerender_cb)
        self._crop_viewport = ViewerCheckbox(
            "Crop Viewport", False, cb_hook=lambda: [self.update_control_panel(), rerender_cb(), crop_update_cb()]
        )
        self._background_color = ViewerRGB("Background color", (38, 42, 55), cb_hook=crop_update_cb)
        self._crop_min = ViewerVec3("Crop Min", (-1, -1, -1), 0.05, cb_hook=crop_update_cb)
        self._crop_max = ViewerVec3("Crop Max", (1, 1, 1), 0.05, cb_hook=crop_update_cb)

        self.add_element(self._train_speed)
        self.add_element(self._output_render)
        self.add_element(self._colormap)
        # colormap options
        self.add_element(self._invert, additional_tags=("colormap",))
        self.add_element(self._normalize, additional_tags=("colormap",))
        self.add_element(self._min, additional_tags=("colormap",))
        self.add_element(self._max, additional_tags=("colormap",))

        self.add_element(self._train_util)
        self.add_element(self._max_res)
        self.add_element(self._crop_viewport)
        # Crop options
        self.add_element(self._background_color, additional_tags=("crop",))
        self.add_element(self._crop_min, additional_tags=("crop",))
        self.add_element(self._crop_max, additional_tags=("crop",))

<<<<<<< HEAD
    def train_speed_cb(self):
=======
    def _train_speed_cb(self) -> None:
        """Callback for when the train speed is changed"""
>>>>>>> aedfea70
        if self.train_speed == "Fast":
            self._train_util.set_value(0.95)
            self._max_res.set_value(256)
        elif self.train_speed == "Balanced":
            self._train_util.set_value(0.85)
            self._max_res.set_value(512)
        elif self.train_speed == "Slow":
<<<<<<< HEAD
            self._get_element_by_name("Train Util").set_value(0.5)
            self._get_element_by_name("Max Res").set_value(1024)
        self.update_output_options(["rgb", "depth", "depth_0", "lol"])
=======
            self._train_util.set_value(0.5)
            self._max_res.set_value(1024)

    def install(self, viser_server: ViserServer) -> None:
        """Installs the control panel on the viser server
>>>>>>> aedfea70

        Args:
            viser_server: the viser server
        """
        for e in self.elements_by_name.values():
            e.install(viser_server)
        self.update_control_panel()

<<<<<<< HEAD
    def update_output_options(self, new_options: List[str]):
        self._get_element_by_name("Output Render").set_options(new_options)
=======
    def update_output_options(self, new_options: List[str]) -> None:
        """Updates the output options
>>>>>>> aedfea70

        Args:
            new_options: a list of new output options
        """
        raise NotImplementedError()

    def add_element(self, e: ViewerElement, additional_tags: Tuple[str] = tuple()) -> None:
        """Adds an element to the control panel

        Args:
            e: the element to add
            additional_tags: additional tags to add to the element for selection
        """
        self.elements_by_tag["all"].append(e)
        for t in additional_tags:
            self.elements_by_tag[t].append(e)
        assert e.name not in self.elements_by_name
        self.elements_by_name[e.name] = e

    def update_control_panel(self) -> None:
        """
        Sets elements to be hidden or not based on the current state of the control panel
        """
        self._colormap.set_disabled(self.output_render == "rgb")
        for e in self.elements_by_tag["colormap"]:
            e.set_hidden(self.output_render == "rgb")
        for e in self.elements_by_tag["crop"]:
            e.set_hidden(not self.crop_viewport)

    @property
    def train_speed(self) -> str:
        """Returns the current train speed setting"""
        return self._train_speed.value

    @property
    def output_render(self) -> str:
        """Returns the current output render"""
        return self._output_render.value

    @property
    def colormap(self) -> str:
        """Returns the current colormap"""
        return self._colormap.value

    @property
    def colormap_invert(self) -> bool:
        """Returns the current colormap invert setting"""
        return self._invert.value

    @property
    def colormap_normalize(self) -> bool:
        """Returns the current colormap normalize setting"""
        return self._normalize.value

    @property
    def colormap_min(self) -> float:
        """Returns the current colormap min setting"""
        return self._min.value

    @property
    def colormap_max(self) -> float:
        """Returns the current colormap max setting"""
        return self._max.value

    @property
    def train_util(self) -> float:
        """Returns the current train util setting"""
        return self._train_util.value

    @property
    def max_res(self) -> int:
        """Returns the current max res setting"""
        return self._max_res.value

    @property
    def crop_viewport(self) -> bool:
        """Returns the current crop viewport setting"""
        return self._crop_viewport.value

    @property
    def crop_min(self) -> Tuple[float, float, float]:
        """Returns the current crop min setting"""
        return self._crop_min.value

    @property
    def crop_max(self) -> Tuple[float, float, float]:
        """Returns the current crop max setting"""
        return self._crop_max.value

    @property
    def background_color(self) -> Tuple[int, int, int]:
        """Returns the current background color"""
        return self._background_color.value<|MERGE_RESOLUTION|>--- conflicted
+++ resolved
@@ -25,8 +25,7 @@
 
     def __init__(self, rerender_cb: Callable, crop_update_cb: Callable):
         # elements holds a mapping from tag: [elements]
-        self.elements_by_tag: DefaultDict[str, List[ViewerElement]] = defaultdict(lambda: [])
-        self.elements_by_name: Dict[str, ViewerElement] = {}
+        self._elements_by_tag: DefaultDict[str, List[ViewerElement]] = defaultdict(lambda: [])
 
         self._train_speed = ViewerDropdown(
             "Train Speed", "Balanced", ["Fast", "Balanced", "Slow"], cb_hook=self._train_speed_cb
@@ -65,12 +64,8 @@
         self.add_element(self._crop_min, additional_tags=("crop",))
         self.add_element(self._crop_max, additional_tags=("crop",))
 
-<<<<<<< HEAD
-    def train_speed_cb(self):
-=======
     def _train_speed_cb(self) -> None:
         """Callback for when the train speed is changed"""
->>>>>>> aedfea70
         if self.train_speed == "Fast":
             self._train_util.set_value(0.95)
             self._max_res.set_value(256)
@@ -78,37 +73,25 @@
             self._train_util.set_value(0.85)
             self._max_res.set_value(512)
         elif self.train_speed == "Slow":
-<<<<<<< HEAD
-            self._get_element_by_name("Train Util").set_value(0.5)
-            self._get_element_by_name("Max Res").set_value(1024)
-        self.update_output_options(["rgb", "depth", "depth_0", "lol"])
-=======
             self._train_util.set_value(0.5)
             self._max_res.set_value(1024)
 
     def install(self, viser_server: ViserServer) -> None:
         """Installs the control panel on the viser server
->>>>>>> aedfea70
 
         Args:
             viser_server: the viser server
         """
-        for e in self.elements_by_name.values():
+        for e in self._elements_by_tag["all"]:
             e.install(viser_server)
         self.update_control_panel()
 
-<<<<<<< HEAD
     def update_output_options(self, new_options: List[str]):
-        self._get_element_by_name("Output Render").set_options(new_options)
-=======
-    def update_output_options(self, new_options: List[str]) -> None:
-        """Updates the output options
->>>>>>> aedfea70
-
+        """
         Args:
             new_options: a list of new output options
         """
-        raise NotImplementedError()
+        self._output_render.set_options(new_options)
 
     def add_element(self, e: ViewerElement, additional_tags: Tuple[str] = tuple()) -> None:
         """Adds an element to the control panel
@@ -117,20 +100,18 @@
             e: the element to add
             additional_tags: additional tags to add to the element for selection
         """
-        self.elements_by_tag["all"].append(e)
+        self._elements_by_tag["all"].append(e)
         for t in additional_tags:
-            self.elements_by_tag[t].append(e)
-        assert e.name not in self.elements_by_name
-        self.elements_by_name[e.name] = e
+            self._elements_by_tag[t].append(e)
 
     def update_control_panel(self) -> None:
         """
         Sets elements to be hidden or not based on the current state of the control panel
         """
         self._colormap.set_disabled(self.output_render == "rgb")
-        for e in self.elements_by_tag["colormap"]:
+        for e in self._elements_by_tag["colormap"]:
             e.set_hidden(self.output_render == "rgb")
-        for e in self.elements_by_tag["crop"]:
+        for e in self._elements_by_tag["crop"]:
             e.set_hidden(not self.crop_viewport)
 
     @property
