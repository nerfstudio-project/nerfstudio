--- conflicted
+++ resolved
@@ -87,19 +87,16 @@
 
 
 class ViewerParameter(ViewerElement):
-<<<<<<< HEAD
-    def __init__(self, name: str, default_value, disabled=False, cb_hook: Callable = lambda: None):
-=======
     """A viewer element with state
 
     Args:
         name: The name of the element
         default_value: The default value of the element
         disabled: If the element is disabled
-    """
-
-    def __init__(self, name: str, default_value: Any, disabled: bool = False):
->>>>>>> 973af4d9
+        cb_hook: Callback to call on update
+    """
+
+    def __init__(self, name: str, default_value: Any, disabled: bool = False, cb_hook: Callable = lambda: None):
         super().__init__(name, disabled=disabled)
         self.cur_value = default_value
         self.cb_hook = cb_hook
@@ -131,11 +128,6 @@
 
 
 class ViewerSlider(ViewerParameter):
-<<<<<<< HEAD
-    def __init__(self, name: str, default_value, min_value, max_value, step, disabled=False, **kwargs):
-        assert isinstance(default_value, float) or isinstance(default_value, int)
-        super().__init__(name, default_value, disabled=disabled,**kwargs)
-=======
     """A slider in the viewer
 
     Args:
@@ -145,6 +137,7 @@
         max_value: The maximum value of the slider
         step: The step size of the slider
         disabled: If the slider is disabled
+        cb_hook: Callback to call on update
     """
 
     def __init__(
@@ -155,10 +148,10 @@
         max_value: IntOrFloat,
         step: IntOrFloat,
         disabled: bool = False,
+        cb_hook: Callable = lambda: None,
     ):
         assert isinstance(default_value, (float, int))
-        super().__init__(name, default_value, disabled=disabled)
->>>>>>> 973af4d9
+        super().__init__(name, default_value, disabled=disabled, cb_hook=cb_hook)
         self.min = min_value
         self.max = max_value
         self.step = step
@@ -171,21 +164,18 @@
 
 
 class ViewerText(ViewerParameter):
-<<<<<<< HEAD
-    def __init__(self, name, default_value, disabled=False,**kwargs):
-=======
     """A text field in the viewer
 
     Args:
         name: The name of the text field
         default_value: The default value of the text field
         disabled: If the text field is disabled
-    """
-
-    def __init__(self, name: str, default_value: str, disabled: bool = False):
->>>>>>> 973af4d9
+        cb_hook: Callback to call on update
+    """
+
+    def __init__(self, name: str, default_value: str, disabled: bool = False, cb_hook: Callable = lambda: None):
         assert isinstance(default_value, str)
-        super().__init__(name, default_value, disabled=disabled,**kwargs)
+        super().__init__(name, default_value, disabled=disabled, cb_hook=cb_hook)
 
     def _create_gui_handle(self, viser_server: ViserServer) -> None:
         assert self.gui_handle is None, "gui_handle should be initialized once"
@@ -193,23 +183,18 @@
 
 
 class ViewerNumber(ViewerParameter):
-<<<<<<< HEAD
-    def __init__(self, name, default_value, disabled=False,**kwargs):
-        assert isinstance(default_value, float) or isinstance(default_value, int)
-        super().__init__(name, default_value, disabled=disabled,**kwargs)
-=======
     """A number field in the viewer
 
     Args:
         name: The name of the number field
         default_value: The default value of the number field
         disabled: If the number field is disabled
-    """
-
-    def __init__(self, name: str, default_value: IntOrFloat, disabled: bool = False):
+        cb_hook: Callback to call on update
+    """
+
+    def __init__(self, name: str, default_value: IntOrFloat, disabled: bool = False, cb_hook: Callable = lambda: None):
         assert isinstance(default_value, (float, int))
-        super().__init__(name, default_value, disabled=disabled)
->>>>>>> 973af4d9
+        super().__init__(name, default_value, disabled=disabled, cb_hook=cb_hook)
 
     def _create_gui_handle(self, viser_server: ViserServer) -> None:
         assert self.gui_handle is None, "gui_handle should be initialized once"
@@ -217,21 +202,18 @@
 
 
 class ViewerCheckbox(ViewerParameter):
-<<<<<<< HEAD
-    def __init__(self, name, default_value, disabled=False,**kwargs):
-=======
     """A checkbox in the viewer
 
     Args:
         name: The name of the checkbox
         default_value: The default value of the checkbox
         disabled: If the checkbox is disabled
-    """
-
-    def __init__(self, name: str, default_value: bool, disabled: bool = False):
->>>>>>> 973af4d9
+        cb_hook: Callback to call on update
+    """
+
+    def __init__(self, name: str, default_value: bool, disabled: bool = False, cb_hook: Callable = lambda: None):
         assert isinstance(default_value, bool)
-        super().__init__(name, default_value, disabled=disabled,**kwargs)
+        super().__init__(name, default_value, disabled=disabled, cb_hook=cb_hook)
 
     def _create_gui_handle(self, viser_server: ViserServer) -> None:
         assert self.gui_handle is None, "gui_handle should be initialized once"
@@ -239,9 +221,6 @@
 
 
 class ViewerDropdown(ViewerParameter):
-<<<<<<< HEAD
-    def __init__(self, name, default_value, options: List, disabled=False,**kwargs):
-=======
     """A dropdown in the viewer
 
     Args:
@@ -249,12 +228,19 @@
         default_value: The default value of the dropdown
         options: The options of the dropdown
         disabled: If the dropdown is disabled
-    """
-
-    def __init__(self, name: str, default_value: str, options: List[str], disabled: bool = False):
->>>>>>> 973af4d9
+        cb_hook: Callback to call on update
+    """
+
+    def __init__(
+        self,
+        name: str,
+        default_value: str,
+        options: List[str],
+        disabled: bool = False,
+        cb_hook: Callable = lambda: None,
+    ):
         assert default_value in options
-        super().__init__(name, default_value, disabled=disabled,**kwargs)
+        super().__init__(name, default_value, disabled=disabled, cb_hook=cb_hook)
         self.options = options
 
     def _create_gui_handle(self, viser_server: ViserServer) -> None:
@@ -263,9 +249,16 @@
 
 
 class ViewerVec3(ViewerParameter):
-    def __init__(self, name, default_value: Tuple[float, float, float], step, disabled=False,**kwargs):
+    """
+    TODO thing
+
+    """
+
+    def __init__(
+        self, name, default_value: Tuple[float, float, float], step, disabled=False, cb_hook: Callable = lambda: None
+    ):
         assert len(default_value) == 3
-        super().__init__(name, default_value, disabled=disabled,**kwargs)
+        super().__init__(name, default_value, disabled=disabled, cb_hook=cb_hook)
         self.step = step
 
     def _create_gui_handle(self, viser_server: ViserServer) -> None:
