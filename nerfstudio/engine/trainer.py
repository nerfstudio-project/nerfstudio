# Copyright 2022 the Regents of the University of California, Nerfstudio Team and contributors. All rights reserved.
#
# Licensed under the Apache License, Version 2.0 (the "License");
# you may not use this file except in compliance with the License.
# You may obtain a copy of the License at
#
#     http://www.apache.org/licenses/LICENSE-2.0
#
# Unless required by applicable law or agreed to in writing, software
# distributed under the License is distributed on an "AS IS" BASIS,
# WITHOUT WARRANTIES OR CONDITIONS OF ANY KIND, either express or implied.
# See the License for the specific language governing permissions and
# limitations under the License.

"""
Code to train model.
"""
from __future__ import annotations

import dataclasses
import functools
import os
import time
from dataclasses import dataclass, field
from pathlib import Path
from threading import Lock
from typing import Dict, List, Literal, Optional, Tuple, Type, cast, DefaultDict
from collections import defaultdict
import torch
from nerfstudio.configs.experiment_config import ExperimentConfig
from nerfstudio.engine.callbacks import TrainingCallback, TrainingCallbackAttributes, TrainingCallbackLocation
from nerfstudio.engine.optimizers import Optimizers
from nerfstudio.pipelines.base_pipeline import VanillaPipeline
from nerfstudio.utils import profiler, writer
from nerfstudio.utils.decorators import check_eval_enabled, check_main_thread, check_viewer_enabled
from nerfstudio.utils.misc import step_check
from nerfstudio.utils.rich_utils import CONSOLE
from nerfstudio.utils.writer import EventName, TimeWriter
from nerfstudio.viewer.server.viewer_state import ViewerState
from nerfstudio.viewer_beta.viewer import Viewer as ViewerBetaState
from rich import box, style
from rich.panel import Panel
from rich.table import Table
from torch.cuda.amp.grad_scaler import GradScaler

TRAIN_INTERATION_OUTPUT = Tuple[torch.Tensor, Dict[str, torch.Tensor], Dict[str, torch.Tensor]]
TORCH_DEVICE = str


@dataclass
class TrainerConfig(ExperimentConfig):
    """Configuration for training regimen"""

    _target: Type = field(default_factory=lambda: Trainer)
    """target class to instantiate"""
    steps_per_save: int = 1000
    """Number of steps between saves."""
    steps_per_eval_batch: int = 500
    """Number of steps between randomly sampled batches of rays."""
    steps_per_eval_image: int = 500
    """Number of steps between single eval images."""
    steps_per_eval_all_images: int = 25000
    """Number of steps between eval all images."""
    max_num_iterations: int = 1000000
    """Maximum number of iterations to run."""
    mixed_precision: bool = False
    """Whether or not to use mixed precision for training."""
    use_grad_scaler: bool = False
    """Use gradient scaler even if the automatic mixed precision is disabled."""
    save_only_latest_checkpoint: bool = True
    """Whether to only save the latest checkpoint or all checkpoints."""
    # optional parameters if we want to resume training
    load_dir: Optional[Path] = None
    """Optionally specify a pre-trained model directory to load from."""
    load_step: Optional[int] = None
    """Optionally specify model step to load from; if none, will find most recent model in load_dir."""
    load_config: Optional[Path] = None
    """Path to config YAML file."""
    load_checkpoint: Optional[Path] = None
    """Path to checkpoint file."""
    log_gradients: bool = False
    """Optionally log gradients during training"""
    gradient_accumulation_steps: Dict = field(default_factory=lambda: {})
    """Number of steps to accumulate gradients over. Contains a mapping of {param_group:num}"""


class Trainer:
    """Trainer class

    Args:
        config: The configuration object.
        local_rank: Local rank of the process.
        world_size: World size of the process.

    Attributes:
        config: The configuration object.
        local_rank: Local rank of the process.
        world_size: World size of the process.
        device: The device to run the training on.
        pipeline: The pipeline object.
        optimizers: The optimizers object.
        callbacks: The callbacks object.
        training_state: Current model training state.
    """

    pipeline: VanillaPipeline
    optimizers: Optimizers
    callbacks: List[TrainingCallback]

    def __init__(self, config: TrainerConfig, local_rank: int = 0, world_size: int = 1) -> None:
        self.train_lock = Lock()
        self.config = config
        self.local_rank = local_rank
        self.world_size = world_size
        self.device: TORCH_DEVICE = config.machine.device_type
        if self.device == "cuda":
            self.device += f":{local_rank}"
        self.mixed_precision: bool = self.config.mixed_precision
        self.use_grad_scaler: bool = self.mixed_precision or self.config.use_grad_scaler
        self.training_state: Literal["training", "paused", "completed"] = "training"
        self.gradient_accumulation_steps: DefaultDict = defaultdict(lambda: 1)
        self.gradient_accumulation_steps.update(self.config.gradient_accumulation_steps)

        if self.device == "cpu":
            self.mixed_precision = False
            CONSOLE.print("Mixed precision is disabled for CPU training.")
        self._start_step: int = 0
        # optimizers
        self.grad_scaler = GradScaler(enabled=self.use_grad_scaler)

        self.base_dir: Path = config.get_base_dir()
        # directory to save checkpoints
        self.checkpoint_dir: Path = config.get_checkpoint_dir()
        CONSOLE.log(f"Saving checkpoints to: {self.checkpoint_dir}")

        self.viewer_state = None

    def setup(self, test_mode: Literal["test", "val", "inference"] = "val") -> None:
        """Setup the Trainer by calling other setup functions.

        Args:
            test_mode:
                'val': loads train/val datasets into memory
                'test': loads train/test datasets into memory
                'inference': does not load any dataset into memory
        """
        self.pipeline = self.config.pipeline.setup(
            device=self.device,
            test_mode=test_mode,
            world_size=self.world_size,
            local_rank=self.local_rank,
            grad_scaler=self.grad_scaler,
        )
        self.optimizers = self.setup_optimizers()

        # set up viewer if enabled
        viewer_log_path = self.base_dir / self.config.viewer.relative_log_filename
        self.viewer_state, banner_messages = None, None
        if self.config.is_viewer_enabled() and self.local_rank == 0:
            datapath = self.config.data
            if datapath is None:
                datapath = self.base_dir
            self.viewer_state = ViewerState(
                self.config.viewer,
                log_filename=viewer_log_path,
                datapath=datapath,
                pipeline=self.pipeline,
                trainer=self,
                train_lock=self.train_lock,
            )
            banner_messages = [f"Viewer at: {self.viewer_state.viewer_url}"]
        if self.config.is_viewer_beta_enabled() and self.local_rank == 0:
            datapath = self.config.data
            if datapath is None:
                datapath = self.base_dir
            self.viewer_state = ViewerBetaState(
                self.config.viewer,
                log_filename=viewer_log_path,
                datapath=datapath,
                pipeline=self.pipeline,
                trainer=self,
                train_lock=self.train_lock,
                share=self.config.viewer.make_share_url,
            )
            banner_messages = [f"Viewer Beta at: {self.viewer_state.viewer_url}"]
        self._check_viewer_warnings()

        self._load_checkpoint()

        self.callbacks = self.pipeline.get_training_callbacks(
            TrainingCallbackAttributes(
                optimizers=self.optimizers,
                grad_scaler=self.grad_scaler,
                pipeline=self.pipeline,
            )
        )

        # set up writers/profilers if enabled
        writer_log_path = self.base_dir / self.config.logging.relative_log_dir
        writer.setup_event_writer(
            self.config.is_wandb_enabled(),
            self.config.is_tensorboard_enabled(),
            self.config.is_comet_enabled(),
            log_dir=writer_log_path,
            experiment_name=self.config.experiment_name,
            project_name=self.config.project_name,
        )
        writer.setup_local_writer(
            self.config.logging, max_iter=self.config.max_num_iterations, banner_messages=banner_messages
        )
        writer.put_config(name="config", config_dict=dataclasses.asdict(self.config), step=0)
        profiler.setup_profiler(self.config.logging, writer_log_path)

    def setup_optimizers(self) -> Optimizers:
        """Helper to set up the optimizers

        Returns:
            The optimizers object given the trainer config.
        """
        optimizer_config = self.config.optimizers.copy()
        param_groups = self.pipeline.get_param_groups()
        return Optimizers(optimizer_config, param_groups)

    def train(self) -> None:
        """Train the model."""
        assert self.pipeline.datamanager.train_dataset is not None, "Missing DatsetInputs"

        self.pipeline.datamanager.train_dataparser_outputs.save_dataparser_transform(
            self.base_dir / "dataparser_transforms.json"
        )

        self._init_viewer_state()
        with TimeWriter(writer, EventName.TOTAL_TRAIN_TIME):
            num_iterations = self.config.max_num_iterations
            step = 0
            for step in range(self._start_step, self._start_step + num_iterations):
                while self.training_state == "paused":
                    time.sleep(0.01)
                with self.train_lock:
                    with TimeWriter(writer, EventName.ITER_TRAIN_TIME, step=step) as train_t:
                        self.pipeline.train()

                        # training callbacks before the training iteration
                        for callback in self.callbacks:
                            callback.run_callback_at_location(
                                step, location=TrainingCallbackLocation.BEFORE_TRAIN_ITERATION
                            )

                        # time the forward pass
                        loss, loss_dict, metrics_dict = self.train_iteration(step)

                        # training callbacks after the training iteration
                        for callback in self.callbacks:
                            callback.run_callback_at_location(
                                step, location=TrainingCallbackLocation.AFTER_TRAIN_ITERATION
                            )

                # Skip the first two steps to avoid skewed timings that break the viewer rendering speed estimate.
                if step > 1:
                    writer.put_time(
                        name=EventName.TRAIN_RAYS_PER_SEC,
                        duration=self.world_size
                        * self.pipeline.datamanager.get_train_rays_per_batch()
                        / max(0.001, train_t.duration),
                        step=step,
                        avg_over_steps=True,
                    )

                self._update_viewer_state(step)

                # a batch of train rays
                if step_check(step, self.config.logging.steps_per_log, run_at_zero=True):
                    writer.put_scalar(name="Train Loss", scalar=loss, step=step)
                    writer.put_dict(name="Train Loss Dict", scalar_dict=loss_dict, step=step)
                    writer.put_dict(name="Train Metrics Dict", scalar_dict=metrics_dict, step=step)
                    # The actual memory allocated by Pytorch. This is likely less than the amount
                    # shown in nvidia-smi since some unused memory can be held by the caching
                    # allocator and some context needs to be created on GPU. See Memory management
                    # (https://pytorch.org/docs/stable/notes/cuda.html#cuda-memory-management)
                    # for more details about GPU memory management.
                    writer.put_scalar(
                        name="GPU Memory (MB)", scalar=torch.cuda.max_memory_allocated() / (1024**2), step=step
                    )

                # Do not perform evaluation if there are no validation images
                if self.pipeline.datamanager.eval_dataset:
                    self.eval_iteration(step)

                if step_check(step, self.config.steps_per_save):
                    self.save_checkpoint(step)

                writer.write_out_storage()

        # save checkpoint at the end of training
        self.save_checkpoint(step)

        # write out any remaining events (e.g., total train time)
        writer.write_out_storage()

        table = Table(
            title=None,
            show_header=False,
            box=box.MINIMAL,
            title_style=style.Style(bold=True),
        )
        table.add_row("Config File", str(self.config.get_base_dir() / "config.yml"))
        table.add_row("Checkpoint Directory", str(self.checkpoint_dir))
        CONSOLE.print(Panel(table, title="[bold][green]:tada: Training Finished :tada:[/bold]", expand=False))

        # after train end callbacks
        for callback in self.callbacks:
            callback.run_callback_at_location(step=step, location=TrainingCallbackLocation.AFTER_TRAIN)

        if not self.config.viewer.quit_on_train_completion:
            self._train_complete_viewer()

    @check_main_thread
    def _check_viewer_warnings(self) -> None:
        """Helper to print out any warnings regarding the way the viewer/loggers are enabled"""
        if (
            (self.config.is_viewer_enabled() or self.config.is_viewer_beta_enabled())
            and not self.config.is_tensorboard_enabled()
            and not self.config.is_wandb_enabled()
            and not self.config.is_comet_enabled()
        ):
            string: str = (
                "[NOTE] Not running eval iterations since only viewer is enabled.\n"
                "Use [yellow]--vis {wandb, tensorboard, viewer+wandb, viewer+tensorboard}[/yellow] to run with eval."
            )
            CONSOLE.print(f"{string}")

    @check_viewer_enabled
    def _init_viewer_state(self) -> None:
        """Initializes viewer scene with given train dataset"""
        assert self.viewer_state and self.pipeline.datamanager.train_dataset
        self.viewer_state.init_scene(
            train_dataset=self.pipeline.datamanager.train_dataset,
            train_state="training",
            eval_dataset=self.pipeline.datamanager.eval_dataset,
        )

    @check_viewer_enabled
    def _update_viewer_state(self, step: int) -> None:
        """Updates the viewer state by rendering out scene with current pipeline
        Returns the time taken to render scene.

        Args:
            step: current train step
        """
        assert self.viewer_state is not None
        num_rays_per_batch: int = self.pipeline.datamanager.get_train_rays_per_batch()
        try:
            self.viewer_state.update_scene(step, num_rays_per_batch)
        except RuntimeError:
            time.sleep(0.03)  # sleep to allow buffer to reset
            CONSOLE.log("Viewer failed. Continuing training.")

    @check_viewer_enabled
    def _train_complete_viewer(self) -> None:
        """Let the viewer know that the training is complete"""
        assert self.viewer_state is not None
        self.training_state = "completed"
        try:
            self.viewer_state.training_complete()
        except RuntimeError:
            time.sleep(0.03)  # sleep to allow buffer to reset
            CONSOLE.log("Viewer failed. Continuing training.")
        CONSOLE.print("Use ctrl+c to quit", justify="center")
        while True:
            time.sleep(0.01)

    @check_viewer_enabled
    def _update_viewer_rays_per_sec(self, train_t: TimeWriter, vis_t: TimeWriter, step: int) -> None:
        """Performs update on rays/sec calculation for training

        Args:
            train_t: timer object carrying time to execute total training iteration
            vis_t: timer object carrying time to execute visualization step
            step: current step
        """
        train_num_rays_per_batch: int = self.pipeline.datamanager.get_train_rays_per_batch()
        writer.put_time(
            name=EventName.TRAIN_RAYS_PER_SEC,
            duration=self.world_size * train_num_rays_per_batch / (train_t.duration - vis_t.duration),
            step=step,
            avg_over_steps=True,
        )

    def _load_checkpoint(self) -> None:
        """Helper function to load pipeline and optimizer from prespecified checkpoint"""
        load_dir = self.config.load_dir
        load_checkpoint = self.config.load_checkpoint
        if load_dir is not None:
            load_step = self.config.load_step
            if load_step is None:
                print("Loading latest Nerfstudio checkpoint from load_dir...")
                # NOTE: this is specific to the checkpoint name format
                load_step = sorted(int(x[x.find("-") + 1 : x.find(".")]) for x in os.listdir(load_dir))[-1]
            load_path: Path = load_dir / f"step-{load_step:09d}.ckpt"
            assert load_path.exists(), f"Checkpoint {load_path} does not exist"
            loaded_state = torch.load(load_path, map_location="cpu")
            self._start_step = loaded_state["step"] + 1
            # load the checkpoints for pipeline, optimizers, and gradient scalar
            self.pipeline.load_pipeline(loaded_state["pipeline"], loaded_state["step"])
            self.optimizers.load_optimizers(loaded_state["optimizers"])
            if "schedulers" in loaded_state and self.config.load_scheduler:
                self.optimizers.load_schedulers(loaded_state["schedulers"])
            self.grad_scaler.load_state_dict(loaded_state["scalers"])
            CONSOLE.print(f"Done loading Nerfstudio checkpoint from {load_path}")
        elif load_checkpoint is not None:
            assert load_checkpoint.exists(), f"Checkpoint {load_checkpoint} does not exist"
            loaded_state = torch.load(load_checkpoint, map_location="cpu")
            self._start_step = loaded_state["step"] + 1
            # load the checkpoints for pipeline, optimizers, and gradient scalar
            self.pipeline.load_pipeline(loaded_state["pipeline"], loaded_state["step"])
            self.optimizers.load_optimizers(loaded_state["optimizers"])
            if "schedulers" in loaded_state and self.config.load_scheduler:
                self.optimizers.load_schedulers(loaded_state["schedulers"])
            self.grad_scaler.load_state_dict(loaded_state["scalers"])
            CONSOLE.print(f"Done loading Nerfstudio checkpoint from {load_checkpoint}")
        else:
            CONSOLE.print("No Nerfstudio checkpoint to load, so training from scratch.")

    @check_main_thread
    def save_checkpoint(self, step: int) -> None:
        """Save the model and optimizers

        Args:
            step: number of steps in training for given checkpoint
        """
        # possibly make the checkpoint directory
        if not self.checkpoint_dir.exists():
            self.checkpoint_dir.mkdir(parents=True, exist_ok=True)
        # save the checkpoint
        ckpt_path: Path = self.checkpoint_dir / f"step-{step:09d}.ckpt"
        torch.save(
            {
                "step": step,
                "pipeline": self.pipeline.module.state_dict()  # type: ignore
                if hasattr(self.pipeline, "module")
                else self.pipeline.state_dict(),
                "optimizers": {k: v.state_dict() for (k, v) in self.optimizers.optimizers.items()},
                "schedulers": {k: v.state_dict() for (k, v) in self.optimizers.schedulers.items()},
                "scalers": self.grad_scaler.state_dict(),
            },
            ckpt_path,
        )
        # possibly delete old checkpoints
        if self.config.save_only_latest_checkpoint:
            # delete everything else in the checkpoint folder
            for f in self.checkpoint_dir.glob("*"):
                if f != ckpt_path:
                    f.unlink()

    @profiler.time_function
    def train_iteration(self, step: int) -> TRAIN_INTERATION_OUTPUT:
        """Run one iteration with a batch of inputs. Returns dictionary of model losses.

        Args:
            step: Current training step.
        """

        needs_zero = [
            group for group in self.optimizers.parameters.keys() if step % self.gradient_accumulation_steps[group] == 0
        ]
        self.optimizers.zero_grad_some(needs_zero)
        cpu_or_cuda_str: str = self.device.split(":")[0]
<<<<<<< HEAD

        with torch.autocast(device_type=cpu_or_cuda_str, enabled=self.mixed_precision):
            _, loss_dict, metrics_dict = self.pipeline.get_train_loss_dict(step=step)
            loss = functools.reduce(torch.add, loss_dict.values())
        self.grad_scaler.scale(loss).backward()  # type: ignore
        needs_step = [
            group
            for group in self.optimizers.parameters.keys()
            if step % self.gradient_accumulation_steps[group] == self.gradient_accumulation_steps[group] - 1
        ]
        self.optimizers.optimizer_scaler_step_some(self.grad_scaler, needs_step)
=======
        cpu_or_cuda_str = "cpu" if cpu_or_cuda_str == "mps" else cpu_or_cuda_str
        assert (
            self.gradient_accumulation_steps > 0
        ), f"gradient_accumulation_steps must be > 0, not {self.gradient_accumulation_steps}"
        for _ in range(self.gradient_accumulation_steps):
            with torch.autocast(device_type=cpu_or_cuda_str, enabled=self.mixed_precision):
                _, loss_dict, metrics_dict = self.pipeline.get_train_loss_dict(step=step)
                loss = functools.reduce(torch.add, loss_dict.values())
                loss /= self.gradient_accumulation_steps
            self.grad_scaler.scale(loss).backward()  # type: ignore
        self.optimizers.optimizer_scaler_step_all(self.grad_scaler)
>>>>>>> 86ff630f

        if self.config.log_gradients:
            total_grad = 0
            for tag, value in self.pipeline.model.named_parameters():
                assert tag != "Total"
                if value.grad is not None:
                    grad = value.grad.norm()
                    metrics_dict[f"Gradients/{tag}"] = grad  # type: ignore
                    total_grad += grad

            metrics_dict["Gradients/Total"] = cast(torch.Tensor, total_grad)  # type: ignore

        scale = self.grad_scaler.get_scale()
        self.grad_scaler.update()
        # If the gradient scaler is decreased, no optimization step is performed so we should not step the scheduler.
        if scale <= self.grad_scaler.get_scale():
            self.optimizers.scheduler_step_all(step)

        # Merging loss and metrics dict into a single output.
        return loss, loss_dict, metrics_dict  # type: ignore

    @check_eval_enabled
    @profiler.time_function
    def eval_iteration(self, step: int) -> None:
        """Run one iteration with different batch/image/all image evaluations depending on step size.

        Args:
            step: Current training step.
        """
        # a batch of eval rays
        if step_check(step, self.config.steps_per_eval_batch):
            _, eval_loss_dict, eval_metrics_dict = self.pipeline.get_eval_loss_dict(step=step)
            eval_loss = functools.reduce(torch.add, eval_loss_dict.values())
            writer.put_scalar(name="Eval Loss", scalar=eval_loss, step=step)
            writer.put_dict(name="Eval Loss Dict", scalar_dict=eval_loss_dict, step=step)
            writer.put_dict(name="Eval Metrics Dict", scalar_dict=eval_metrics_dict, step=step)

        # one eval image
        if step_check(step, self.config.steps_per_eval_image):
            with TimeWriter(writer, EventName.TEST_RAYS_PER_SEC, write=False) as test_t:
                metrics_dict, images_dict = self.pipeline.get_eval_image_metrics_and_images(step=step)
            writer.put_time(
                name=EventName.TEST_RAYS_PER_SEC,
                duration=metrics_dict["num_rays"] / test_t.duration,
                step=step,
                avg_over_steps=True,
            )
            writer.put_dict(name="Eval Images Metrics", scalar_dict=metrics_dict, step=step)
            group = "Eval Images"
            for image_name, image in images_dict.items():
                writer.put_image(name=group + "/" + image_name, image=image, step=step)

        # all eval images
        if step_check(step, self.config.steps_per_eval_all_images):
            metrics_dict = self.pipeline.get_average_eval_image_metrics(step=step)
            writer.put_dict(name="Eval Images Metrics Dict (all images)", scalar_dict=metrics_dict, step=step)<|MERGE_RESOLUTION|>--- conflicted
+++ resolved
@@ -465,7 +465,7 @@
         ]
         self.optimizers.zero_grad_some(needs_zero)
         cpu_or_cuda_str: str = self.device.split(":")[0]
-<<<<<<< HEAD
+        cpu_or_cuda_str = "cpu" if cpu_or_cuda_str == "mps" else cpu_or_cuda_str
 
         with torch.autocast(device_type=cpu_or_cuda_str, enabled=self.mixed_precision):
             _, loss_dict, metrics_dict = self.pipeline.get_train_loss_dict(step=step)
@@ -477,19 +477,6 @@
             if step % self.gradient_accumulation_steps[group] == self.gradient_accumulation_steps[group] - 1
         ]
         self.optimizers.optimizer_scaler_step_some(self.grad_scaler, needs_step)
-=======
-        cpu_or_cuda_str = "cpu" if cpu_or_cuda_str == "mps" else cpu_or_cuda_str
-        assert (
-            self.gradient_accumulation_steps > 0
-        ), f"gradient_accumulation_steps must be > 0, not {self.gradient_accumulation_steps}"
-        for _ in range(self.gradient_accumulation_steps):
-            with torch.autocast(device_type=cpu_or_cuda_str, enabled=self.mixed_precision):
-                _, loss_dict, metrics_dict = self.pipeline.get_train_loss_dict(step=step)
-                loss = functools.reduce(torch.add, loss_dict.values())
-                loss /= self.gradient_accumulation_steps
-            self.grad_scaler.scale(loss).backward()  # type: ignore
-        self.optimizers.optimizer_scaler_step_all(self.grad_scaler)
->>>>>>> 86ff630f
 
         if self.config.log_gradients:
             total_grad = 0
