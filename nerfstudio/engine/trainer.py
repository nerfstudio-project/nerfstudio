--- conflicted
+++ resolved
@@ -455,22 +455,12 @@
         """
 
         self.optimizers.zero_grad_all()
-<<<<<<< HEAD
         cpu_or_cuda_str: str = self.device.split(":")[0]
         for _ in range(self.config.num_grad_accumulations):
             with torch.autocast(device_type=cpu_or_cuda_str, enabled=self.mixed_precision):
                 _, loss_dict, metrics_dict = self.pipeline.get_train_loss_dict(step=step)
                 loss = functools.reduce(torch.add, loss_dict.values())
             self.grad_scaler.scale(loss).backward()  # type: ignore
-=======
-
-        device_type: str = self.device.split(":")[0] if "cuda" in self.device else "cpu"
-
-        with torch.autocast(device_type=device_type, enabled=self.mixed_precision):
-            _, loss_dict, metrics_dict = self.pipeline.get_train_loss_dict(step=step)
-            loss = functools.reduce(torch.add, loss_dict.values())
-        self.grad_scaler.scale(loss).backward()  # type: ignore
->>>>>>> 4acc06bd
         self.optimizers.optimizer_scaler_step_all(self.grad_scaler)
 
         if self.config.log_gradients:
