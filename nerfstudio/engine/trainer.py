--- conflicted
+++ resolved
@@ -120,12 +120,10 @@
         self.world_size = world_size
         self.device: TORCH_DEVICE = "cpu" if world_size == 0 else f"cuda:{local_rank}"
         self.mixed_precision: bool = self.config.mixed_precision
-<<<<<<< HEAD
         self.use_grad_scaler: bool = self.mixed_precision or self.config.use_grad_scaler
         self.is_training: bool = True
-=======
         self.training_state: Literal["training", "paused", "completed"] = "training"
->>>>>>> 63919c0d
+
         if self.device == "cpu":
             self.mixed_precision = False
             CONSOLE.print("Mixed precision is disabled for CPU training.")
