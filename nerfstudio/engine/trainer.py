--- conflicted
+++ resolved
@@ -28,11 +28,7 @@
 from torch.cuda.amp.grad_scaler import GradScaler
 from typing_extensions import Literal
 
-<<<<<<< HEAD
-from nerfstudio.configs.config import Config
-=======
 from nerfstudio.configs.experiment_config import ExperimentConfig
->>>>>>> 96f269cc
 from nerfstudio.engine.callbacks import (
     TrainingCallback,
     TrainingCallbackAttributes,
@@ -75,11 +71,7 @@
     optimizers: Optimizers
     callbacks: List[TrainingCallback]
 
-<<<<<<< HEAD
-    def __init__(self, config: Config, local_rank: int = 0, world_size: int = 1):
-=======
     def __init__(self, config: ExperimentConfig, local_rank: int = 0, world_size: int = 1):
->>>>>>> 96f269cc
         self.config = config
         self.local_rank = local_rank
         self.world_size = world_size
@@ -136,24 +128,11 @@
             )
         )
 
-<<<<<<< HEAD
-
     def setup_optimizers(self) -> Optimizers:
         """Helper to set up the optimizers
 
-        Args:
-            config: The trainer configuration object.
-            param_groups: A dictionary of parameter groups to optimize.
-
-        Returns:
-            The optimizers object.
-=======
-    def setup_optimizers(self) -> Optimizers:
-        """Helper to set up the optimizers
-
         Returns:
             The optimizers object given the experiment config.
->>>>>>> 96f269cc
         """
         optimizer_config = self.config.optimizers.copy()
         camera_optimizer_config = self.config.pipeline.datamanager.camera_optimizer
@@ -166,10 +145,6 @@
             }
         return Optimizers(optimizer_config, param_groups)
 
-<<<<<<< HEAD
-
-=======
->>>>>>> 96f269cc
     def train(self) -> None:
         """Train the model."""
         assert self.pipeline.datamanager.train_dataset is not None, "Missing DatsetInputs"
