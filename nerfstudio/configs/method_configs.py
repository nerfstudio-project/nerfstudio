# Copyright 2022 the Regents of the University of California, Nerfstudio Team and contributors. All rights reserved.
#
# Licensed under the Apache License, Version 2.0 (the "License");
# you may not use this file except in compliance with the License.
# You may obtain a copy of the License at
#
#     http://www.apache.org/licenses/LICENSE-2.0
#
# Unless required by applicable law or agreed to in writing, software
# distributed under the License is distributed on an "AS IS" BASIS,
# WITHOUT WARRANTIES OR CONDITIONS OF ANY KIND, either express or implied.
# See the License for the specific language governing permissions and
# limitations under the License.

"""
Put all the method implementations in one location.
"""

from __future__ import annotations

from collections import OrderedDict
from typing import Dict

import tyro

from nerfstudio.cameras.camera_optimizers import CameraOptimizerConfig
from nerfstudio.configs.base_config import ViewerConfig
from nerfstudio.configs.external_methods import get_external_methods
from nerfstudio.data.datamanagers.base_datamanager import (
    VanillaDataManager,
    VanillaDataManagerConfig,
)
from nerfstudio.data.dataparsers.blender_dataparser import BlenderDataParserConfig
from nerfstudio.data.dataparsers.dnerf_dataparser import DNeRFDataParserConfig
from nerfstudio.data.dataparsers.dycheck_dataparser import DycheckDataParserConfig
from nerfstudio.data.dataparsers.instant_ngp_dataparser import (
    InstantNGPDataParserConfig,
)
from nerfstudio.data.dataparsers.nerfstudio_dataparser import NerfstudioDataParserConfig
from nerfstudio.data.dataparsers.phototourism_dataparser import (
    PhototourismDataParserConfig,
)
from nerfstudio.data.dataparsers.sdfstudio_dataparser import SDFStudioDataParserConfig
from nerfstudio.data.dataparsers.sitcoms3d_dataparser import Sitcoms3DDataParserConfig
from nerfstudio.data.datasets.depth_dataset import DepthDataset
from nerfstudio.data.datasets.sdf_dataset import SDFDataset
from nerfstudio.data.datasets.semantic_dataset import SemanticDataset
from nerfstudio.engine.optimizers import AdamOptimizerConfig, RAdamOptimizerConfig
from nerfstudio.engine.schedulers import (
    CosineDecaySchedulerConfig,
    ExponentialDecaySchedulerConfig,
    MultiStepSchedulerConfig,
)
from nerfstudio.engine.trainer import TrainerConfig
from nerfstudio.field_components.temporal_distortions import TemporalDistortionKind
from nerfstudio.fields.sdf_field import SDFFieldConfig
from nerfstudio.models.depth_nerfacto import DepthNerfactoModelConfig
from nerfstudio.models.instant_ngp import InstantNGPModelConfig
from nerfstudio.models.mipnerf import MipNerfModel
from nerfstudio.models.nerfacto import NerfactoModelConfig
from nerfstudio.models.nerfplayer_nerfacto import NerfplayerNerfactoModelConfig
from nerfstudio.models.nerfplayer_ngp import NerfplayerNGPModelConfig
from nerfstudio.models.neus import NeuSModelConfig
from nerfstudio.models.neus_facto import NeuSFactoModelConfig
from nerfstudio.models.semantic_nerfw import SemanticNerfWModelConfig
from nerfstudio.models.tensorf import TensoRFModelConfig
from nerfstudio.models.vanilla_nerf import NeRFModel, VanillaModelConfig
from nerfstudio.pipelines.base_pipeline import VanillaPipelineConfig
from nerfstudio.pipelines.dynamic_batch import DynamicBatchPipelineConfig
from nerfstudio.plugins.registry import discover_methods

method_configs: Dict[str, TrainerConfig] = {}
descriptions = {
    "nerfacto": "Recommended real-time model tuned for real captures. This model will be continually updated.",
    "depth-nerfacto": "Nerfacto with depth supervision.",
    "volinga": "Real-time rendering model from Volinga. Directly exportable to NVOL format at https://volinga.ai/",
    "instant-ngp": "Implementation of Instant-NGP. Recommended real-time model for unbounded scenes.",
    "instant-ngp-bounded": "Implementation of Instant-NGP. Recommended for bounded real and synthetic scenes",
    "mipnerf": "High quality model for bounded scenes. (slow)",
    "semantic-nerfw": "Predicts semantic segmentations and filters out transient objects.",
    "vanilla-nerf": "Original NeRF model. (slow)",
    "tensorf": "tensorf",
    "dnerf": "Dynamic-NeRF model. (slow)",
    "phototourism": "Uses the Phototourism data.",
    "nerfplayer-nerfacto": "NeRFPlayer with nerfacto backbone.",
    "nerfplayer-ngp": "NeRFPlayer with InstantNGP backbone.",
    "neus": "Implementation of NeuS. (slow)",
    "neus-facto": "Implementation of NeuS-Facto. (slow)",
}

method_configs["nerfacto"] = TrainerConfig(
    method_name="nerfacto",
    steps_per_eval_batch=500,
    steps_per_save=2000,
    max_num_iterations=30000,
    mixed_precision=True,
    pipeline=VanillaPipelineConfig(
        datamanager=VanillaDataManagerConfig(
            dataparser=NerfstudioDataParserConfig(),
            train_num_rays_per_batch=4096,
            eval_num_rays_per_batch=4096,
            camera_optimizer=CameraOptimizerConfig(
                mode="SO3xR3",
                optimizer=AdamOptimizerConfig(lr=6e-4, eps=1e-8, weight_decay=1e-2),
                scheduler=ExponentialDecaySchedulerConfig(lr_final=6e-6, max_steps=200000),
            ),
        ),
        model=NerfactoModelConfig(eval_num_rays_per_chunk=1 << 15),
    ),
    optimizers={
        "proposal_networks": {
            "optimizer": AdamOptimizerConfig(lr=1e-2, eps=1e-15),
            "scheduler": ExponentialDecaySchedulerConfig(lr_final=0.0001, max_steps=200000),
        },
        "fields": {
            "optimizer": AdamOptimizerConfig(lr=1e-2, eps=1e-15),
            "scheduler": ExponentialDecaySchedulerConfig(lr_final=0.0001, max_steps=200000),
        },
    },
    viewer=ViewerConfig(num_rays_per_chunk=1 << 15),
    vis="viewer",
)
method_configs["nerfacto-big"] = TrainerConfig(
    method_name="nerfacto",
    steps_per_eval_batch=500,
    steps_per_save=2000,
    max_num_iterations=100000,
    mixed_precision=True,
    pipeline=VanillaPipelineConfig(
        datamanager=VanillaDataManagerConfig(
            dataparser=NerfstudioDataParserConfig(),
            train_num_rays_per_batch=4096,
            eval_num_rays_per_batch=4096,
            camera_optimizer=CameraOptimizerConfig(
                mode="SO3xR3",
                optimizer=RAdamOptimizerConfig(lr=6e-4, eps=1e-8, weight_decay=1e-3),
            ),
        ),
        model=NerfactoModelConfig(
            eval_num_rays_per_chunk=1 << 15,
            num_nerf_samples_per_ray=128,
            num_proposal_samples_per_ray=(512, 256),
            hidden_dim=128,
            hidden_dim_color=128,
            hidden_dim_transient=128,
            max_res=3000,
            proposal_weights_anneal_max_num_iters=5000,
            log2_hashmap_size=21,
        ),
    ),
    optimizers={
        "proposal_networks": {
            "optimizer": RAdamOptimizerConfig(lr=1e-2, eps=1e-15),
            "scheduler": None,
        },
        "fields": {
            "optimizer": RAdamOptimizerConfig(lr=1e-2, eps=1e-15),
            "scheduler": ExponentialDecaySchedulerConfig(lr_final=1e-4, max_steps=100000),
        },
    },
    viewer=ViewerConfig(num_rays_per_chunk=1 << 15),
    vis="viewer",
)

method_configs["depth-nerfacto"] = TrainerConfig(
    method_name="depth-nerfacto",
    steps_per_eval_batch=500,
    steps_per_save=2000,
    max_num_iterations=30000,
    mixed_precision=True,
    pipeline=VanillaPipelineConfig(
        datamanager=VanillaDataManagerConfig(
            _target=VanillaDataManager[DepthDataset],
            dataparser=NerfstudioDataParserConfig(),
            train_num_rays_per_batch=4096,
            eval_num_rays_per_batch=4096,
            camera_optimizer=CameraOptimizerConfig(
                mode="SO3xR3", optimizer=AdamOptimizerConfig(lr=6e-4, eps=1e-8, weight_decay=1e-2)
            ),
        ),
        model=DepthNerfactoModelConfig(eval_num_rays_per_chunk=1 << 15),
    ),
    optimizers={
        "proposal_networks": {
            "optimizer": AdamOptimizerConfig(lr=1e-2, eps=1e-15),
            "scheduler": None,
        },
        "fields": {
            "optimizer": AdamOptimizerConfig(lr=1e-2, eps=1e-15),
            "scheduler": None,
        },
    },
    viewer=ViewerConfig(num_rays_per_chunk=1 << 15),
    vis="viewer",
)

method_configs["volinga"] = TrainerConfig(
    method_name="volinga",
    steps_per_eval_batch=500,
    steps_per_save=2000,
    max_num_iterations=30000,
    mixed_precision=True,
    pipeline=VanillaPipelineConfig(
        datamanager=VanillaDataManagerConfig(
            dataparser=NerfstudioDataParserConfig(),
            train_num_rays_per_batch=4096,
            eval_num_rays_per_batch=4096,
            camera_optimizer=CameraOptimizerConfig(
                mode="SO3xR3", optimizer=AdamOptimizerConfig(lr=6e-4, eps=1e-8, weight_decay=1e-2)
            ),
        ),
        model=NerfactoModelConfig(
            eval_num_rays_per_chunk=1 << 15,
            hidden_dim=32,
            hidden_dim_color=32,
            hidden_dim_transient=32,
            num_nerf_samples_per_ray=24,
            proposal_net_args_list=[
                {"hidden_dim": 16, "log2_hashmap_size": 17, "num_levels": 5, "max_res": 128, "use_linear": True},
                {"hidden_dim": 16, "log2_hashmap_size": 17, "num_levels": 5, "max_res": 256, "use_linear": True},
            ],
        ),
    ),
    optimizers={
        "proposal_networks": {
            "optimizer": AdamOptimizerConfig(lr=1e-2, eps=1e-15),
            "scheduler": None,
        },
        "fields": {
            "optimizer": AdamOptimizerConfig(lr=1e-2, eps=1e-15),
            "scheduler": None,
        },
    },
    viewer=ViewerConfig(num_rays_per_chunk=1 << 15),
    vis="viewer",
)

method_configs["instant-ngp"] = TrainerConfig(
    method_name="instant-ngp",
    steps_per_eval_batch=500,
    steps_per_save=2000,
    max_num_iterations=30000,
    mixed_precision=True,
    pipeline=DynamicBatchPipelineConfig(
        datamanager=VanillaDataManagerConfig(
            dataparser=NerfstudioDataParserConfig(),
<<<<<<< HEAD
            train_num_rays_per_batch=512,
            eval_num_rays_per_batch=512,
=======
            train_num_rays_per_batch=4096,
            eval_num_rays_per_batch=4096,
>>>>>>> 42081b7a
        ),
        model=InstantNGPModelConfig(eval_num_rays_per_chunk=8192),
    ),
    optimizers={
        "fields": {
            "optimizer": AdamOptimizerConfig(lr=1e-2, eps=1e-15),
            "scheduler": ExponentialDecaySchedulerConfig(lr_final=0.0001, max_steps=200000),
        }
    },
<<<<<<< HEAD
    viewer=ViewerConfig(num_rays_per_chunk=1 << 15),
=======
    viewer=ViewerConfig(num_rays_per_chunk=1 << 12),
>>>>>>> 42081b7a
    vis="viewer",
)


method_configs["instant-ngp-bounded"] = TrainerConfig(
    method_name="instant-ngp-bounded",
    steps_per_eval_batch=500,
    steps_per_save=2000,
    max_num_iterations=30000,
    mixed_precision=True,
    pipeline=DynamicBatchPipelineConfig(
        datamanager=VanillaDataManagerConfig(dataparser=InstantNGPDataParserConfig(), train_num_rays_per_batch=8192),
        model=InstantNGPModelConfig(
            eval_num_rays_per_chunk=8192,
            grid_levels=1,
            alpha_thre=0.0,
            cone_angle=0.0,
<<<<<<< HEAD
            render_step_size=5e-3,
=======
>>>>>>> 42081b7a
            disable_scene_contraction=True,
            near_plane=0.01,
            background_color="white",
        ),
    ),
    optimizers={
        "fields": {
            "optimizer": AdamOptimizerConfig(lr=1e-2, eps=1e-15),
            "scheduler": ExponentialDecaySchedulerConfig(lr_final=0.0001, max_steps=200000),
        }
    },
<<<<<<< HEAD
    viewer=ViewerConfig(num_rays_per_chunk=1 << 15),
=======
    viewer=ViewerConfig(num_rays_per_chunk=1 << 12),
>>>>>>> 42081b7a
    vis="viewer",
)


method_configs["mipnerf"] = TrainerConfig(
    method_name="mipnerf",
    pipeline=VanillaPipelineConfig(
        datamanager=VanillaDataManagerConfig(dataparser=NerfstudioDataParserConfig(), train_num_rays_per_batch=1024),
        model=VanillaModelConfig(
            _target=MipNerfModel,
            loss_coefficients={"rgb_loss_coarse": 0.1, "rgb_loss_fine": 1.0},
            num_coarse_samples=128,
            num_importance_samples=128,
            eval_num_rays_per_chunk=1024,
        ),
    ),
    optimizers={
        "fields": {
            "optimizer": RAdamOptimizerConfig(lr=5e-4, eps=1e-08),
            "scheduler": None,
        }
    },
)

method_configs["semantic-nerfw"] = TrainerConfig(
    method_name="semantic-nerfw",
    steps_per_eval_batch=500,
    steps_per_save=2000,
    max_num_iterations=30000,
    mixed_precision=True,
    pipeline=VanillaPipelineConfig(
        datamanager=VanillaDataManagerConfig(
            _target=VanillaDataManager[SemanticDataset],
            dataparser=Sitcoms3DDataParserConfig(),
            train_num_rays_per_batch=4096,
            eval_num_rays_per_batch=8192,
        ),
        model=SemanticNerfWModelConfig(eval_num_rays_per_chunk=1 << 16),
    ),
    optimizers={
        "proposal_networks": {
            "optimizer": AdamOptimizerConfig(lr=1e-2, eps=1e-15),
            "scheduler": None,
        },
        "fields": {
            "optimizer": AdamOptimizerConfig(lr=1e-2, eps=1e-15),
            "scheduler": None,
        },
    },
    viewer=ViewerConfig(num_rays_per_chunk=1 << 16),
    vis="viewer",
)

method_configs["vanilla-nerf"] = TrainerConfig(
    method_name="vanilla-nerf",
    pipeline=VanillaPipelineConfig(
        datamanager=VanillaDataManagerConfig(
            dataparser=BlenderDataParserConfig(),
        ),
        model=VanillaModelConfig(_target=NeRFModel),
    ),
    optimizers={
        "fields": {
            "optimizer": RAdamOptimizerConfig(lr=5e-4, eps=1e-08),
            "scheduler": None,
        },
        "temporal_distortion": {
            "optimizer": RAdamOptimizerConfig(lr=5e-4, eps=1e-08),
            "scheduler": None,
        },
    },
)

method_configs["tensorf"] = TrainerConfig(
    method_name="tensorf",
    steps_per_eval_batch=500,
    steps_per_save=2000,
    max_num_iterations=30000,
    mixed_precision=False,
    pipeline=VanillaPipelineConfig(
        datamanager=VanillaDataManagerConfig(
            dataparser=BlenderDataParserConfig(),
            train_num_rays_per_batch=4096,
            eval_num_rays_per_batch=4096,
        ),
        model=TensoRFModelConfig(
            regularization="tv",
        ),
    ),
    optimizers={
        "fields": {
            "optimizer": AdamOptimizerConfig(lr=0.001),
            "scheduler": ExponentialDecaySchedulerConfig(lr_final=0.0001, max_steps=30000),
        },
        "encodings": {
            "optimizer": AdamOptimizerConfig(lr=0.02),
            "scheduler": ExponentialDecaySchedulerConfig(lr_final=0.002, max_steps=30000),
        },
    },
    viewer=ViewerConfig(num_rays_per_chunk=1 << 15),
    vis="viewer",
)

method_configs["dnerf"] = TrainerConfig(
    method_name="dnerf",
    pipeline=VanillaPipelineConfig(
        datamanager=VanillaDataManagerConfig(dataparser=DNeRFDataParserConfig()),
        model=VanillaModelConfig(
            _target=NeRFModel,
            enable_temporal_distortion=True,
            temporal_distortion_params={"kind": TemporalDistortionKind.DNERF},
        ),
    ),
    optimizers={
        "fields": {
            "optimizer": RAdamOptimizerConfig(lr=5e-4, eps=1e-08),
            "scheduler": None,
        },
        "temporal_distortion": {
            "optimizer": RAdamOptimizerConfig(lr=5e-4, eps=1e-08),
            "scheduler": None,
        },
    },
)

method_configs["phototourism"] = TrainerConfig(
    method_name="phototourism",
    steps_per_eval_batch=500,
    steps_per_save=2000,
    max_num_iterations=30000,
    mixed_precision=True,
    pipeline=VanillaPipelineConfig(
        datamanager=VanillaDataManagerConfig(
            dataparser=PhototourismDataParserConfig(),  # NOTE: one of the only differences with nerfacto
            train_num_rays_per_batch=4096,
            eval_num_rays_per_batch=4096,
            camera_optimizer=CameraOptimizerConfig(
                mode="SO3xR3", optimizer=AdamOptimizerConfig(lr=6e-4, eps=1e-8, weight_decay=1e-2)
            ),
            # Large dataset, so using prior values from VariableResDataManager.
            train_num_images_to_sample_from=40,
            train_num_times_to_repeat_images=100,
            eval_num_images_to_sample_from=40,
            eval_num_times_to_repeat_images=100,
        ),
        model=NerfactoModelConfig(eval_num_rays_per_chunk=1 << 15),
    ),
    optimizers={
        "proposal_networks": {
            "optimizer": AdamOptimizerConfig(lr=1e-2, eps=1e-15),
            "scheduler": None,
        },
        "fields": {
            "optimizer": AdamOptimizerConfig(lr=1e-2, eps=1e-15),
            "scheduler": None,
        },
    },
    viewer=ViewerConfig(num_rays_per_chunk=1 << 15),
    vis="viewer",
)

method_configs["nerfplayer-nerfacto"] = TrainerConfig(
    method_name="nerfplayer-nerfacto",
    steps_per_eval_batch=500,
    steps_per_save=2000,
    max_num_iterations=30000,
    mixed_precision=True,
    pipeline=VanillaPipelineConfig(
        datamanager=VanillaDataManagerConfig(
            _target=VanillaDataManager[DepthDataset],
            dataparser=DycheckDataParserConfig(),
            train_num_rays_per_batch=4096,
            eval_num_rays_per_batch=4096,
            camera_optimizer=CameraOptimizerConfig(
                mode="SO3xR3", optimizer=AdamOptimizerConfig(lr=6e-4, eps=1e-8, weight_decay=1e-2)
            ),
        ),
        model=NerfplayerNerfactoModelConfig(eval_num_rays_per_chunk=1 << 15),
    ),
    optimizers={
        "proposal_networks": {
            "optimizer": AdamOptimizerConfig(lr=1e-2, eps=1e-15),
            "scheduler": None,
        },
        "fields": {
            "optimizer": AdamOptimizerConfig(lr=1e-2, eps=1e-15),
            "scheduler": None,
        },
    },
    viewer=ViewerConfig(num_rays_per_chunk=1 << 15),
    vis="viewer",
)

method_configs["nerfplayer-ngp"] = TrainerConfig(
    method_name="nerfplayer-ngp",
    steps_per_eval_batch=500,
    steps_per_save=2000,
    max_num_iterations=30000,
    mixed_precision=True,
    pipeline=DynamicBatchPipelineConfig(
        datamanager=VanillaDataManagerConfig(
            _target=VanillaDataManager[DepthDataset],
            dataparser=DycheckDataParserConfig(),
            train_num_rays_per_batch=8192,
        ),
        model=NerfplayerNGPModelConfig(
            eval_num_rays_per_chunk=8192,
<<<<<<< HEAD
            render_step_size=0.001,
=======
            grid_levels=1,
            alpha_thre=0.0,
            render_step_size=0.001,
            disable_scene_contraction=True,
>>>>>>> 42081b7a
            near_plane=0.01,
        ),
    ),
    optimizers={
        "fields": {
            "optimizer": AdamOptimizerConfig(lr=1e-2, eps=1e-15),
            "scheduler": None,
        }
    },
    viewer=ViewerConfig(num_rays_per_chunk=64000),
    vis="viewer",
)

method_configs["neus"] = TrainerConfig(
    method_name="neus",
    steps_per_eval_image=500,
    steps_per_eval_batch=5000,
    steps_per_save=20000,
    steps_per_eval_all_images=1000000,  # set to a very large number so we don't eval with all images
    max_num_iterations=100000,
    mixed_precision=False,
    pipeline=VanillaPipelineConfig(
        datamanager=VanillaDataManagerConfig(
            _target=VanillaDataManager[SDFDataset],
            dataparser=SDFStudioDataParserConfig(),
            train_num_rays_per_batch=1024,
            eval_num_rays_per_batch=1024,
            camera_optimizer=CameraOptimizerConfig(
                mode="off", optimizer=AdamOptimizerConfig(lr=6e-4, eps=1e-8, weight_decay=1e-2)
            ),
        ),
        model=NeuSModelConfig(eval_num_rays_per_chunk=1024),
    ),
    optimizers={
        "fields": {
            "optimizer": AdamOptimizerConfig(lr=5e-4, eps=1e-15),
            "scheduler": CosineDecaySchedulerConfig(warm_up_end=5000, learning_rate_alpha=0.05, max_steps=300000),
        },
        "field_background": {
            "optimizer": AdamOptimizerConfig(lr=5e-4, eps=1e-15),
            "scheduler": CosineDecaySchedulerConfig(warm_up_end=5000, learning_rate_alpha=0.05, max_steps=300000),
        },
    },
    viewer=ViewerConfig(num_rays_per_chunk=1 << 15),
    vis="viewer",
)

method_configs["neus-facto"] = TrainerConfig(
    method_name="neus-facto",
    steps_per_eval_image=5000,
    steps_per_eval_batch=5000,
    steps_per_save=2000,
    steps_per_eval_all_images=1000000,  # set to a very large model so we don't eval with all images
    max_num_iterations=20001,
    mixed_precision=False,
    pipeline=VanillaPipelineConfig(
        datamanager=VanillaDataManagerConfig(
            _target=VanillaDataManager[SDFDataset],
            dataparser=SDFStudioDataParserConfig(),
            train_num_rays_per_batch=2048,
            eval_num_rays_per_batch=2048,
            camera_optimizer=CameraOptimizerConfig(
                mode="SO3xR3", optimizer=AdamOptimizerConfig(lr=6e-4, eps=1e-8, weight_decay=1e-2)
            ),
        ),
        model=NeuSFactoModelConfig(
            # proposal network allows for significantly smaller sdf/color network
            sdf_field=SDFFieldConfig(
                use_grid_feature=True,
                num_layers=2,
                num_layers_color=2,
                hidden_dim=256,
                bias=0.5,
                beta_init=0.8,
                use_appearance_embedding=False,
            ),
            background_model="none",
            eval_num_rays_per_chunk=2048,
        ),
    ),
    optimizers={
        "proposal_networks": {
            "optimizer": AdamOptimizerConfig(lr=1e-2, eps=1e-15),
            "scheduler": MultiStepSchedulerConfig(max_steps=20001, milestones=(10000, 1500, 18000)),
        },
        "fields": {
            "optimizer": AdamOptimizerConfig(lr=5e-4, eps=1e-15),
            "scheduler": CosineDecaySchedulerConfig(warm_up_end=500, learning_rate_alpha=0.05, max_steps=20001),
        },
        "field_background": {
            "optimizer": AdamOptimizerConfig(lr=5e-4, eps=1e-15),
            "scheduler": CosineDecaySchedulerConfig(warm_up_end=500, learning_rate_alpha=0.05, max_steps=20001),
        },
    },
    viewer=ViewerConfig(num_rays_per_chunk=1 << 15),
    vis="viewer",
)


def merge_methods(methods, method_descriptions, new_methods, new_descriptions, overwrite=True):
    """Merge new methods and descriptions into existing methods and descriptions.
    Args:
        methods: Existing methods.
        method_descriptions: Existing descriptions.
        new_methods: New methods to merge in.
        new_descriptions: New descriptions to merge in.
    Returns:
        Merged methods and descriptions.
    """
    methods = OrderedDict(**methods)
    method_descriptions = OrderedDict(**method_descriptions)
    for k, v in new_methods.items():
        if overwrite or k not in methods:
            methods[k] = v
            method_descriptions[k] = new_descriptions.get(k, "")
    return methods, method_descriptions


def sort_methods(methods, method_descriptions):
    """Sort methods and descriptions by method name."""
    methods = OrderedDict(sorted(methods.items(), key=lambda x: x[0]))
    method_descriptions = OrderedDict(sorted(method_descriptions.items(), key=lambda x: x[0]))
    return methods, method_descriptions


all_methods, all_descriptions = method_configs, descriptions
# Add discovered external methods
all_methods, all_descriptions = merge_methods(all_methods, all_descriptions, *discover_methods())
all_methods, all_descriptions = sort_methods(all_methods, all_descriptions)

# Register all possible external methods which can be installed with Nerfstudio
all_methods, all_descriptions = merge_methods(
    all_methods, all_descriptions, *sort_methods(*get_external_methods()), overwrite=False
)

AnnotatedBaseConfigUnion = tyro.conf.SuppressFixed[  # Don't show unparseable (fixed) arguments in helptext.
    tyro.conf.FlagConversionOff[
        tyro.extras.subcommand_type_from_defaults(defaults=all_methods, descriptions=all_descriptions)
    ]
]
"""Union[] type over config types, annotated with default instances for use with
tyro.cli(). Allows the user to pick between one of several base configurations, and
then override values in it."""<|MERGE_RESOLUTION|>--- conflicted
+++ resolved
@@ -244,13 +244,8 @@
     pipeline=DynamicBatchPipelineConfig(
         datamanager=VanillaDataManagerConfig(
             dataparser=NerfstudioDataParserConfig(),
-<<<<<<< HEAD
-            train_num_rays_per_batch=512,
-            eval_num_rays_per_batch=512,
-=======
-            train_num_rays_per_batch=4096,
-            eval_num_rays_per_batch=4096,
->>>>>>> 42081b7a
+            train_num_rays_per_batch=4096,
+            eval_num_rays_per_batch=4096,
         ),
         model=InstantNGPModelConfig(eval_num_rays_per_chunk=8192),
     ),
@@ -260,11 +255,7 @@
             "scheduler": ExponentialDecaySchedulerConfig(lr_final=0.0001, max_steps=200000),
         }
     },
-<<<<<<< HEAD
-    viewer=ViewerConfig(num_rays_per_chunk=1 << 15),
-=======
     viewer=ViewerConfig(num_rays_per_chunk=1 << 12),
->>>>>>> 42081b7a
     vis="viewer",
 )
 
@@ -282,10 +273,6 @@
             grid_levels=1,
             alpha_thre=0.0,
             cone_angle=0.0,
-<<<<<<< HEAD
-            render_step_size=5e-3,
-=======
->>>>>>> 42081b7a
             disable_scene_contraction=True,
             near_plane=0.01,
             background_color="white",
@@ -297,11 +284,7 @@
             "scheduler": ExponentialDecaySchedulerConfig(lr_final=0.0001, max_steps=200000),
         }
     },
-<<<<<<< HEAD
-    viewer=ViewerConfig(num_rays_per_chunk=1 << 15),
-=======
     viewer=ViewerConfig(num_rays_per_chunk=1 << 12),
->>>>>>> 42081b7a
     vis="viewer",
 )
 
@@ -509,14 +492,10 @@
         ),
         model=NerfplayerNGPModelConfig(
             eval_num_rays_per_chunk=8192,
-<<<<<<< HEAD
-            render_step_size=0.001,
-=======
             grid_levels=1,
             alpha_thre=0.0,
             render_step_size=0.001,
             disable_scene_contraction=True,
->>>>>>> 42081b7a
             near_plane=0.01,
         ),
     ),
