--- conflicted
+++ resolved
@@ -81,12 +81,9 @@
     "tensorf": "tensorf",
     "dnerf": "Dynamic-NeRF model. (slow)",
     "phototourism": "Uses the Phototourism data.",
-<<<<<<< HEAD
     "generfacto": "Generative Text to NeRF model",
     "nerfplayer-nerfacto": "NeRFPlayer with nerfacto backbone.",
     "nerfplayer-ngp": "NeRFPlayer with InstantNGP backbone.",
-=======
->>>>>>> 26fc1c95
     "neus": "Implementation of NeuS. (slow)",
     "neus-facto": "Implementation of NeuS-Facto. (slow)",
 }
@@ -449,7 +446,6 @@
     vis="viewer",
 )
 
-<<<<<<< HEAD
 method_configs["generfacto"] = TrainerConfig(
     method_name="generfacto",
     experiment_name="",
@@ -562,8 +558,6 @@
     vis="viewer",
 )
 
-=======
->>>>>>> 26fc1c95
 method_configs["neus"] = TrainerConfig(
     method_name="neus",
     steps_per_eval_image=500,
