# Copyright 2022 the Regents of the University of California, Nerfstudio Team and contributors. All rights reserved.
#
# Licensed under the Apache License, Version 2.0 (the "License");
# you may not use this file except in compliance with the License.
# You may obtain a copy of the License at
#
#     http://www.apache.org/licenses/LICENSE-2.0
#
# Unless required by applicable law or agreed to in writing, software
# distributed under the License is distributed on an "AS IS" BASIS,
# WITHOUT WARRANTIES OR CONDITIONS OF ANY KIND, either express or implied.
# See the License for the specific language governing permissions and
# limitations under the License.

"""
Put all the method implementations in one location.
"""

from __future__ import annotations

from collections import OrderedDict
from typing import Dict, Union

import tyro

from nerfstudio.cameras.camera_optimizers import CameraOptimizerConfig
from nerfstudio.configs.base_config import ViewerConfig
from nerfstudio.configs.external_methods import ExternalMethodDummyTrainerConfig, get_external_methods
from nerfstudio.data.datamanagers.base_datamanager import VanillaDataManager, VanillaDataManagerConfig
from nerfstudio.data.datamanagers.full_images_datamanager import FullImageDatamanager, FullImageDatamanagerConfig
from nerfstudio.data.datamanagers.parallel_datamanager import ParallelDataManagerConfig
from nerfstudio.data.datamanagers.random_cameras_datamanager import RandomCamerasDataManagerConfig
from nerfstudio.data.dataparsers.blender_dataparser import BlenderDataParserConfig
from nerfstudio.data.dataparsers.dnerf_dataparser import DNeRFDataParserConfig
from nerfstudio.data.dataparsers.instant_ngp_dataparser import InstantNGPDataParserConfig
from nerfstudio.data.dataparsers.nerfstudio_dataparser import NerfstudioDataParserConfig
from nerfstudio.data.dataparsers.phototourism_dataparser import PhototourismDataParserConfig
from nerfstudio.data.dataparsers.sdfstudio_dataparser import SDFStudioDataParserConfig
from nerfstudio.data.dataparsers.sitcoms3d_dataparser import Sitcoms3DDataParserConfig
from nerfstudio.data.datasets.depth_dataset import DepthDataset
from nerfstudio.data.datasets.sdf_dataset import SDFDataset
from nerfstudio.data.datasets.semantic_dataset import SemanticDataset
from nerfstudio.data.pixel_samplers import PairPixelSamplerConfig
from nerfstudio.engine.optimizers import AdamOptimizerConfig, RAdamOptimizerConfig
from nerfstudio.engine.schedulers import (
    CosineDecaySchedulerConfig,
    ExponentialDecaySchedulerConfig,
    MultiStepSchedulerConfig,
)
from nerfstudio.engine.trainer import TrainerConfig
from nerfstudio.field_components.temporal_distortions import TemporalDistortionKind
from nerfstudio.fields.sdf_field import SDFFieldConfig
from nerfstudio.models.depth_nerfacto import DepthNerfactoModelConfig
from nerfstudio.models.depth_splatfacto import DepthSplatfactoModelConfig
from nerfstudio.models.generfacto import GenerfactoModelConfig
from nerfstudio.models.instant_ngp import InstantNGPModelConfig
from nerfstudio.models.mipnerf import MipNerfModel
from nerfstudio.models.nerfacto import NerfactoModelConfig
from nerfstudio.models.neus import NeuSModelConfig
from nerfstudio.models.neus_facto import NeuSFactoModelConfig
from nerfstudio.models.semantic_nerfw import SemanticNerfWModelConfig
from nerfstudio.models.splatfacto import SplatfactoModelConfig
from nerfstudio.models.tensorf import TensoRFModelConfig
from nerfstudio.models.vanilla_nerf import NeRFModel, VanillaModelConfig
from nerfstudio.pipelines.base_pipeline import VanillaPipelineConfig
from nerfstudio.pipelines.dynamic_batch import DynamicBatchPipelineConfig
from nerfstudio.plugins.registry import discover_methods

method_configs: Dict[str, Union[TrainerConfig, ExternalMethodDummyTrainerConfig]] = {}
descriptions = {
    "nerfacto": "Recommended real-time model tuned for real captures. This model will be continually updated.",
    "nerfacto-huge": "Larger version of Nerfacto with higher quality.",
    "depth-nerfacto": "Nerfacto with depth supervision.",
    "instant-ngp": "Implementation of Instant-NGP. Recommended real-time model for unbounded scenes.",
    "instant-ngp-bounded": "Implementation of Instant-NGP. Recommended for bounded real and synthetic scenes",
    "mipnerf": "High quality model for bounded scenes. (slow)",
    "semantic-nerfw": "Predicts semantic segmentations and filters out transient objects.",
    "vanilla-nerf": "Original NeRF model. (slow)",
    "tensorf": "tensorf",
    "dnerf": "Dynamic-NeRF model. (slow)",
    "phototourism": "Uses the Phototourism data.",
    "generfacto": "Generative Text to NeRF model",
    "neus": "Implementation of NeuS. (slow)",
    "neus-facto": "Implementation of NeuS-Facto. (slow)",
    "splatfacto": "Gaussian Splatting model",
<<<<<<< HEAD
    "depth-splatfacto": "Depth supervised Gaussian Splatting model",
=======
    "splatfacto-big": "Larger version of Splatfacto with higher quality.",
>>>>>>> 702886b2
}

method_configs["nerfacto"] = TrainerConfig(
    method_name="nerfacto",
    steps_per_eval_batch=500,
    steps_per_save=2000,
    max_num_iterations=30000,
    mixed_precision=True,
    pipeline=VanillaPipelineConfig(
        datamanager=ParallelDataManagerConfig(
            dataparser=NerfstudioDataParserConfig(),
            train_num_rays_per_batch=4096,
            eval_num_rays_per_batch=4096,
        ),
        model=NerfactoModelConfig(
            eval_num_rays_per_chunk=1 << 15,
            average_init_density=0.01,
            camera_optimizer=CameraOptimizerConfig(mode="SO3xR3"),
        ),
    ),
    optimizers={
        "proposal_networks": {
            "optimizer": AdamOptimizerConfig(lr=1e-2, eps=1e-15),
            "scheduler": ExponentialDecaySchedulerConfig(lr_final=0.0001, max_steps=200000),
        },
        "fields": {
            "optimizer": AdamOptimizerConfig(lr=1e-2, eps=1e-15),
            "scheduler": ExponentialDecaySchedulerConfig(lr_final=0.0001, max_steps=200000),
        },
        "camera_opt": {
            "optimizer": AdamOptimizerConfig(lr=1e-3, eps=1e-15),
            "scheduler": ExponentialDecaySchedulerConfig(lr_final=1e-4, max_steps=5000),
        },
    },
    viewer=ViewerConfig(num_rays_per_chunk=1 << 15),
    vis="viewer",
)

method_configs["nerfacto-big"] = TrainerConfig(
    method_name="nerfacto",
    steps_per_eval_batch=500,
    steps_per_save=2000,
    max_num_iterations=100000,
    mixed_precision=True,
    pipeline=VanillaPipelineConfig(
        datamanager=ParallelDataManagerConfig(
            dataparser=NerfstudioDataParserConfig(),
            train_num_rays_per_batch=8192,
            eval_num_rays_per_batch=4096,
        ),
        model=NerfactoModelConfig(
            eval_num_rays_per_chunk=1 << 15,
            num_nerf_samples_per_ray=128,
            num_proposal_samples_per_ray=(512, 256),
            hidden_dim=128,
            hidden_dim_color=128,
            appearance_embed_dim=128,
            max_res=4096,
            proposal_weights_anneal_max_num_iters=5000,
            log2_hashmap_size=21,
            average_init_density=0.01,
            camera_optimizer=CameraOptimizerConfig(mode="SO3xR3"),
        ),
    ),
    optimizers={
        "proposal_networks": {
            "optimizer": RAdamOptimizerConfig(lr=1e-2, eps=1e-15),
            "scheduler": None,
        },
        "fields": {
            "optimizer": RAdamOptimizerConfig(lr=1e-2, eps=1e-15),
            "scheduler": ExponentialDecaySchedulerConfig(lr_final=1e-4, max_steps=50000),
        },
        "camera_opt": {
            "optimizer": AdamOptimizerConfig(lr=1e-3, eps=1e-15),
            "scheduler": ExponentialDecaySchedulerConfig(lr_final=1e-4, max_steps=5000),
        },
    },
    viewer=ViewerConfig(num_rays_per_chunk=1 << 15),
    vis="viewer",
)

method_configs["nerfacto-huge"] = TrainerConfig(
    method_name="nerfacto",
    steps_per_eval_batch=500,
    steps_per_save=2000,
    max_num_iterations=100000,
    mixed_precision=True,
    pipeline=VanillaPipelineConfig(
        datamanager=ParallelDataManagerConfig(
            dataparser=NerfstudioDataParserConfig(),
            train_num_rays_per_batch=16384,
            eval_num_rays_per_batch=4096,
        ),
        model=NerfactoModelConfig(
            eval_num_rays_per_chunk=1 << 15,
            num_nerf_samples_per_ray=64,
            num_proposal_samples_per_ray=(512, 512),
            proposal_net_args_list=[
                {"hidden_dim": 16, "log2_hashmap_size": 17, "num_levels": 5, "max_res": 512, "use_linear": False},
                {"hidden_dim": 16, "log2_hashmap_size": 17, "num_levels": 7, "max_res": 2048, "use_linear": False},
            ],
            hidden_dim=256,
            hidden_dim_color=256,
            appearance_embed_dim=32,
            max_res=8192,
            proposal_weights_anneal_max_num_iters=5000,
            log2_hashmap_size=21,
            average_init_density=0.01,
            camera_optimizer=CameraOptimizerConfig(mode="SO3xR3"),
        ),
    ),
    optimizers={
        "proposal_networks": {
            "optimizer": RAdamOptimizerConfig(lr=1e-2, eps=1e-15),
            "scheduler": None,
        },
        "fields": {
            "optimizer": RAdamOptimizerConfig(lr=1e-2, eps=1e-15),
            "scheduler": ExponentialDecaySchedulerConfig(lr_final=1e-4, max_steps=50000),
        },
        "camera_opt": {
            "optimizer": AdamOptimizerConfig(lr=1e-3, eps=1e-15),
            "scheduler": ExponentialDecaySchedulerConfig(lr_final=1e-4, max_steps=5000),
        },
    },
    viewer=ViewerConfig(num_rays_per_chunk=1 << 15),
    vis="viewer",
)

method_configs["depth-nerfacto"] = TrainerConfig(
    method_name="depth-nerfacto",
    steps_per_eval_batch=500,
    steps_per_save=2000,
    max_num_iterations=30000,
    mixed_precision=True,
    pipeline=VanillaPipelineConfig(
        datamanager=VanillaDataManagerConfig(
            _target=VanillaDataManager[DepthDataset],
            pixel_sampler=PairPixelSamplerConfig(),
            dataparser=NerfstudioDataParserConfig(),
            train_num_rays_per_batch=4096,
            eval_num_rays_per_batch=4096,
        ),
        model=DepthNerfactoModelConfig(
            eval_num_rays_per_chunk=1 << 15,
            camera_optimizer=CameraOptimizerConfig(mode="SO3xR3"),
        ),
    ),
    optimizers={
        "proposal_networks": {
            "optimizer": AdamOptimizerConfig(lr=1e-2, eps=1e-15),
            "scheduler": None,
        },
        "fields": {
            "optimizer": AdamOptimizerConfig(lr=1e-2, eps=1e-15),
            "scheduler": None,
        },
        "camera_opt": {
            "optimizer": AdamOptimizerConfig(lr=1e-3, eps=1e-15),
            "scheduler": ExponentialDecaySchedulerConfig(lr_final=1e-4, max_steps=5000),
        },
    },
    viewer=ViewerConfig(num_rays_per_chunk=1 << 15),
    vis="viewer",
)

method_configs["instant-ngp"] = TrainerConfig(
    method_name="instant-ngp",
    steps_per_eval_batch=500,
    steps_per_save=2000,
    max_num_iterations=30000,
    mixed_precision=True,
    pipeline=DynamicBatchPipelineConfig(
        datamanager=VanillaDataManagerConfig(
            dataparser=NerfstudioDataParserConfig(),
            train_num_rays_per_batch=4096,
            eval_num_rays_per_batch=4096,
        ),
        model=InstantNGPModelConfig(eval_num_rays_per_chunk=8192),
    ),
    optimizers={
        "fields": {
            "optimizer": AdamOptimizerConfig(lr=1e-2, eps=1e-15),
            "scheduler": ExponentialDecaySchedulerConfig(lr_final=0.0001, max_steps=200000),
        }
    },
    viewer=ViewerConfig(num_rays_per_chunk=1 << 12),
    vis="viewer",
)

method_configs["instant-ngp-bounded"] = TrainerConfig(
    method_name="instant-ngp-bounded",
    steps_per_eval_batch=500,
    steps_per_save=2000,
    max_num_iterations=30000,
    mixed_precision=True,
    pipeline=DynamicBatchPipelineConfig(
        datamanager=VanillaDataManagerConfig(dataparser=InstantNGPDataParserConfig(), train_num_rays_per_batch=8192),
        model=InstantNGPModelConfig(
            eval_num_rays_per_chunk=8192,
            grid_levels=1,
            alpha_thre=0.0,
            cone_angle=0.0,
            disable_scene_contraction=True,
            near_plane=0.01,
            background_color="black",
        ),
    ),
    optimizers={
        "fields": {
            "optimizer": AdamOptimizerConfig(lr=1e-2, eps=1e-15),
            "scheduler": ExponentialDecaySchedulerConfig(lr_final=0.0001, max_steps=200000),
        }
    },
    viewer=ViewerConfig(num_rays_per_chunk=1 << 12),
    vis="viewer",
)
method_configs["mipnerf"] = TrainerConfig(
    method_name="mipnerf",
    pipeline=VanillaPipelineConfig(
        datamanager=ParallelDataManagerConfig(dataparser=NerfstudioDataParserConfig(), train_num_rays_per_batch=1024),
        model=VanillaModelConfig(
            _target=MipNerfModel,
            loss_coefficients={"rgb_loss_coarse": 0.1, "rgb_loss_fine": 1.0},
            num_coarse_samples=128,
            num_importance_samples=128,
            eval_num_rays_per_chunk=1024,
        ),
    ),
    optimizers={
        "fields": {
            "optimizer": RAdamOptimizerConfig(lr=5e-4, eps=1e-08),
            "scheduler": None,
        }
    },
)

method_configs["semantic-nerfw"] = TrainerConfig(
    method_name="semantic-nerfw",
    steps_per_eval_batch=500,
    steps_per_save=2000,
    max_num_iterations=30000,
    mixed_precision=True,
    pipeline=VanillaPipelineConfig(
        datamanager=VanillaDataManagerConfig(
            _target=VanillaDataManager[SemanticDataset],
            dataparser=Sitcoms3DDataParserConfig(),
            train_num_rays_per_batch=4096,
            eval_num_rays_per_batch=8192,
        ),
        model=SemanticNerfWModelConfig(eval_num_rays_per_chunk=1 << 16),
    ),
    optimizers={
        "proposal_networks": {
            "optimizer": AdamOptimizerConfig(lr=1e-2, eps=1e-15),
            "scheduler": None,
        },
        "fields": {
            "optimizer": AdamOptimizerConfig(lr=1e-2, eps=1e-15),
            "scheduler": None,
        },
    },
    viewer=ViewerConfig(num_rays_per_chunk=1 << 16),
    vis="viewer",
)

method_configs["vanilla-nerf"] = TrainerConfig(
    method_name="vanilla-nerf",
    pipeline=VanillaPipelineConfig(
        datamanager=VanillaDataManagerConfig(
            dataparser=BlenderDataParserConfig(),
        ),
        model=VanillaModelConfig(_target=NeRFModel),
    ),
    optimizers={
        "fields": {
            "optimizer": RAdamOptimizerConfig(lr=5e-4, eps=1e-08),
            "scheduler": None,
        },
        "temporal_distortion": {
            "optimizer": RAdamOptimizerConfig(lr=5e-4, eps=1e-08),
            "scheduler": None,
        },
    },
)

method_configs["tensorf"] = TrainerConfig(
    method_name="tensorf",
    steps_per_eval_batch=500,
    steps_per_save=2000,
    max_num_iterations=30000,
    mixed_precision=False,
    pipeline=VanillaPipelineConfig(
        datamanager=ParallelDataManagerConfig(
            dataparser=BlenderDataParserConfig(),
            train_num_rays_per_batch=4096,
            eval_num_rays_per_batch=4096,
        ),
        model=TensoRFModelConfig(
            regularization="tv",
            camera_optimizer=CameraOptimizerConfig(mode="off"),
        ),
    ),
    optimizers={
        "fields": {
            "optimizer": AdamOptimizerConfig(lr=0.001),
            "scheduler": ExponentialDecaySchedulerConfig(lr_final=0.0001, max_steps=30000),
        },
        "encodings": {
            "optimizer": AdamOptimizerConfig(lr=0.02),
            "scheduler": ExponentialDecaySchedulerConfig(lr_final=0.002, max_steps=30000),
        },
        "camera_opt": {
            "optimizer": AdamOptimizerConfig(lr=1e-4, eps=1e-15),
            "scheduler": ExponentialDecaySchedulerConfig(lr_final=1e-5, max_steps=5000),
        },
    },
    viewer=ViewerConfig(num_rays_per_chunk=1 << 15),
    vis="viewer",
)

method_configs["dnerf"] = TrainerConfig(
    method_name="dnerf",
    pipeline=VanillaPipelineConfig(
        datamanager=VanillaDataManagerConfig(dataparser=DNeRFDataParserConfig()),
        model=VanillaModelConfig(
            _target=NeRFModel,
            enable_temporal_distortion=True,
            temporal_distortion_params={"kind": TemporalDistortionKind.DNERF},
        ),
    ),
    optimizers={
        "fields": {
            "optimizer": RAdamOptimizerConfig(lr=5e-4, eps=1e-08),
            "scheduler": None,
        },
        "temporal_distortion": {
            "optimizer": RAdamOptimizerConfig(lr=5e-4, eps=1e-08),
            "scheduler": None,
        },
    },
)

method_configs["phototourism"] = TrainerConfig(
    method_name="phototourism",
    steps_per_eval_batch=500,
    steps_per_save=2000,
    max_num_iterations=30000,
    mixed_precision=True,
    pipeline=VanillaPipelineConfig(
        datamanager=VanillaDataManagerConfig(
            dataparser=PhototourismDataParserConfig(),  # NOTE: one of the only differences with nerfacto
            train_num_rays_per_batch=4096,
            eval_num_rays_per_batch=4096,
            # Large dataset, so using prior values from VariableResDataManager.
            train_num_images_to_sample_from=40,
            train_num_times_to_repeat_images=100,
            eval_num_images_to_sample_from=40,
            eval_num_times_to_repeat_images=100,
        ),
        model=NerfactoModelConfig(
            eval_num_rays_per_chunk=1 << 15,
            camera_optimizer=CameraOptimizerConfig(mode="SO3xR3"),
        ),
    ),
    optimizers={
        "proposal_networks": {
            "optimizer": AdamOptimizerConfig(lr=1e-2, eps=1e-15),
            "scheduler": None,
        },
        "fields": {
            "optimizer": AdamOptimizerConfig(lr=1e-2, eps=1e-15),
            "scheduler": None,
        },
        "camera_opt": {
            "optimizer": AdamOptimizerConfig(lr=1e-3, eps=1e-15),
            "scheduler": ExponentialDecaySchedulerConfig(lr_final=1e-4, max_steps=5000),
        },
    },
    viewer=ViewerConfig(num_rays_per_chunk=1 << 15),
    vis="viewer",
)

method_configs["generfacto"] = TrainerConfig(
    method_name="generfacto",
    experiment_name="",
    steps_per_eval_batch=50,
    steps_per_eval_image=50,
    steps_per_save=200,
    max_num_iterations=30000,
    mixed_precision=True,
    pipeline=VanillaPipelineConfig(
        datamanager=RandomCamerasDataManagerConfig(
            horizontal_rotation_warmup=3000,
        ),
        model=GenerfactoModelConfig(
            eval_num_rays_per_chunk=1 << 15,
            distortion_loss_mult=1.0,
            interlevel_loss_mult=100.0,
            max_res=256,
            sphere_collider=True,
            initialize_density=True,
            taper_range=(0, 2000),
            random_background=True,
            proposal_warmup=2000,
            proposal_update_every=0,
            proposal_weights_anneal_max_num_iters=2000,
            start_lambertian_training=500,
            start_normals_training=2000,
            opacity_loss_mult=0.001,
            positional_prompting="discrete",
            guidance_scale=25,
        ),
    ),
    optimizers={
        "proposal_networks": {
            "optimizer": AdamOptimizerConfig(lr=1e-3, eps=1e-15),
            "scheduler": None,
        },
        "fields": {
            "optimizer": AdamOptimizerConfig(lr=5e-4, eps=1e-15),
            "scheduler": None,
        },
    },
    viewer=ViewerConfig(),
    vis="viewer",
)

method_configs["neus"] = TrainerConfig(
    method_name="neus",
    steps_per_eval_image=500,
    steps_per_eval_batch=5000,
    steps_per_save=20000,
    steps_per_eval_all_images=1000000,  # set to a very large number so we don't eval with all images
    max_num_iterations=100000,
    mixed_precision=False,
    pipeline=VanillaPipelineConfig(
        datamanager=VanillaDataManagerConfig(
            _target=VanillaDataManager[SDFDataset],
            dataparser=SDFStudioDataParserConfig(),
            train_num_rays_per_batch=1024,
            eval_num_rays_per_batch=1024,
        ),
        model=NeuSModelConfig(eval_num_rays_per_chunk=1024),
    ),
    optimizers={
        "fields": {
            "optimizer": AdamOptimizerConfig(lr=5e-4, eps=1e-15),
            "scheduler": CosineDecaySchedulerConfig(warm_up_end=5000, learning_rate_alpha=0.05, max_steps=300000),
        },
        "field_background": {
            "optimizer": AdamOptimizerConfig(lr=5e-4, eps=1e-15),
            "scheduler": CosineDecaySchedulerConfig(warm_up_end=5000, learning_rate_alpha=0.05, max_steps=300000),
        },
    },
    viewer=ViewerConfig(num_rays_per_chunk=1 << 15),
    vis="viewer",
)

method_configs["neus-facto"] = TrainerConfig(
    method_name="neus-facto",
    steps_per_eval_image=5000,
    steps_per_eval_batch=5000,
    steps_per_save=2000,
    steps_per_eval_all_images=1000000,  # set to a very large model so we don't eval with all images
    max_num_iterations=20001,
    mixed_precision=False,
    pipeline=VanillaPipelineConfig(
        datamanager=VanillaDataManagerConfig(
            _target=VanillaDataManager[SDFDataset],
            dataparser=SDFStudioDataParserConfig(),
            train_num_rays_per_batch=2048,
            eval_num_rays_per_batch=2048,
        ),
        model=NeuSFactoModelConfig(
            # proposal network allows for significantly smaller sdf/color network
            sdf_field=SDFFieldConfig(
                use_grid_feature=True,
                num_layers=2,
                num_layers_color=2,
                hidden_dim=256,
                bias=0.5,
                beta_init=0.8,
                use_appearance_embedding=False,
            ),
            background_model="none",
            eval_num_rays_per_chunk=2048,
        ),
    ),
    optimizers={
        "proposal_networks": {
            "optimizer": AdamOptimizerConfig(lr=1e-2, eps=1e-15),
            "scheduler": MultiStepSchedulerConfig(max_steps=20001, milestones=(10000, 1500, 18000)),
        },
        "fields": {
            "optimizer": AdamOptimizerConfig(lr=5e-4, eps=1e-15),
            "scheduler": CosineDecaySchedulerConfig(warm_up_end=500, learning_rate_alpha=0.05, max_steps=20001),
        },
        "field_background": {
            "optimizer": AdamOptimizerConfig(lr=5e-4, eps=1e-15),
            "scheduler": CosineDecaySchedulerConfig(warm_up_end=500, learning_rate_alpha=0.05, max_steps=20001),
        },
    },
    viewer=ViewerConfig(num_rays_per_chunk=1 << 15),
    vis="viewer",
)

method_configs["splatfacto"] = TrainerConfig(
    method_name="splatfacto",
    steps_per_eval_image=100,
    steps_per_eval_batch=0,
    steps_per_save=2000,
    steps_per_eval_all_images=1000,
    max_num_iterations=30000,
    mixed_precision=False,
    pipeline=VanillaPipelineConfig(
        datamanager=FullImageDatamanagerConfig(
            dataparser=NerfstudioDataParserConfig(load_3D_points=True),
            cache_images_type="uint8",
        ),
        model=SplatfactoModelConfig(),
    ),
    optimizers={
        "means": {
            "optimizer": AdamOptimizerConfig(lr=1.6e-4, eps=1e-15),
            "scheduler": ExponentialDecaySchedulerConfig(
                lr_final=1.6e-6,
                max_steps=30000,
            ),
        },
        "features_dc": {
            "optimizer": AdamOptimizerConfig(lr=0.0025, eps=1e-15),
            "scheduler": None,
        },
        "features_rest": {
            "optimizer": AdamOptimizerConfig(lr=0.0025 / 20, eps=1e-15),
            "scheduler": None,
        },
        "opacities": {
            "optimizer": AdamOptimizerConfig(lr=0.05, eps=1e-15),
            "scheduler": None,
        },
        "scales": {
            "optimizer": AdamOptimizerConfig(lr=0.005, eps=1e-15),
            "scheduler": None,
        },
        "quats": {"optimizer": AdamOptimizerConfig(lr=0.001, eps=1e-15), "scheduler": None},
        "camera_opt": {
            "optimizer": AdamOptimizerConfig(lr=1e-4, eps=1e-15),
            "scheduler": ExponentialDecaySchedulerConfig(
                lr_final=5e-7, max_steps=30000, warmup_steps=1000, lr_pre_warmup=0
            ),
        },
    },
    viewer=ViewerConfig(num_rays_per_chunk=1 << 15),
    vis="viewer",
)

method_configs["depth-splatfacto"] = TrainerConfig(
    method_name="depth-splatfacto",
    steps_per_eval_image=100,
    steps_per_eval_batch=0,
    steps_per_save=2000,
    steps_per_eval_all_images=1000,
    max_num_iterations=30000,
    mixed_precision=False,
    pipeline=VanillaPipelineConfig(
        datamanager=FullImageDatamanagerConfig(
            _target=FullImageDatamanager[DepthDataset],
            dataparser=NerfstudioDataParserConfig(load_3D_points=True),
            cache_images_type="uint8",
        ),
        model=DepthSplatfactoModelConfig(),
    ),
    optimizers={
        "means": {
            "optimizer": AdamOptimizerConfig(lr=1.6e-4, eps=1e-15),
            "scheduler": ExponentialDecaySchedulerConfig(
                lr_final=1.6e-6,
                max_steps=30000,
            ),
        },
        "features_dc": {
            "optimizer": AdamOptimizerConfig(lr=0.0025, eps=1e-15),
            "scheduler": None,
        },
        "features_rest": {
            "optimizer": AdamOptimizerConfig(lr=0.0025 / 20, eps=1e-15),
            "scheduler": None,
        },
        "opacities": {
            "optimizer": AdamOptimizerConfig(lr=0.05, eps=1e-15),
            "scheduler": None,
        },
        "scales": {
            "optimizer": AdamOptimizerConfig(lr=0.005, eps=1e-15),
            "scheduler": None,
        },
        "quats": {"optimizer": AdamOptimizerConfig(lr=0.001, eps=1e-15), "scheduler": None},
        "camera_opt": {
            "optimizer": AdamOptimizerConfig(lr=1e-3, eps=1e-15),
            "scheduler": ExponentialDecaySchedulerConfig(lr_final=5e-5, max_steps=30000),
        },
    },
    viewer=ViewerConfig(num_rays_per_chunk=1 << 15),
    vis="viewer",
)

method_configs["splatfacto-big"] = TrainerConfig(
    method_name="splatfacto",
    steps_per_eval_image=100,
    steps_per_eval_batch=0,
    steps_per_save=2000,
    steps_per_eval_all_images=1000,
    max_num_iterations=30000,
    mixed_precision=False,
    pipeline=VanillaPipelineConfig(
        datamanager=FullImageDatamanagerConfig(
            dataparser=NerfstudioDataParserConfig(load_3D_points=True),
            cache_images_type="uint8",
        ),
        model=SplatfactoModelConfig(
            cull_alpha_thresh=0.005,
            continue_cull_post_densification=False,
            densify_grad_thresh=0.0006,
        ),
    ),
    optimizers={
        "means": {
            "optimizer": AdamOptimizerConfig(lr=1.6e-4, eps=1e-15),
            "scheduler": ExponentialDecaySchedulerConfig(
                lr_final=1.6e-6,
                max_steps=30000,
            ),
        },
        "features_dc": {
            "optimizer": AdamOptimizerConfig(lr=0.0025, eps=1e-15),
            "scheduler": None,
        },
        "features_rest": {
            "optimizer": AdamOptimizerConfig(lr=0.0025 / 20, eps=1e-15),
            "scheduler": None,
        },
        "opacities": {
            "optimizer": AdamOptimizerConfig(lr=0.05, eps=1e-15),
            "scheduler": None,
        },
        "scales": {
            "optimizer": AdamOptimizerConfig(lr=0.005, eps=1e-15),
            "scheduler": None,
        },
        "quats": {"optimizer": AdamOptimizerConfig(lr=0.001, eps=1e-15), "scheduler": None},
        "camera_opt": {
            "optimizer": AdamOptimizerConfig(lr=1e-4, eps=1e-15),
            "scheduler": ExponentialDecaySchedulerConfig(
                lr_final=5e-7, max_steps=30000, warmup_steps=1000, lr_pre_warmup=0
            ),
        },
    },
    viewer=ViewerConfig(num_rays_per_chunk=1 << 15),
    vis="viewer",
)


def merge_methods(methods, method_descriptions, new_methods, new_descriptions, overwrite=True):
    """Merge new methods and descriptions into existing methods and descriptions.
    Args:
        methods: Existing methods.
        method_descriptions: Existing descriptions.
        new_methods: New methods to merge in.
        new_descriptions: New descriptions to merge in.
    Returns:
        Merged methods and descriptions.
    """
    methods = OrderedDict(**methods)
    method_descriptions = OrderedDict(**method_descriptions)
    for k, v in new_methods.items():
        if overwrite or k not in methods:
            methods[k] = v
            method_descriptions[k] = new_descriptions.get(k, "")
    return methods, method_descriptions


def sort_methods(methods, method_descriptions):
    """Sort methods and descriptions by method name."""
    methods = OrderedDict(sorted(methods.items(), key=lambda x: x[0]))
    method_descriptions = OrderedDict(sorted(method_descriptions.items(), key=lambda x: x[0]))
    return methods, method_descriptions


all_methods, all_descriptions = method_configs, descriptions
# Add discovered external methods
all_methods, all_descriptions = merge_methods(all_methods, all_descriptions, *discover_methods())
all_methods, all_descriptions = sort_methods(all_methods, all_descriptions)

# Register all possible external methods which can be installed with Nerfstudio
all_methods, all_descriptions = merge_methods(
    all_methods, all_descriptions, *sort_methods(*get_external_methods()), overwrite=False
)

AnnotatedBaseConfigUnion = tyro.conf.SuppressFixed[  # Don't show unparseable (fixed) arguments in helptext.
    tyro.conf.FlagConversionOff[
        tyro.extras.subcommand_type_from_defaults(defaults=all_methods, descriptions=all_descriptions)
    ]
]
"""Union[] type over config types, annotated with default instances for use with
tyro.cli(). Allows the user to pick between one of several base configurations, and
then override values in it."""<|MERGE_RESOLUTION|>--- conflicted
+++ resolved
@@ -83,11 +83,8 @@
     "neus": "Implementation of NeuS. (slow)",
     "neus-facto": "Implementation of NeuS-Facto. (slow)",
     "splatfacto": "Gaussian Splatting model",
-<<<<<<< HEAD
     "depth-splatfacto": "Depth supervised Gaussian Splatting model",
-=======
     "splatfacto-big": "Larger version of Splatfacto with higher quality.",
->>>>>>> 702886b2
 }
 
 method_configs["nerfacto"] = TrainerConfig(
