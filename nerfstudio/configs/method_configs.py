# Copyright 2022 The Nerfstudio Team. All rights reserved.
#
# Licensed under the Apache License, Version 2.0 (the "License");
# you may not use this file except in compliance with the License.
# You may obtain a copy of the License at
#
#     http://www.apache.org/licenses/LICENSE-2.0
#
# Unless required by applicable law or agreed to in writing, software
# distributed under the License is distributed on an "AS IS" BASIS,
# WITHOUT WARRANTIES OR CONDITIONS OF ANY KIND, either express or implied.
# See the License for the specific language governing permissions and
# limitations under the License.

"""
Put all the method implementations in one location.
"""

from __future__ import annotations

from typing import Dict

import tyro
from nerfacc import ContractionType

from nerfstudio.cameras.camera_optimizers import CameraOptimizerConfig
from nerfstudio.configs.base_config import (
    LocalWriterConfig,
    LoggingConfig,
    ViewerConfig,
)
from nerfstudio.data.datamanagers.base_datamanager import VanillaDataManagerConfig
from nerfstudio.data.datamanagers.depth_datamanager import DepthDataManagerConfig
from nerfstudio.data.datamanagers.semantic_datamanager import SemanticDataManagerConfig
from nerfstudio.data.datamanagers.variable_res_datamanager import (
    VariableResDataManagerConfig,
)
from nerfstudio.data.dataparsers.blender_dataparser import BlenderDataParserConfig
from nerfstudio.data.dataparsers.dnerf_dataparser import DNeRFDataParserConfig
from nerfstudio.data.dataparsers.dycheck_dataparser import DycheckDataParserConfig
from nerfstudio.data.dataparsers.friends_dataparser import FriendsDataParserConfig
from nerfstudio.data.dataparsers.instant_ngp_dataparser import (
    InstantNGPDataParserConfig,
)
from nerfstudio.data.dataparsers.nerfstudio_dataparser import NerfstudioDataParserConfig
from nerfstudio.data.dataparsers.phototourism_dataparser import (
    PhototourismDataParserConfig,
)
from nerfstudio.engine.optimizers import AdamOptimizerConfig, RAdamOptimizerConfig
from nerfstudio.engine.schedulers import SchedulerConfig
from nerfstudio.engine.trainer import TrainerConfig
from nerfstudio.field_components.temporal_distortions import TemporalDistortionKind
from nerfstudio.models.depth_nerfacto import DepthNerfactoModelConfig
from nerfstudio.models.instant_ngp import InstantNGPModelConfig
from nerfstudio.models.mipnerf import MipNerfModel
from nerfstudio.models.nerfacto import NerfactoModelConfig
from nerfstudio.models.nerfplayer_nerfacto import NerfplayerNerfactoModelConfig
from nerfstudio.models.nerfplayer_ngp import NerfplayerNGPModelConfig
from nerfstudio.models.semantic_nerfw import SemanticNerfWModelConfig
from nerfstudio.models.tensorf import TensoRFModelConfig
from nerfstudio.models.vanilla_nerf import NeRFModel, VanillaModelConfig
from nerfstudio.pipelines.base_pipeline import VanillaPipelineConfig
from nerfstudio.pipelines.dynamic_batch import DynamicBatchPipelineConfig
<<<<<<< HEAD
import dataclasses


@dataclasses.dataclass()
class MyTrainerConf(TrainerConfig):
    """SUPER IMPORTANT: ALL DATACLASS' ATTRIBUTES MUST HAVE TYPE ASSIGNED, OTHERWISE THEY ARE GETTING IGNORED"""

    logging: LoggingConfig = LoggingConfig(
        steps_per_log=200,
        max_buffer_size=200,
        local_writer=LocalWriterConfig(enable=True, max_log_size=0),
    )
    viewer: ViewerConfig = ViewerConfig(
        quit_on_train_completion=True, num_rays_per_chunk=1 << 15
    )
    save_only_latest_checkpoint: bool = False
    max_num_iterations: int = 40_000
    vis: str | None = None  # vis: str = "viewer"

=======
from nerfstudio.plugins.registry import discover_methods
>>>>>>> 796fad8b

method_configs: Dict[str, MyTrainerConf] = {}
descriptions = {
    "nerfacto": "Recommended real-time model tuned for real captures. This model will be continually updated.",
    "depth-nerfacto": "Nerfacto with depth supervision.",
    "instant-ngp": "Implementation of Instant-NGP. Recommended real-time model for unbounded scenes.",
    "instant-ngp-bounded": "Implementation of Instant-NGP. Recommended for bounded real and synthetic scenes",
    "mipnerf": "High quality model for bounded scenes. (slow)",
    "semantic-nerfw": "Predicts semantic segmentations and filters out transient objects.",
    "vanilla-nerf": "Original NeRF model. (slow)",
    "tensorf": "tensorf",
    "dnerf": "Dynamic-NeRF model. (slow)",
    "phototourism": "Uses the Phototourism data.",
    "nerfplayer-nerfacto": "NeRFPlayer with nerfacto backbone.",
    "nerfplayer-ngp": "NeRFPlayer with InstantNGP backbone.",
}

method_configs["nerfacto"] = MyTrainerConf(
    method_name="nerfacto",
    steps_per_eval_batch=500,
    mixed_precision=True,
    pipeline=VanillaPipelineConfig(
        datamanager=VanillaDataManagerConfig(
            dataparser=NerfstudioDataParserConfig(),
            train_num_rays_per_batch=4096,
            eval_num_rays_per_batch=4096,
            camera_optimizer=CameraOptimizerConfig(
                mode="SO3xR3",
                optimizer=AdamOptimizerConfig(lr=6e-4, eps=1e-8, weight_decay=1e-2),
            ),
        ),
        # CHANGED: predict_normals=True missing
        model=NerfactoModelConfig(
            eval_num_rays_per_chunk=1 << 15, predict_normals=True
        ),
    ),
    optimizers={
        "proposal_networks": {
            "optimizer": AdamOptimizerConfig(lr=1e-2, eps=1e-15),
            "scheduler": None,
        },
        "fields": {
            "optimizer": AdamOptimizerConfig(lr=1e-2, eps=1e-15),
            "scheduler": None,
        },
    },
)

method_configs["nerfacto_org"] = MyTrainerConf(
    method_name="nerfacto_org",
    steps_per_eval_batch=500,
    steps_per_save=2000,
    max_num_iterations=30000,
    mixed_precision=True,
    pipeline=VanillaPipelineConfig(
        datamanager=VanillaDataManagerConfig(
            dataparser=NerfstudioDataParserConfig(),
            train_num_rays_per_batch=4096,
            eval_num_rays_per_batch=4096,
            camera_optimizer=CameraOptimizerConfig(
                mode="SO3xR3",
                optimizer=AdamOptimizerConfig(lr=6e-4, eps=1e-8, weight_decay=1e-2),
            ),
        ),
        model=NerfactoModelConfig(eval_num_rays_per_chunk=1 << 15),
    ),
    optimizers={
        "proposal_networks": {
            "optimizer": AdamOptimizerConfig(lr=1e-2, eps=1e-15),
            "scheduler": None,
        },
        "fields": {
            "optimizer": AdamOptimizerConfig(lr=1e-2, eps=1e-15),
            "scheduler": None,
        },
    },
    viewer=ViewerConfig(num_rays_per_chunk=1 << 15),
    vis="viewer",
)

method_configs["depth-nerfacto"] = MyTrainerConf(
    method_name="depth-nerfacto",
    steps_per_eval_batch=500,
    steps_per_save=2000,
    max_num_iterations=30000,
    mixed_precision=True,
    pipeline=VanillaPipelineConfig(
        datamanager=DepthDataManagerConfig(
            dataparser=NerfstudioDataParserConfig(),
            train_num_rays_per_batch=4096,
            eval_num_rays_per_batch=4096,
            camera_optimizer=CameraOptimizerConfig(
                mode="SO3xR3",
                optimizer=AdamOptimizerConfig(lr=6e-4, eps=1e-8, weight_decay=1e-2),
            ),
        ),
        model=DepthNerfactoModelConfig(eval_num_rays_per_chunk=1 << 15),
    ),
    optimizers={
        "proposal_networks": {
            "optimizer": AdamOptimizerConfig(lr=1e-2, eps=1e-15),
            "scheduler": None,
        },
        "fields": {
            "optimizer": AdamOptimizerConfig(lr=1e-2, eps=1e-15),
            "scheduler": None,
        },
    },
    viewer=ViewerConfig(num_rays_per_chunk=1 << 15),
    vis="viewer",
)

method_configs["instant-ngp"] = MyTrainerConf(
    method_name="instant-ngp",
    steps_per_eval_batch=500,
    steps_per_save=2000,
    max_num_iterations=30000,
    mixed_precision=True,
    pipeline=DynamicBatchPipelineConfig(
        datamanager=VanillaDataManagerConfig(
            dataparser=NerfstudioDataParserConfig(), train_num_rays_per_batch=8192
        ),
        model=InstantNGPModelConfig(eval_num_rays_per_chunk=8192),
    ),
    optimizers={
        "fields": {
            "optimizer": AdamOptimizerConfig(lr=1e-2, eps=1e-15),
            "scheduler": None,
        }
    },
    viewer=ViewerConfig(num_rays_per_chunk=64000),
    vis="viewer",
)


method_configs["instant-ngp-bounded"] = MyTrainerConf(
    method_name="instant-ngp-bounded",
    steps_per_eval_batch=500,
    steps_per_save=2000,
    max_num_iterations=30000,
    mixed_precision=True,
    pipeline=DynamicBatchPipelineConfig(
        datamanager=VanillaDataManagerConfig(
            dataparser=InstantNGPDataParserConfig(), train_num_rays_per_batch=8192
        ),
        model=InstantNGPModelConfig(
            eval_num_rays_per_chunk=8192,
            contraction_type=ContractionType.AABB,
            render_step_size=0.001,
            max_num_samples_per_ray=48,
            near_plane=0.01,
            background_color="black",
        ),
    ),
    optimizers={
        "fields": {
            "optimizer": AdamOptimizerConfig(lr=1e-2, eps=1e-15),
            "scheduler": None,
        }
    },
    viewer=ViewerConfig(num_rays_per_chunk=64000),
    vis="viewer",
)


method_configs["mipnerf"] = MyTrainerConf(
    method_name="mipnerf",
    pipeline=VanillaPipelineConfig(
        datamanager=VanillaDataManagerConfig(
            dataparser=NerfstudioDataParserConfig(), train_num_rays_per_batch=1024
        ),
        model=VanillaModelConfig(
            _target=MipNerfModel,
            loss_coefficients={"rgb_loss_coarse": 0.1, "rgb_loss_fine": 1.0},
            num_coarse_samples=128,
            num_importance_samples=128,
            eval_num_rays_per_chunk=1024,
        ),
    ),
    optimizers={
        "fields": {
            "optimizer": RAdamOptimizerConfig(lr=5e-4, eps=1e-08),
            "scheduler": None,
        }
    },
)

method_configs["semantic-nerfw"] = MyTrainerConf(
    method_name="semantic-nerfw",
    steps_per_eval_batch=500,
    steps_per_save=2000,
    max_num_iterations=30000,
    mixed_precision=True,
    pipeline=VanillaPipelineConfig(
        datamanager=SemanticDataManagerConfig(
            dataparser=FriendsDataParserConfig(),
            train_num_rays_per_batch=4096,
            eval_num_rays_per_batch=8192,
        ),
        model=SemanticNerfWModelConfig(eval_num_rays_per_chunk=1 << 16),
    ),
    optimizers={
        "proposal_networks": {
            "optimizer": AdamOptimizerConfig(lr=1e-2, eps=1e-15),
            "scheduler": None,
        },
        "fields": {
            "optimizer": AdamOptimizerConfig(lr=1e-2, eps=1e-15),
            "scheduler": None,
        },
    },
    viewer=ViewerConfig(num_rays_per_chunk=1 << 16),
    vis="viewer",
)

method_configs["vanilla-nerf"] = MyTrainerConf(
    method_name="vanilla-nerf",
    pipeline=VanillaPipelineConfig(
        datamanager=VanillaDataManagerConfig(
            dataparser=BlenderDataParserConfig(),
        ),
        model=VanillaModelConfig(_target=NeRFModel),
    ),
    optimizers={
        "fields": {
            "optimizer": RAdamOptimizerConfig(lr=5e-4, eps=1e-08),
            "scheduler": None,
        },
        "temporal_distortion": {
            "optimizer": RAdamOptimizerConfig(lr=5e-4, eps=1e-08),
            "scheduler": None,
        },
    },
)

method_configs["tensorf_defaults"] = MyTrainerConf(
    method_name="tensorf",
    mixed_precision=False,
    pipeline=VanillaPipelineConfig(
        datamanager=VanillaDataManagerConfig(
            dataparser=NerfstudioDataParserConfig(),
        ),
        model=TensoRFModelConfig(),
    ),
    optimizers={
        "fields": {
            "optimizer": AdamOptimizerConfig(lr=0.001),
            "scheduler": SchedulerConfig(lr_final=0.0001, max_steps=30000),
        },
        "encodings": {
            "optimizer": AdamOptimizerConfig(lr=0.02),
            "scheduler": SchedulerConfig(lr_final=0.002, max_steps=30000),
        },
    },
)

method_configs["tensorf_nerfacto"] = MyTrainerConf(
    method_name="tensorf_nerfacto",
    mixed_precision=False,
    pipeline=VanillaPipelineConfig(
        datamanager=VanillaDataManagerConfig(
            dataparser=NerfstudioDataParserConfig(),
            train_num_rays_per_batch=4096,
            eval_num_rays_per_batch=4096,
            camera_optimizer=CameraOptimizerConfig(
                mode="SO3xR3",
                optimizer=AdamOptimizerConfig(lr=6e-4, eps=1e-8, weight_decay=1e-2),
            ),
        ),
        model=TensoRFModelConfig(),
    ),
    optimizers={
        "fields": {
            "optimizer": AdamOptimizerConfig(lr=0.001),
            "scheduler": SchedulerConfig(lr_final=0.0001, max_steps=30000),
        },
        "encodings": {
            "optimizer": AdamOptimizerConfig(lr=0.02),
            "scheduler": SchedulerConfig(lr_final=0.002, max_steps=30000),
        },
    },
)

method_configs["tensorf_org"] = MyTrainerConf(
    method_name="tensorf",
    steps_per_eval_batch=500,
    steps_per_save=2000,
    max_num_iterations=30000,
    mixed_precision=False,
    pipeline=VanillaPipelineConfig(
        datamanager=VanillaDataManagerConfig(
            dataparser=BlenderDataParserConfig(),
        ),
        model=TensoRFModelConfig(),
    ),
    optimizers={
        "fields": {
            "optimizer": AdamOptimizerConfig(lr=0.001),
            "scheduler": SchedulerConfig(lr_final=0.0001, max_steps=30000),
        },
        "encodings": {
            "optimizer": AdamOptimizerConfig(lr=0.02),
            "scheduler": SchedulerConfig(lr_final=0.002, max_steps=30000),
        },
    },
    viewer=ViewerConfig(num_rays_per_chunk=1 << 15),
    vis="viewer",
)

method_configs["dnerf"] = MyTrainerConf(
    method_name="dnerf",
    pipeline=VanillaPipelineConfig(
        datamanager=VanillaDataManagerConfig(dataparser=DNeRFDataParserConfig()),
        model=VanillaModelConfig(
            _target=NeRFModel,
            enable_temporal_distortion=True,
            temporal_distortion_params={"kind": TemporalDistortionKind.DNERF},
        ),
    ),
    optimizers={
        "fields": {
            "optimizer": RAdamOptimizerConfig(lr=5e-4, eps=1e-08),
            "scheduler": None,
        },
        "temporal_distortion": {
            "optimizer": RAdamOptimizerConfig(lr=5e-4, eps=1e-08),
            "scheduler": None,
        },
    },
)

method_configs["phototourism"] = MyTrainerConf(
    method_name="phototourism",
    steps_per_eval_batch=500,
    steps_per_save=2000,
    max_num_iterations=30000,
    mixed_precision=True,
    pipeline=VanillaPipelineConfig(
        datamanager=VariableResDataManagerConfig(  # NOTE: one of the only differences with nerfacto
            dataparser=PhototourismDataParserConfig(),  # NOTE: one of the only differences with nerfacto
            train_num_rays_per_batch=4096,
            eval_num_rays_per_batch=4096,
            camera_optimizer=CameraOptimizerConfig(
                mode="SO3xR3",
                optimizer=AdamOptimizerConfig(lr=6e-4, eps=1e-8, weight_decay=1e-2),
            ),
        ),
        model=NerfactoModelConfig(eval_num_rays_per_chunk=1 << 15),
    ),
    optimizers={
        "proposal_networks": {
            "optimizer": AdamOptimizerConfig(lr=1e-2, eps=1e-15),
            "scheduler": None,
        },
        "fields": {
            "optimizer": AdamOptimizerConfig(lr=1e-2, eps=1e-15),
            "scheduler": None,
        },
    },
    viewer=ViewerConfig(num_rays_per_chunk=1 << 15),
    vis="viewer",
)

<<<<<<< HEAD
AnnotatedBaseConfigUnion = (
    tyro.conf.SuppressFixed[  # Don't show unparseable (fixed) arguments in helptext.
        tyro.conf.FlagConversionOff[
            tyro.extras.subcommand_type_from_defaults(
                defaults=method_configs, descriptions=descriptions
            )
        ]
=======
method_configs["nerfplayer-nerfacto"] = TrainerConfig(
    method_name="nerfplayer-nerfacto",
    steps_per_eval_batch=500,
    steps_per_save=2000,
    max_num_iterations=30000,
    mixed_precision=True,
    pipeline=VanillaPipelineConfig(
        datamanager=DepthDataManagerConfig(
            dataparser=DycheckDataParserConfig(),
            train_num_rays_per_batch=4096,
            eval_num_rays_per_batch=4096,
            camera_optimizer=CameraOptimizerConfig(
                mode="SO3xR3", optimizer=AdamOptimizerConfig(lr=6e-4, eps=1e-8, weight_decay=1e-2)
            ),
        ),
        model=NerfplayerNerfactoModelConfig(eval_num_rays_per_chunk=1 << 15),
    ),
    optimizers={
        "proposal_networks": {
            "optimizer": AdamOptimizerConfig(lr=1e-2, eps=1e-15),
            "scheduler": None,
        },
        "fields": {
            "optimizer": AdamOptimizerConfig(lr=1e-2, eps=1e-15),
            "scheduler": None,
        },
    },
    viewer=ViewerConfig(num_rays_per_chunk=1 << 15),
    vis="viewer",
)

method_configs["nerfplayer-ngp"] = TrainerConfig(
    method_name="nerfplayer-ngp",
    steps_per_eval_batch=500,
    steps_per_save=2000,
    max_num_iterations=30000,
    mixed_precision=True,
    pipeline=DynamicBatchPipelineConfig(
        datamanager=DepthDataManagerConfig(dataparser=DycheckDataParserConfig(), train_num_rays_per_batch=8192),
        model=NerfplayerNGPModelConfig(
            eval_num_rays_per_chunk=8192,
            contraction_type=ContractionType.AABB,
            render_step_size=0.001,
            max_num_samples_per_ray=48,
            near_plane=0.01,
        ),
    ),
    optimizers={
        "fields": {
            "optimizer": AdamOptimizerConfig(lr=1e-2, eps=1e-15),
            "scheduler": None,
        }
    },
    viewer=ViewerConfig(num_rays_per_chunk=64000),
    vis="viewer",
)

external_methods, external_descriptions = discover_methods()
method_configs.update(external_methods)
descriptions.update(external_descriptions)

AnnotatedBaseConfigUnion = tyro.conf.SuppressFixed[  # Don't show unparseable (fixed) arguments in helptext.
    tyro.conf.FlagConversionOff[
        tyro.extras.subcommand_type_from_defaults(defaults=method_configs, descriptions=descriptions)
>>>>>>> 796fad8b
    ]
)
"""Union[] type over config types, annotated with default instances for use with
tyro.cli(). Allows the user to pick between one of several base configurations, and
then override values in it."""<|MERGE_RESOLUTION|>--- conflicted
+++ resolved
@@ -61,8 +61,8 @@
 from nerfstudio.models.vanilla_nerf import NeRFModel, VanillaModelConfig
 from nerfstudio.pipelines.base_pipeline import VanillaPipelineConfig
 from nerfstudio.pipelines.dynamic_batch import DynamicBatchPipelineConfig
-<<<<<<< HEAD
 import dataclasses
+from nerfstudio.plugins.registry import discover_methods
 
 
 @dataclasses.dataclass()
@@ -81,9 +81,6 @@
     max_num_iterations: int = 40_000
     vis: str | None = None  # vis: str = "viewer"
 
-=======
-from nerfstudio.plugins.registry import discover_methods
->>>>>>> 796fad8b
 
 method_configs: Dict[str, MyTrainerConf] = {}
 descriptions = {
@@ -447,15 +444,6 @@
     vis="viewer",
 )
 
-<<<<<<< HEAD
-AnnotatedBaseConfigUnion = (
-    tyro.conf.SuppressFixed[  # Don't show unparseable (fixed) arguments in helptext.
-        tyro.conf.FlagConversionOff[
-            tyro.extras.subcommand_type_from_defaults(
-                defaults=method_configs, descriptions=descriptions
-            )
-        ]
-=======
 method_configs["nerfplayer-nerfacto"] = TrainerConfig(
     method_name="nerfplayer-nerfacto",
     steps_per_eval_batch=500,
@@ -520,7 +508,6 @@
 AnnotatedBaseConfigUnion = tyro.conf.SuppressFixed[  # Don't show unparseable (fixed) arguments in helptext.
     tyro.conf.FlagConversionOff[
         tyro.extras.subcommand_type_from_defaults(defaults=method_configs, descriptions=descriptions)
->>>>>>> 796fad8b
     ]
 )
 """Union[] type over config types, annotated with default instances for use with
