# Copyright 2022 The Nerfstudio Team. All rights reserved.
#
# Licensed under the Apache License, Version 2.0 (the "License");
# you may not use this file except in compliance with the License.
# You may obtain a copy of the License at
#
#     http://www.apache.org/licenses/LICENSE-2.0
#
# Unless required by applicable law or agreed to in writing, software
# distributed under the License is distributed on an "AS IS" BASIS,
# WITHOUT WARRANTIES OR CONDITIONS OF ANY KIND, either express or implied.
# See the License for the specific language governing permissions and
# limitations under the License.

"""
Put all the method implementations in one location.
"""

from __future__ import annotations

from typing import Dict

import tyro

from nerfstudio.configs.base_config import Config, TrainerConfig, ViewerConfig
from nerfstudio.configs.config_utils import convert_markup_to_ansi
from nerfstudio.data.datamanagers import VanillaDataManagerConfig
from nerfstudio.data.dataparsers.blender_dataparser import BlenderDataParserConfig
from nerfstudio.data.dataparsers.friends_dataparser import FriendsDataParserConfig
from nerfstudio.data.dataparsers.nerfstudio_dataparser import NerfstudioDataParserConfig
from nerfstudio.engine.optimizers import AdamOptimizerConfig, RAdamOptimizerConfig
from nerfstudio.models.base_model import VanillaModelConfig
from nerfstudio.models.instant_ngp import InstantNGPModelConfig
from nerfstudio.models.mipnerf import MipNerfModel
from nerfstudio.models.nerfacto import NerfactoModelConfig
from nerfstudio.models.semantic_nerfw import SemanticNerfWModelConfig
from nerfstudio.models.vanilla_nerf import NeRFModel
from nerfstudio.pipelines.base_pipeline import VanillaPipelineConfig
from nerfstudio.pipelines.dynamic_batch import DynamicBatchPipelineConfig

method_configs: Dict[str, Config] = {}
descriptions = {
    "nerfacto": "[bold green]Recommended[/bold green] Real-time model tuned for real captures. "
    + "This model will be continually updated.",
    "instant-ngp": "Implementation of Instant-NGP. Recommended real-time model for bounded synthetic data.",
    "mipnerf": "High quality model for bounded scenes. [red]*slow*",
    "semantic-nerfw": "Predicts semantic segmentations and filters out transient objects.",
    "vanilla-nerf": "Original NeRF model. [red]*slow*",
}
descriptions = {k: convert_markup_to_ansi(v) for k, v in descriptions.items()}


method_configs["nerfacto"] = Config(
    method_name="nerfacto",
    trainer=TrainerConfig(
        steps_per_eval_batch=500, steps_per_save=2000, max_num_iterations=30000, mixed_precision=True
    ),
    pipeline=VanillaPipelineConfig(
        datamanager=VanillaDataManagerConfig(
            dataparser=NerfstudioDataParserConfig(), train_num_rays_per_batch=4096, eval_num_rays_per_batch=8192
        ),
        model=NerfactoModelConfig(eval_num_rays_per_chunk=1 << 14),
    ),
    optimizers={
        "proposal_networks": {
            "optimizer": AdamOptimizerConfig(lr=1e-2, eps=1e-15),
            "scheduler": None,
        },
        "fields": {
            "optimizer": AdamOptimizerConfig(lr=1e-2, eps=1e-15),
            "scheduler": None,
        },
    },
    viewer=ViewerConfig(num_rays_per_chunk=1 << 14),
    vis="viewer",
)

method_configs["instant-ngp"] = Config(
    method_name="instant-ngp",
    trainer=TrainerConfig(
        steps_per_eval_batch=500, steps_per_save=2000, max_num_iterations=30000, mixed_precision=True
    ),
    pipeline=DynamicBatchPipelineConfig(
        datamanager=VanillaDataManagerConfig(dataparser=NerfstudioDataParserConfig(), train_num_rays_per_batch=8192),
        model=InstantNGPModelConfig(eval_num_rays_per_chunk=8192),
    ),
    optimizers={
        "fields": {
            "optimizer": AdamOptimizerConfig(lr=1e-2, eps=1e-15),
            "scheduler": None,
        }
    },
    viewer=ViewerConfig(num_rays_per_chunk=64000),
    vis="viewer",
)

method_configs["mipnerf"] = Config(
    method_name="mipnerf",
    pipeline=VanillaPipelineConfig(
        datamanager=VanillaDataManagerConfig(dataparser=BlenderDataParserConfig(), train_num_rays_per_batch=8192),
        model=VanillaModelConfig(
            _target=MipNerfModel,
            loss_coefficients={"rgb_loss_coarse": 0.1, "rgb_loss_fine": 1.0},
            num_coarse_samples=128,
            num_importance_samples=128,
            eval_num_rays_per_chunk=8192,
        ),
    ),
    optimizers={
        "fields": {
            "optimizer": RAdamOptimizerConfig(lr=5e-4, eps=1e-08),
            "scheduler": None,
        }
    },
)

method_configs["semantic-nerfw"] = Config(
    method_name="semantic-nerfw",
    trainer=TrainerConfig(steps_per_eval_batch=500, steps_per_save=2000, mixed_precision=True),
    pipeline=VanillaPipelineConfig(
        datamanager=VanillaDataManagerConfig(
            dataparser=FriendsDataParserConfig(), train_num_rays_per_batch=4096, eval_num_rays_per_batch=8192
        ),
        model=SemanticNerfWModelConfig(eval_num_rays_per_chunk=1 << 16),
    ),
    optimizers={
        "proposal_networks": {
            "optimizer": AdamOptimizerConfig(lr=1e-2, eps=1e-15),
            "scheduler": None,
        },
        "fields": {
            "optimizer": AdamOptimizerConfig(lr=1e-2, eps=1e-15),
            "scheduler": None,
        },
    },
    viewer=ViewerConfig(num_rays_per_chunk=1 << 16),
    vis="viewer",
)

method_configs["vanilla-nerf"] = Config(
    method_name="vanilla-nerf",
    pipeline=VanillaPipelineConfig(
        datamanager=VanillaDataManagerConfig(
            dataparser=BlenderDataParserConfig(),
        ),
        model=VanillaModelConfig(_target=NeRFModel),
    ),
    optimizers={
        "fields": {
            "optimizer": RAdamOptimizerConfig(lr=5e-4, eps=1e-08),
            "scheduler": None,
        }
    },
)

<<<<<<< HEAD
method_configs["tensorf"] = Config(
    method_name="tensorf",
    trainer=TrainerConfig(mixed_precision=True),
    pipeline=VanillaPipelineConfig(
        datamanager=VanillaDataManagerConfig(
            dataparser=BlenderDataParserConfig(),
        ),
        model=TensoRFModelConfig(),
    ),
    optimizers={
        "fields": {
            "optimizer": RAdamOptimizerConfig(lr=0.001),
            "scheduler": SchedulerConfig(lr_final=0.00005, max_steps=15000),
        },
        "color_encoding": {
            "optimizer": RAdamOptimizerConfig(lr=0.02),
            "scheduler": SchedulerConfig(lr_final=0.00005, max_steps=15000),
        },
        "density_encoding": {
            "optimizer": RAdamOptimizerConfig(lr=0.02),
            "scheduler": SchedulerConfig(lr_final=0.00005, max_steps=15000),
        },
    },
)
=======
>>>>>>> eaa16e53

AnnotatedBaseConfigUnion = tyro.conf.SuppressFixed[  # Don't show unparseable (fixed) arguments in helptext.
    tyro.extras.subcommand_type_from_defaults(defaults=method_configs, descriptions=descriptions)
]
"""Union[] type over config types, annotated with default instances for use with
tyro.cli(). Allows the user to pick between one of several base configurations, and
then override values in it."""<|MERGE_RESOLUTION|>--- conflicted
+++ resolved
@@ -46,6 +46,7 @@
     "mipnerf": "High quality model for bounded scenes. [red]*slow*",
     "semantic-nerfw": "Predicts semantic segmentations and filters out transient objects.",
     "vanilla-nerf": "Original NeRF model. [red]*slow*",
+    "tensorf": "tensorf",
 }
 descriptions = {k: convert_markup_to_ansi(v) for k, v in descriptions.items()}
 
@@ -153,7 +154,6 @@
     },
 )
 
-<<<<<<< HEAD
 method_configs["tensorf"] = Config(
     method_name="tensorf",
     trainer=TrainerConfig(mixed_precision=True),
@@ -178,8 +178,6 @@
         },
     },
 )
-=======
->>>>>>> eaa16e53
 
 AnnotatedBaseConfigUnion = tyro.conf.SuppressFixed[  # Don't show unparseable (fixed) arguments in helptext.
     tyro.extras.subcommand_type_from_defaults(defaults=method_configs, descriptions=descriptions)
