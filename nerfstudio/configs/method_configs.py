--- conflicted
+++ resolved
@@ -115,7 +115,7 @@
     vis="viewer",
 )
 
-<<<<<<< HEAD
+
 method_configs["instant-ngp-bounded"] = Config(
     method_name="instant-ngp-bounded",
     trainer=TrainerConfig(
@@ -143,10 +143,7 @@
 )
 
 
-method_configs["mipnerf"] = Config(
-=======
 method_configs["mipnerf"] = ExperimentConfig(
->>>>>>> 1a70665e
     method_name="mipnerf",
     pipeline=VanillaPipelineConfig(
         datamanager=VanillaDataManagerConfig(dataparser=NerfstudioDataParserConfig(), train_num_rays_per_batch=1024),
