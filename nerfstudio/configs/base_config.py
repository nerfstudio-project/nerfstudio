--- conflicted
+++ resolved
@@ -146,14 +146,9 @@
     """Image format viewer should use; jpeg is lossy compression, while png is lossless."""
     jpeg_quality: int = 75
     """Quality tradeoff to use for jpeg compression."""
-<<<<<<< HEAD
-    make_share_url: bool = True
-    """Print a shareable URL. `vis`."""
-=======
     make_share_url: bool = False
     """Viewer beta feature: print a shareable URL. `vis` must be set to viewer_beta; this flag is otherwise ignored."""
     camera_frustum_scale: float = 0.1
     """Scale for the camera frustums in the viewer."""
     default_composite_depth: bool = True
-    """The default value for compositing depth. Turn off if you want to see the camera frustums without occlusions."""
->>>>>>> 5ca2be0c
+    """The default value for compositing depth. Turn off if you want to see the camera frustums without occlusions."""