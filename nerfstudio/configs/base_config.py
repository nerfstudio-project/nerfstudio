--- conflicted
+++ resolved
@@ -23,20 +23,14 @@
 from pathlib import Path
 from typing import Any, List, Optional, Tuple, Type
 
-<<<<<<< HEAD
-=======
 from typing_extensions import Literal
 
->>>>>>> 5613d478
 # model instances
 from nerfstudio.utils import writer
 
 warnings.filterwarnings("ignore", module="torchvision")
 
-<<<<<<< HEAD
-=======
 
->>>>>>> 5613d478
 # Pretty printing class
 class PrintableConfig:  # pylint: disable=too-few-public-methods
     """Printable Config defining str function"""
@@ -157,15 +151,9 @@
     actually used in training/evaluation. If -1, display all."""
     quit_on_train_completion: bool = False
     """Whether to kill the training job when it has completed. Note this will stop rendering in the viewer."""
-<<<<<<< HEAD
-    skip_openrelay: bool = True
-    """Avoid using openrelay to communicate with the viewer. Try disabling if you have trouble
-    connecting to the viewer"""
-=======
     image_format: Literal["jpeg", "png"] = "jpeg"
     """Image format viewer should use; jpeg is lossy compression, while png is lossless."""
     jpeg_quality: int = 90
     """Quality tradeoff to use for jpeg compression."""
     png_compression: int = 1
-    """Size/speed tradeoff to use for png compression."""
->>>>>>> 5613d478
+    """Size/speed tradeoff to use for png compression."""