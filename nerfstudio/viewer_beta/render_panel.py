--- conflicted
+++ resolved
@@ -537,13 +537,8 @@
         camera_path.update_spline()
 
     reset_up_button = server.add_gui_button(
-<<<<<<< HEAD
-        "Reset Up Direction",
-        icon=viser.Icon.ARROW_AUTOFIT_UP,
-=======
         "Reset up direction",
         icon=viser.Icon.ARROW_BIG_UP_LINES,
->>>>>>> 4a547633
         hint="Reset the orbit up direction.",
     )
 
