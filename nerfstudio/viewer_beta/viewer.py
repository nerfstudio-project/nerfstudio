--- conflicted
+++ resolved
@@ -157,13 +157,8 @@
         def _(_: viser.CameraHandle) -> None:
             R = vtf.SO3(wxyz=self.client.camera.wxyz)
             R = R @ vtf.SO3.from_x_radians(np.pi)
-<<<<<<< HEAD
             R = torch.tensor(R.as_matrix())
             pos = torch.tensor(self.client.camera.position, dtype=torch.float64) / VISER_NERFSTUDIO_SCALE_RATIO
-=======
-            R = torch.tensor(R.as_matrix(), dtype=torch.float32)
-            pos = torch.tensor(client.camera.position, dtype=torch.float32) / VISER_NERFSTUDIO_SCALE_RATIO
->>>>>>> 9b6010ea
             c2w = torch.concatenate([R, pos[:, None]], dim=1)
             self.camera_state = CameraState(fov=self.client.camera.fov, aspect=self.client.camera.aspect, c2w=c2w)
             self.render_statemachine.action(RenderAction("move", self.camera_state))
@@ -244,13 +239,7 @@
         """
 
         # draw the training cameras and images
-<<<<<<< HEAD
-        image_indices = self._pick_drawn_image_idxs(len(dataset))
-        self.camera_handles = {}
-        self.original_c2w = {}
-=======
         image_indices = self._pick_drawn_image_idxs(len(train_dataset))
->>>>>>> 9b6010ea
         for idx in image_indices:
             image = train_dataset[idx]["image"]
             camera = train_dataset.cameras[idx]
