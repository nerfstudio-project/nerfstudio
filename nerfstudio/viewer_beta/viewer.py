# Copyright 2022 the Regents of the University of California, Nerfstudio Team and contributors. All rights reserved.
#
# Licensed under the Apache License, Version 2.0 (the "License");
# you may not use this file except in compliance with the License.
# You may obtain a copy of the License at
#
#     http://www.apache.org/licenses/LICENSE-2.0
#
# Unless required by applicable law or agreed to in writing, software
# distributed under the License is distributed on an "AS IS" BASIS,
# WITHOUT WARRANTIES OR CONDITIONS OF ANY KIND, either express or implied.
# See the License for the specific language governing permissions and
# limitations under the License.

""" Manage the state of the viewer """
from __future__ import annotations

import threading
import time
from pathlib import Path
from typing import TYPE_CHECKING, Dict, List, Literal, Optional

import numpy as np
import torch
import torchvision
import viser
import viser.theme
import viser.transforms as vtf

from nerfstudio.cameras.camera_optimizers import CameraOptimizer
from nerfstudio.configs import base_config as cfg
from nerfstudio.data.datasets.base_dataset import InputDataset
from nerfstudio.models.base_model import Model
from nerfstudio.pipelines.base_pipeline import Pipeline
from nerfstudio.utils.decorators import check_main_thread, decorate_all
from nerfstudio.utils.writer import GLOBAL_BUFFER, EventName
from nerfstudio.viewer.server import viewer_utils
from nerfstudio.viewer_beta.control_panel import ControlPanel
from nerfstudio.viewer_beta.export_panel import populate_export_tab
from nerfstudio.viewer_beta.render_panel import populate_render_tab
from nerfstudio.viewer_beta.render_state_machine import RenderAction, RenderStateMachine
from nerfstudio.viewer_beta.utils import CameraState, parse_object
from nerfstudio.viewer_beta.viewer_elements import ViewerControl, ViewerElement

if TYPE_CHECKING:
    from nerfstudio.engine.trainer import Trainer


VISER_NERFSTUDIO_SCALE_RATIO: float = 10.0


@decorate_all([check_main_thread])
class Viewer:
    """Class to hold state for viewer variables

    Args:
        config: viewer setup configuration
        log_filename: filename to log viewer output to
        datapath: path to data
        pipeline: pipeline object to use
        trainer: trainer object to use
        share: print a shareable URL

    Attributes:
        viewer_url: url to open viewer
        viser_server: the viser server
    """

    viewer_url: str
    viser_server: viser.ViserServer
    camera_state: Optional[CameraState] = None

    def __init__(
        self,
        config: cfg.ViewerConfig,
        log_filename: Path,
        datapath: Path,
        pipeline: Pipeline,
        trainer: Optional[Trainer] = None,
        train_lock: Optional[threading.Lock] = None,
        share: bool = False,
    ):
        self.config = config
        self.trainer = trainer
        self.last_step = 0
        self.train_lock = train_lock
        self.pipeline = pipeline
        self.log_filename = log_filename
        self.datapath = datapath.parent if datapath.is_file() else datapath
        self.include_time = self.pipeline.datamanager.includes_time

        if self.config.websocket_port is None:
            websocket_port = viewer_utils.get_free_port(default_port=self.config.websocket_port_default)
        else:
            websocket_port = self.config.websocket_port
        self.log_filename.parent.mkdir(exist_ok=True)

        self.viewer_url = viewer_utils.get_viewer_url(websocket_port)

        # viewer specific variables
        self.output_type_changed = True
        self.output_split_type_changed = True
        self.step = 0
        self.train_btn_state: Literal["training", "paused", "completed"] = "training"
        self._prev_train_state: Literal["training", "paused", "completed"] = "training"

<<<<<<< HEAD
        self.client = None
        self.viser_server = viser.ViserServer(host=config.websocket_host, port=websocket_port)
=======
        self.client: Optional[viser.ClientHandle] = None
        self.viser_server = viser.ViserServer(host=config.websocket_host, port=websocket_port, share=share)
        buttons = (
            viser.theme.TitlebarButton(
                text="Getting Started",
                icon=None,
                href="https://nerf.studio",
            ),
            viser.theme.TitlebarButton(
                text="Github",
                icon="GitHub",
                href="https://github.com/nerfstudio-project/nerfstudio",
            ),
            viser.theme.TitlebarButton(
                text="Documentation",
                icon="Description",
                href="https://docs.nerf.studio",
            ),
        )
        image = viser.theme.TitlebarImage(
            image_url_light="https://docs.nerf.studio/en/latest/_static/imgs/logo.png",
            image_url_dark="https://docs.nerf.studio/en/latest/_static/imgs/logo-dark.png",
            image_alt="NerfStudio Logo",
            href="https://docs.nerf.studio/",
        )
        titlebar_theme = viser.theme.TitlebarConfig(buttons=buttons, image=image)
        self.viser_server.configure_theme(
            titlebar_content=titlebar_theme,
            control_layout="collapsible",
            dark_mode=True,
            brand_color=(255, 211, 105),
        )
>>>>>>> 53037ba8

        self.render_statemachine = RenderStateMachine(self, VISER_NERFSTUDIO_SCALE_RATIO)
        self.viser_server.on_client_connect(self.handle_new_client)

        tabs = self.viser_server.add_gui_tab_group()
        control_tab = tabs.add_tab("Control", viser.Icon.SETTINGS)
        with control_tab:
            self.control_panel = ControlPanel(
                self.viser_server,
                self.include_time,
                VISER_NERFSTUDIO_SCALE_RATIO,
                self._interrupt_render,
                self._crop_params_update,
                self._output_type_change,
                self._output_split_type_change,
                self._toggle_training_state,
                self.set_camera_visibility,
            )
        config_path = self.log_filename.parents[0] / "config.yml"
        with tabs.add_tab("Render", viser.Icon.CAMERA):
            populate_render_tab(self.viser_server, config_path, self.datapath, self.control_panel)

        with tabs.add_tab("Export", viser.Icon.PACKAGE_EXPORT):
            populate_export_tab(self.viser_server, self.control_panel, config_path)

        def nested_folder_install(folder_labels: List[str], element: ViewerElement):
            if len(folder_labels) == 0:
                element.install(self.viser_server)
                # also rewire the hook to rerender
                prev_cb = element.cb_hook
                element.cb_hook = lambda element: [prev_cb(element), self._interrupt_render(element)]
            else:
                with self.viser_server.add_gui_folder(folder_labels[0]):
                    nested_folder_install(folder_labels[1:], element)

        with control_tab:
            self.viewer_elements = []
            self.viewer_elements.extend(parse_object(pipeline, ViewerElement, "Custom Elements"))
            for param_path, element in self.viewer_elements:
                folder_labels = param_path.split("/")[:-1]
                nested_folder_install(folder_labels, element)

            # scrape the trainer/pipeline for any ViewerControl objects to initialize them
            self.viewer_controls: List[ViewerControl] = [
                e for (_, e) in parse_object(self.trainer, ViewerControl, "Custom Elements")
            ]
        for c in self.viewer_controls:
            c._setup(self)
        self.render_statemachine.start()

    def handle_new_client(self, client: viser.ClientHandle) -> None:
        self.client = client
<<<<<<< HEAD

        @client.camera.on_update
        def _(_: viser.CameraHandle) -> None:
            R = vtf.SO3(wxyz=self.client.camera.wxyz)
            R = R @ vtf.SO3.from_x_radians(np.pi)
            R = torch.tensor(R.as_matrix(), dtype=torch.float32)
            pos = torch.tensor(client.camera.position, dtype=torch.float32) / VISER_NERFSTUDIO_SCALE_RATIO
            c2w = torch.concatenate([R, pos[:, None]], dim=1)
            self.camera_state = CameraState(fov=self.client.camera.fov, aspect=self.client.camera.aspect, c2w=c2w)
            self.render_statemachine.action(RenderAction("move", self.camera_state))
=======
        self.last_move_time = 0

        @client.camera.on_update
        def _(cam: viser.CameraHandle) -> None:
            assert self.client is not None
            with client.atomic():
                self.last_move_time = time.time()
                R = vtf.SO3(wxyz=self.client.camera.wxyz)
                R = R @ vtf.SO3.from_x_radians(np.pi)
                R = torch.tensor(R.as_matrix())
                pos = torch.tensor(self.client.camera.position, dtype=torch.float64) / VISER_NERFSTUDIO_SCALE_RATIO
                c2w = torch.concatenate([R, pos[:, None]], dim=1)
                self.camera_state = CameraState(fov=self.client.camera.fov, aspect=self.client.camera.aspect, c2w=c2w)
                self.render_statemachine.action(RenderAction("move", self.camera_state))

    def set_camera_visibility(self, visible: bool) -> None:
        """Toggle the visibility of the training cameras."""
        with self.viser_server.atomic():
            for idx in self.camera_handles:
                self.camera_handles[idx].visible = visible

    def update_camera_poses(self):
        # Update the train camera locations based on optimization
        assert self.camera_handles is not None
        idxs = list(self.camera_handles.keys())
        if hasattr(self.pipeline.datamanager, "train_camera_optimizer"):
            camera_optimizer = self.pipeline.datamanager.train_camera_optimizer
        else:
            camera_optimizer = self.pipeline.model.camera_optimizer
        with torch.no_grad():
            assert isinstance(camera_optimizer, CameraOptimizer)
            c2ws_delta = camera_optimizer(torch.tensor(idxs, device=camera_optimizer.device)).cpu().numpy()
        for idx in idxs:
            # both are numpy arrays
            c2w_orig = self.original_c2w[idx]
            c2w_delta = c2ws_delta[idx, ...]
            c2w = c2w_orig @ np.concatenate((c2w_delta, np.array([[0, 0, 0, 1]])), axis=0)
            R = vtf.SO3.from_matrix(c2w[:3, :3])  # type: ignore
            R = R @ vtf.SO3.from_x_radians(np.pi)
            self.camera_handles[idx].position = c2w[:3, 3] * VISER_NERFSTUDIO_SCALE_RATIO
            self.camera_handles[idx].wxyz = R.wxyz
>>>>>>> 53037ba8

    def update_camera_poses(self):
        # Update the train camera locations based on optimization
        assert self.camera_handles is not None
        idxs = list(self.camera_handles.keys())
        camera_optimizer = self.trainer.pipeline.model.camera_optimizer
        with torch.no_grad():
            c2ws_delta = camera_optimizer(torch.tensor(idxs, device=camera_optimizer.device)).cpu().numpy()
        with self.viser_server.atomic():
            for idx in idxs:
                # both are numpy arrays
                c2w_orig = self.original_c2w[idx]
                c2w_delta = c2ws_delta[idx, ...]
                c2w = c2w_orig @ np.concatenate((c2w_delta, np.array([[0, 0, 0, 1]])), axis=0)
                R = vtf.SO3.from_matrix(c2w[:3, :3])
                R = R @ vtf.SO3.from_x_radians(np.pi)
                self.camera_handles[idx].position = c2w[:3, 3] * VISER_NERFSTUDIO_SCALE_RATIO
                self.camera_handles[idx].wxyz = R.wxyz

    def _interrupt_render(self, _) -> None:
        """Interrupt current render."""
        if self.camera_state is not None:
            self.render_statemachine.action(RenderAction("rerender", self.camera_state))

    def _toggle_training_state(self, _) -> None:
        """Toggle the trainer's training state."""
        if self.trainer is not None:
            if self.trainer.training_state == "training":
                self.trainer.training_state = "paused"
            elif self.trainer.training_state == "paused":
                self.trainer.training_state = "training"

    def _crop_params_update(self, _) -> None:
        """Update crop parameters"""
        if self.camera_state is not None:
            self.render_statemachine.action(RenderAction("move", self.camera_state))

    def _output_type_change(self, _):
        self.output_type_changed = True

    def _output_split_type_change(self, _):
        self.output_split_type_changed = True

    def _pick_drawn_image_idxs(self, total_num: int) -> list[int]:
        """Determine indicies of images to display in viewer.

        Args:
            total_num: total number of training images.

        Returns:
            List of indices from [0, total_num-1].
        """
        if self.config.max_num_display_images < 0:
            num_display_images = total_num
        else:
            num_display_images = min(self.config.max_num_display_images, total_num)
        # draw indices, roughly evenly spaced
        return np.linspace(0, total_num - 1, num_display_images, dtype=np.int32).tolist()

    def init_scene(
        self,
        train_dataset: InputDataset,
        train_state: Literal["training", "paused", "completed"],
        eval_dataset: Optional[InputDataset] = None,
    ) -> None:
        """Draw some images and the scene aabb in the viewer.

        Args:
            dataset: dataset to render in the scene
            train_state: Current status of training
        """
        # draw the training cameras and images
<<<<<<< HEAD
        image_indices = self._pick_drawn_image_idxs(len(dataset))
        self.camera_handles = {}
        self.original_c2w = {}
=======
        self.camera_handles: Dict[int, viser.CameraFrustumHandle] = {}
        self.original_c2w: Dict[int, np.ndarray] = {}
        image_indices = self._pick_drawn_image_idxs(len(train_dataset))
>>>>>>> 53037ba8
        for idx in image_indices:
            image = train_dataset[idx]["image"]
            camera = train_dataset.cameras[idx]
            image_uint8 = (image * 255).detach().type(torch.uint8)
            image_uint8 = image_uint8.permute(2, 0, 1)
            image_uint8 = torchvision.transforms.functional.resize(image_uint8, 100)  # type: ignore
            image_uint8 = image_uint8.permute(1, 2, 0)
            image_uint8 = image_uint8.cpu().numpy()
            c2w = camera.camera_to_worlds.cpu().numpy()
            R = vtf.SO3.from_matrix(c2w[:3, :3])
            R = R @ vtf.SO3.from_x_radians(np.pi)
            camera_handle = self.viser_server.add_camera_frustum(
<<<<<<< HEAD
                name=f"/Train Cameras/camera_{idx:05d}",
                fov=2 * np.arctan(camera.cx / camera.fx[0]),
                scale=1,
=======
                name=f"/cameras/camera_{idx:05d}",
                fov=float(2 * np.arctan(camera.cx / camera.fx[0])),
                scale=0.1,
>>>>>>> 53037ba8
                aspect=float(camera.cx[0] / camera.cy[0]),
                image=image_uint8,
                wxyz=R.wxyz,
                position=c2w[:3, 3] * VISER_NERFSTUDIO_SCALE_RATIO,
            )

            @camera_handle.on_click
<<<<<<< HEAD
            def _(cam: viser.CameraHandle) -> None:
                with self.client.atomic():
                    self.client.camera.position = cam.position
                    self.client.camera.wxyz = cam.wxyz
=======
            def _(event: viser.ClickEvent[viser.CameraFrustumHandle]) -> None:
                assert self.client is not None
                with self.client.atomic():
                    self.client.camera.position = event.target.position
                    self.client.camera.wxyz = event.target.wxyz
>>>>>>> 53037ba8

            self.camera_handles[idx] = camera_handle
            self.original_c2w[idx] = c2w

        self.train_state = train_state
        self.train_util = 0.9

    def update_scene(self, step: int, num_rays_per_batch: Optional[int] = None) -> None:
        """updates the scene based on the graph weights

        Args:
            step: iteration step of training
            num_rays_per_batch: number of rays per batch, used during training
        """
        self.step = step

        if self.camera_state is None:
            return
        # this stops training while moving to make the response smoother
        while time.time() - self.last_move_time < 0.1:
            time.sleep(0.05)
        # self.render_statemachine.action(RenderAction("static", self.camera_state))
        if self.trainer is not None and self.trainer.training_state == "training" and self.train_util != 1:
            if (
                EventName.TRAIN_RAYS_PER_SEC.value in GLOBAL_BUFFER["events"]
                and EventName.VIS_RAYS_PER_SEC.value in GLOBAL_BUFFER["events"]
            ):
                train_s = GLOBAL_BUFFER["events"][EventName.TRAIN_RAYS_PER_SEC.value]["avg"]
                vis_s = GLOBAL_BUFFER["events"][EventName.VIS_RAYS_PER_SEC.value]["avg"]
                train_util = self.train_util
                vis_n = self.control_panel.max_res**2
                train_n = num_rays_per_batch
                train_time = train_n / train_s
                vis_time = vis_n / vis_s

                render_freq = train_util * vis_time / (train_time - train_util * train_time)
            else:
                render_freq = 30
            if step > self.last_step + render_freq:
                self.last_step = step
                self.render_statemachine.action(RenderAction("step", self.camera_state))
                self.update_camera_poses()
                self.control_panel.update_step(step)

    def update_colormap_options(self, dimensions: int, dtype: type) -> None:
        """update the colormap options based on the current render

        Args:
            dimensions: the number of dimensions of the render
            dtype: the data type of the render
        """
        if self.output_type_changed:
            self.control_panel.update_colormap_options(dimensions, dtype)
            self.output_type_changed = False

    def update_split_colormap_options(self, dimensions: int, dtype: type) -> None:
        """update the colormap options based on the current render

        Args:
            dimensions: the number of dimensions of the render
            dtype: the data type of the render
        """
        if self.output_split_type_changed:
            self.control_panel.update_split_colormap_options(dimensions, dtype)
            self.output_split_type_changed = False

    def get_model(self) -> Model:
        """Returns the model."""
        return self.pipeline.model

    def training_complete(self) -> None:
        """Called when training is complete."""
        self.training_state = "completed"<|MERGE_RESOLUTION|>--- conflicted
+++ resolved
@@ -104,10 +104,6 @@
         self.train_btn_state: Literal["training", "paused", "completed"] = "training"
         self._prev_train_state: Literal["training", "paused", "completed"] = "training"
 
-<<<<<<< HEAD
-        self.client = None
-        self.viser_server = viser.ViserServer(host=config.websocket_host, port=websocket_port)
-=======
         self.client: Optional[viser.ClientHandle] = None
         self.viser_server = viser.ViserServer(host=config.websocket_host, port=websocket_port, share=share)
         buttons = (
@@ -140,7 +136,6 @@
             dark_mode=True,
             brand_color=(255, 211, 105),
         )
->>>>>>> 53037ba8
 
         self.render_statemachine = RenderStateMachine(self, VISER_NERFSTUDIO_SCALE_RATIO)
         self.viser_server.on_client_connect(self.handle_new_client)
@@ -193,18 +188,6 @@
 
     def handle_new_client(self, client: viser.ClientHandle) -> None:
         self.client = client
-<<<<<<< HEAD
-
-        @client.camera.on_update
-        def _(_: viser.CameraHandle) -> None:
-            R = vtf.SO3(wxyz=self.client.camera.wxyz)
-            R = R @ vtf.SO3.from_x_radians(np.pi)
-            R = torch.tensor(R.as_matrix(), dtype=torch.float32)
-            pos = torch.tensor(client.camera.position, dtype=torch.float32) / VISER_NERFSTUDIO_SCALE_RATIO
-            c2w = torch.concatenate([R, pos[:, None]], dim=1)
-            self.camera_state = CameraState(fov=self.client.camera.fov, aspect=self.client.camera.aspect, c2w=c2w)
-            self.render_statemachine.action(RenderAction("move", self.camera_state))
-=======
         self.last_move_time = 0
 
         @client.camera.on_update
@@ -246,25 +229,6 @@
             R = R @ vtf.SO3.from_x_radians(np.pi)
             self.camera_handles[idx].position = c2w[:3, 3] * VISER_NERFSTUDIO_SCALE_RATIO
             self.camera_handles[idx].wxyz = R.wxyz
->>>>>>> 53037ba8
-
-    def update_camera_poses(self):
-        # Update the train camera locations based on optimization
-        assert self.camera_handles is not None
-        idxs = list(self.camera_handles.keys())
-        camera_optimizer = self.trainer.pipeline.model.camera_optimizer
-        with torch.no_grad():
-            c2ws_delta = camera_optimizer(torch.tensor(idxs, device=camera_optimizer.device)).cpu().numpy()
-        with self.viser_server.atomic():
-            for idx in idxs:
-                # both are numpy arrays
-                c2w_orig = self.original_c2w[idx]
-                c2w_delta = c2ws_delta[idx, ...]
-                c2w = c2w_orig @ np.concatenate((c2w_delta, np.array([[0, 0, 0, 1]])), axis=0)
-                R = vtf.SO3.from_matrix(c2w[:3, :3])
-                R = R @ vtf.SO3.from_x_radians(np.pi)
-                self.camera_handles[idx].position = c2w[:3, 3] * VISER_NERFSTUDIO_SCALE_RATIO
-                self.camera_handles[idx].wxyz = R.wxyz
 
     def _interrupt_render(self, _) -> None:
         """Interrupt current render."""
@@ -319,15 +283,9 @@
             train_state: Current status of training
         """
         # draw the training cameras and images
-<<<<<<< HEAD
-        image_indices = self._pick_drawn_image_idxs(len(dataset))
-        self.camera_handles = {}
-        self.original_c2w = {}
-=======
         self.camera_handles: Dict[int, viser.CameraFrustumHandle] = {}
         self.original_c2w: Dict[int, np.ndarray] = {}
         image_indices = self._pick_drawn_image_idxs(len(train_dataset))
->>>>>>> 53037ba8
         for idx in image_indices:
             image = train_dataset[idx]["image"]
             camera = train_dataset.cameras[idx]
@@ -340,15 +298,9 @@
             R = vtf.SO3.from_matrix(c2w[:3, :3])
             R = R @ vtf.SO3.from_x_radians(np.pi)
             camera_handle = self.viser_server.add_camera_frustum(
-<<<<<<< HEAD
-                name=f"/Train Cameras/camera_{idx:05d}",
-                fov=2 * np.arctan(camera.cx / camera.fx[0]),
-                scale=1,
-=======
                 name=f"/cameras/camera_{idx:05d}",
                 fov=float(2 * np.arctan(camera.cx / camera.fx[0])),
                 scale=0.1,
->>>>>>> 53037ba8
                 aspect=float(camera.cx[0] / camera.cy[0]),
                 image=image_uint8,
                 wxyz=R.wxyz,
@@ -356,18 +308,11 @@
             )
 
             @camera_handle.on_click
-<<<<<<< HEAD
-            def _(cam: viser.CameraHandle) -> None:
-                with self.client.atomic():
-                    self.client.camera.position = cam.position
-                    self.client.camera.wxyz = cam.wxyz
-=======
             def _(event: viser.ClickEvent[viser.CameraFrustumHandle]) -> None:
                 assert self.client is not None
                 with self.client.atomic():
                     self.client.camera.position = event.target.position
                     self.client.camera.wxyz = event.target.wxyz
->>>>>>> 53037ba8
 
             self.camera_handles[idx] = camera_handle
             self.original_c2w[idx] = c2w
