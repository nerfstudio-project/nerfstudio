--- conflicted
+++ resolved
@@ -22,17 +22,14 @@
 
 import numpy as np
 import torch
+from nerfstudio.cameras.cameras import Cameras
 from nerfstudio.model_components.renderers import background_color_override_context
+from nerfstudio.models.gaussian_splatting import GaussianSplattingModel
 from nerfstudio.utils import colormaps, writer
 from nerfstudio.utils.writer import GLOBAL_BUFFER, EventName, TimeWriter
 from nerfstudio.viewer.server import viewer_utils
 from nerfstudio.viewer_beta.utils import CameraState, get_camera
-<<<<<<< HEAD
 from viser import ClientHandle
-=======
-from nerfstudio.models.gaussian_splatting import GaussianSplattingModel
-from nerfstudio.cameras.cameras import Cameras
->>>>>>> 4a547633
 
 if TYPE_CHECKING:
     from nerfstudio.viewer_beta.viewer import Viewer
@@ -258,7 +255,6 @@
         depth = (
             outputs["gl_z_buf_depth"].cpu().numpy() * self.viser_scale_ratio if "gl_z_buf_depth" in outputs else None
         )
-<<<<<<< HEAD
 
         # Convert to numpy.
         selected_output = selected_output.cpu().numpy()
@@ -277,9 +273,7 @@
                 constant_values=0,
             )
 
-=======
         jpg_quality = self.viewer.config.jpeg_quality if static_render else 40
->>>>>>> 4a547633
         self.client.set_background_image(
             selected_output,
             format=self.viewer.config.image_format,
