--- conflicted
+++ resolved
@@ -172,10 +172,7 @@
                 if self.viewer.camera_state is not None:
                     self.action(RenderAction(action="static", camera_state=self.viewer.camera_state))
             action = self.next_action
-<<<<<<< HEAD
-=======
             self.render_trigger.clear()
->>>>>>> 53037ba8
             if action is None:
                 continue
             self.next_action = None
@@ -189,17 +186,6 @@
                 # if we got interrupted, don't send the output to the viewer
                 continue
             self._send_output_to_viewer(outputs)
-<<<<<<< HEAD
-            if self.state == "high":
-                self.viewer.update_camera_poses()
-            # if we rendered a static low res, we need to self-trigger a static high-res
-            if self.next_action is None:
-                # if there hasn't been an action, wait for 1/target_fps seconds in case we get another move command
-                time.sleep(1 / self.target_fps)
-            if self.state in ["low_static", "low_move"]:
-                self.action(RenderAction("static", action.camera_state))
-=======
->>>>>>> 53037ba8
 
     def check_interrupt(self, frame, event, arg):
         """Raises interrupt when flag has been set and not already on lowest resolution.
