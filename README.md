--- conflicted
+++ resolved
@@ -124,15 +124,10 @@
 The following will train a _nerfacto_ model, our recommended model for real world scenes.
 
 ```bash
-<<<<<<< HEAD
-ns-download-data blender
+# Download some test data:
 ns-download-data nerfstudio --capture-name=poster
-=======
-# Download some test data:
-ns-download-data --dataset=nerfstudio --capture=poster
 # Train model
 ns-train nerfacto --data data/nerfstudio/poster
->>>>>>> 2c64ba5b
 ```
 
 If everything works, you should see training progress like the following:
