<p align="center">
    <a href="https://discord.gg/NHGtYRAW"><img src="https://img.shields.io/badge/Join-Discord-blue.svg"/></a>
    <a href='https://github.com/nerfstudio-project/nerfstudio/actions/workflows/core_code_checks.yml'>
        <img src='https://github.com/nerfstudio-project/nerfstudio/actions/workflows/core_code_checks.yml/badge.svg' alt='Test Status' />
    </a>
    <a href='https://github.com/nerfstudio-project/nerfstudio/actions/workflows/viewer_build_deploy.yml'>
        <img src='https://github.com/nerfstudio-project/nerfstudio/actions/workflows/viewer_build_deploy.yml/badge.svg' alt='Viewer build Status' />
    </a>
    <a href='https://plenoptix-nerfstudio.readthedocs-hosted.com/en/latest/?badge=latest'>
        <img src='https://readthedocs.com/projects/plenoptix-nerfstudio/badge/?version=latest' alt='Documentation Status' />
    </a>
    <!-- TODO: add license and have it point to that -->
    <a href="https://github.com/nerfstudio-project/nerfstudio/blob/master/LICENSE">
        <img alt="Documentation Status" src="https://img.shields.io/badge/License-Apache_2.0-blue.svg">
    </a>
    <!-- TODO: add version number badge -->
    <a href="https://badge.fury.io/py/nerfstudio"><img src="https://badge.fury.io/py/nerfstudio.svg" alt="PyPI version" height="18"></a>
</p>

<p align="center">
    <picture>
    <source media="(prefers-color-scheme: dark)" srcset="docs/_static/imgs/logo-dark.png">
    <source media="(prefers-color-scheme: light)" srcset="docs/_static/imgs/logo.png">
    <img alt="nerfstudio" src="docs/_static/imgs/logo.png" width="400">
    </picture>
</p>

<p align="center"> The all-in-one repo for NeRFs </p>

<p align="center">
    <a href="https://docs.nerf.studio">
        <img alt="documentation" src="docs/_static/imgs/readme_documentation.png" width="150">
    </a>
    <a href="https://viewer.nerf.studio/">
        <img alt="viewer" src="docs/_static/imgs/readme_viewer.png" width="150">
    </a>
</p>

- [Quickstart](#quickstart)
- [Learn more](#learn-more)
- [Supported Features](#supported-features)
- [See what's possible](#see-whats-possible)

# Philosophy

All-in-one repository for state-of-the-art NeRFs.

nerfstudio provides a simple API that allows for a seamless and simplified end-to-end process of creating, training, and visualizing NeRFs. The library supports a **more interpretable implementation of NeRFs by modularizing each component**. With more modular NeRFs, not only does your code become far more user-friendly, but using this framework also makes it easier for the community to build upon your implementation.

It’s as simple as plug and play with nerfstudio!

Ontop of our API, we are commited to providing learning resources to help you understand the basics of (if you're just getting start), and keep up-to-date with (if you're a seasoned veteran) all things NeRF. As researchers, we know just how hard it is to get onboarded with this next-gen technology. So we're here to help with tutorials, documentation, and more!

Finally, have feature requests? Want to add your brand-spankin'-new NeRF model? Have a new dataset? We welcome any and all contributions!

We hope nerfstudio enables you to build faster :hammer: learn together :books: and contribute to our NeRF community :sparkling_heart:.

# Quickstart

The quickstart will help you get started with the default vanilla nerf trained on the classic blender lego scene.
For more complex changes (e.g. running with your own data/ setting up a new NeRF graph, please refer to our [references](#learn-more).

## 1. Installation: Setup the environment

### Create environment

We reccomend using conda to manage dependencies. Make sure to install [Conda](https://docs.conda.io/en/latest/miniconda.html) before preceding.

```
conda create --name nerfstudio -y python=3.8.13;
conda activate nerfstudio
python -m pip install --upgrade pip

```

### Dependencies

Install pytorch with CUDA (this repo has been tested with CUDA 11.3) and [tiny-cuda-nn](https://github.com/NVlabs/tiny-cuda-nn)

```
pip install torch==1.12.1+cu113 torchvision==0.13.1+cu113 -f https://download.pytorch.org/whl/torch_stable.html
pip install git+https://github.com/NVlabs/tiny-cuda-nn/#subdirectory=bindings/torch

```

### Installing nerfstudio

Easy option:

```
pip install nerfstudio
```

If you would want the latest and greatest:

```
git clone git@github.com:plenoptix/nerfstudio.git
cd nerfstudio
pip install -e .

```

### Optional Installs

**Tab completion (bash & zsh)**

This needs to be rerun when the CLI changes, for example if nerfstudio is updated.

```bash
ns-install-cli
```

**Development packages**

```bash
pip install -e.[dev]
pip install -e.[docs]
```

#### 2. Getting the data

Download the original NeRF Blender dataset. We support the major datasets and allow users to create their own dataset, described in detail [here](https://plenoptix-nerfstudio.readthedocs-hosted.com/en/latest/tutorials/data/index.html).

```
ns-download-data --dataset=blender
ns-download-data --dataset=nerfstudio --capture=poster
```

Use `--help` to view all currently available datasets. The resulting script should download and unpack the dataset as follows:

```
|─ nerfstudio/
   ├─ data/
   |  ├─ blender/
   |     ├─ fern/
   |     ├─ lego/
         ...
      |- <dataset_format>/
         |- <scene>
         ...
```

## 3. Training a model

To run with all the defaults, e.g. vanilla nerf method with the blender lego image

```
# To see what models are available.
ns-train --help

# Run a vanilla nerf model.
<<<<<<< HEAD
python scripts/run_train.py vanilla-nerf

# Run a faster version with instant ngp using tcnn (without the viewer).
python scripts/run_train.py instant-ngp
=======
ns-train vanilla-nerf

# Run with nerfacto model.
ns-train nerfacto

# Run with nerfstudio data. You'll may have to change the ports, and be sure to forward the "websocket-port".
ns-train nerfacto --vis viewer --viewer.zmq-port 8001 --viewer.websocket-port 8002 nerfstudio-data --pipeline.datamanager.dataparser.data-directory data/nerfstudio/poster --pipeline.datamanager.dataparser.downscale-factor 4
>>>>>>> 62f492f1
```

### 3.x Training a model with the viewer

Make sure to forward a port for the websocket to localhost. The default port is 7007, which you should be expose to localhost:7007.

```bash
# with the default port
ns-train nerfacto --vis viewer

# with a specified websocket port
ns-train nerfacto --vis viewer --viewer.websocket-port=7008
```

### 4. Visualizing training runs

We support multiple methods to visualize training, the default configuration uses Tensorboard. More information on logging can be found [here](https://docs.nerf.studio/en/latest/tooling/logging_profiling.html).

<details>
<summary>Real-time Viewer</summary>

We have developed our own Real-time web viewer, more information can be found [here](https://docs.nerf.studio/en/latest/tutorials/viewer/index.html). This viewer runs during training and is designed to work with models that have fast rendering pipelines.

To turn on the viewer, simply add the flag `--vis viewer`.

</details>

<details>
<summary>Tensorboard</summary>

If you run everything with the default configuration we log all training curves, test images, and other stats. Once the job is launched, you will be able to track training by launching the tensorboard in your base experiment directory (Default: `outputs/`).

```bash
tensorboard --logdir outputs/
```

</details>

<details>
<summary>Weights & Biases</summary>

We support logging to weights and biases. To enable wandb logging, add the flag `--logging.writer.1.enable`.

</details>

## 5. Rendering a trajectories during inference

```
ns-eval render-trajectory --load-config=outputs/blender_lego/instant_ngp/2022-07-07_230905/config.yml--traj=spiral --output-path=output.mp4
```

## 6. In-depth guide

For a more in-depth tutorial on how to modify/implement your own NeRF Graph, please see our [walk-through](https://docs.nerf.studio/en/latest/tutorials/pipelines/index.html).

# Learn More

| Section                                                                                 | Description                                                                                        |
| --------------------------------------------------------------------------------------- | -------------------------------------------------------------------------------------------------- |
| [Documentation](https://docs.nerf.studio/en/latest/)                                    | Full API documentation and tutorials                                                               |
| [Interactive Guides](https://docs.nerf.studio/en/latest/guides/index.html)              | Go-to spot for learning how NeRFs and each of its modules work.                                    |
| [Quick tour](https://docs.nerf.studio/en/latest/tutorials/quickstart_index.html)        | Example script on how to navigate nerfstudio from install, train, to test.                         |
| [Creating pipelines](https://docs.nerf.studio/en/latest/tutorials/pipelines/index.html) | Learn how to easily build new neural rendering pipelines by using and/or implementing new modules. |
| [Creating datsets](https://docs.nerf.studio/en/latest/tutorials/data/index.html)        | Have a new dataset? Learn how to use it with nerfstudio.                                           |
| [Mobile Capture to NerF](#)                                                             | Step-by-step tutorial on how to create beautiful renders with just your phone.                     |
| [Contributing](https://docs.nerf.studio/en/latest/reference/contributing.html)          | Walk-through for how you can start contributing now.                                               |
| [Discord](https://discord.gg/NHGtYRAW)                                                  | Join our community to discuss more. We would love to hear from you!                                |

# Supported Features

We provide the following support strucutures to make life easier for getting started with NeRFs. For a full description, please refer to our [features page](#).

**If you are looking for a feature that is not currently supported, please do not hesitate to contact the Plenoptix team!**

- :mag_right: Web-based visualizer that allows you to:
  - Visualize training in real-time + interact with the scene
  - Create and render out scenes with custom camera trajectories
  - View different output types
  - And more!
- :pencil2: Support for multiple logging interfaces (Tensorboard, Wandb), code profiling, and other built-in debugging tools
- :chart_with_upwards_trend: Easy-to-use benchmarking scripts on the Blender dataset
- :iphone: Full pipeline support (w/ Colmap or Record3D) for going from a video on your phone to a full 3D render. Follow our step-by-step tutorial. (TODO: walk-through page on end-to-end pipeline from capture -> render)

# See what's possible

TODO: insert some gallery stuff here (gifs/pretty pictures w/ visualizer)
TODO: For more see gallery<|MERGE_RESOLUTION|>--- conflicted
+++ resolved
@@ -149,12 +149,6 @@
 ns-train --help
 
 # Run a vanilla nerf model.
-<<<<<<< HEAD
-python scripts/run_train.py vanilla-nerf
-
-# Run a faster version with instant ngp using tcnn (without the viewer).
-python scripts/run_train.py instant-ngp
-=======
 ns-train vanilla-nerf
 
 # Run with nerfacto model.
@@ -162,7 +156,6 @@
 
 # Run with nerfstudio data. You'll may have to change the ports, and be sure to forward the "websocket-port".
 ns-train nerfacto --vis viewer --viewer.zmq-port 8001 --viewer.websocket-port 8002 nerfstudio-data --pipeline.datamanager.dataparser.data-directory data/nerfstudio/poster --pipeline.datamanager.dataparser.downscale-factor 4
->>>>>>> 62f492f1
 ```
 
 ### 3.x Training a model with the viewer
