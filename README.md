<p align="center">
    <a href="https://join.slack.com/t/nerfactory/shared_invite/zt-1fwqsgjgl-OE0VUJWSPtlVtbC5YXKZrg"><img src="https://img.shields.io/badge/Join-Slack-blue.svg"/></a>
    <a href='https://github.com/plenoptix/nerfactory/actions/workflows/core_code_checks.yml'>
        <img src='https://github.com/plenoptix/nerfactory/actions/workflows/core_code_checks.yml/badge.svg' alt='Test Status' />
    </a>
    <a href='https://github.com/plenoptix/nerfactory/actions/workflows/viewer_build_deploy.yml'>
        <img src='https://github.com/plenoptix/nerfactory/actions/workflows/viewer_build_deploy.yml/badge.svg' alt='Viewer build Status' />
    </a>
    <a href='https://plenoptix-nerfactory.readthedocs-hosted.com/en/latest/?badge=latest'>
        <img src='https://readthedocs.com/projects/plenoptix-nerfactory/badge/?version=latest&token=2c5ba6bdd52600523fa8a8513170ae7170fd927a8c9dfbcf7c03af7ede551f96' alt='Documentation Status' />
    </a>
    <!-- TODO: add license and have it point to that -->
    <a href="https://github.com/plenoptix/nerfactory/blob/master/LICENSE">
        <img alt="Documentation Status" src="https://img.shields.io/badge/License-Apache_2.0-blue.svg">
    </a>
    <!-- TODO: add version number badge -->
    <a href="https://badge.fury.io/py/nerfactory"><img src="https://badge.fury.io/py/nerfactory.svg" alt="PyPI version" height="18"></a>
</p>

<p align="center">
    <picture>
    <source media="(prefers-color-scheme: dark)" srcset="docs/_static/imgs/logo-dark.png">
    <source media="(prefers-color-scheme: light)" srcset="docs/_static/imgs/logo.png">
    <img alt="nerfactory" src="docs/_static/imgs/logo.png" width="400">
    </picture>
</p>

<p align="center"> The all-in-one repo for NeRFs </p>

<p align="center">
    <a href="http://www.nerfactory.com/">
        <img alt="documentation" src="docs/_static/imgs/readme_documentation.png" width="150">
    </a>
    <a href="https://viewer.nerfactory.com/">
        <img alt="viewer" src="docs/_static/imgs/readme_viewer.png" width="150">
    </a>
</p>

- [Quickstart](#quickstart)
- [Learn more](#learn-more)
- [Supported Features](#supported-features)
- [See what's possible](#see-whats-possible)


# Philosophy
All-in-one repository for state-of-the-art NeRFs.

Nerfactory provides a simple API that allows for a seamless and simplified end-to-end process of creating, training, and visualizing NeRFs. The library supports a **more interpretable implementation of NeRFs by modularizing each component**. With more modular NeRFs, not only does your code become far more user-friendly, but using this framework also makes it easier for the community to build upon your implementation.

It’s as simple as plug and play with Nerfactory!

Ontop of our API, we are commited to providing learning resources to help you understand the basics of (if you're just getting start), and keep up-to-date with (if you're a seasoned veteran) all things NeRF. As researchers, we know just how hard it is to get onboarded with this next-gen technology. So we're here to help with tutorials, documentation, and more!

Finally, have feature requests? Want to add your brand-spankin'-new NeRF model? Have a new dataset? We welcome any and all contributions!

We hope Nerfactory enables you to build faster :hammer: learn together :books: and contribute to our NeRF community :sparkling_heart:.

# Quickstart

The quickstart will help you get started with the default vanilla nerf trained on the classic blender lego scene.
For more complex changes (e.g. running with your own data/ setting up a new NeRF graph, please refer to our [references](#learn-more).

#### 1. Installation: Setup the environment

This repository is tested with CUDA 11.3. Make sure to install [Conda](https://docs.conda.io/en/latest/miniconda.html#linux-installers) before preceding.

<details>
<summary>Installing Conda</summary>

This step is fairly self-explanatory, but here are the basic steps. You can also find countless tutorials online.

```
cd /path/to/install/miniconda

mkdir -p miniconda3
wget https://repo.anaconda.com/miniconda/Miniconda3-latest-Linux-x86_64.sh -O miniconda3/miniconda.sh
bash miniconda3/miniconda.sh -b -u -p miniconda3
rm -rf miniconda/miniconda.sh
```

</details>

Create the python environment
```
conda create --name nerfactory python=3.8.13
conda activate nerfactory
```

Clone the repo
```
git clone git@github.com:plenoptix/nerfactory.git
cd nerfactory
```

Install dependencies and nerfactory as a library
```
python -m pip install --upgrade pip
pip install -e .
```

Install tiny-cuda-nn (tcnn) to run instant_ngp
```
pip install torch==1.12.1+cu113 torchvision==0.13.1+cu113 -f https://download.pytorch.org/whl/torch_stable.html
pip install git+https://github.com/NVlabs/tiny-cuda-nn/#subdirectory=bindings/torch
```

<<<<<<< HEAD
# Experimental: install tab completion for nerfactory (bash & zsh)
python scripts/completions/configure.py install

# Run the test cases
=======
Run the test cases
```
>>>>>>> 4801a99b
pytest tests
```

#### 2. Getting the data

Download the original NeRF Blender dataset. We support the major datasets and allow users to create their own dataset, described in detail [here](https://plenoptix-nerfactory.readthedocs-hosted.com/en/latest/tutorials/data/index.html).

```
python scripts/downloads/download_data.py --dataset=blender
```

Use `--help` to view all currently available datasets. The resulting script should download and unpack the dataset as follows:

```
|─ nerfactory/
   ├─ data/
   |  ├─ blender/
   |     ├─ fern/
   |     ├─ lego/
         ...
      |- <dataset_format>/
         |- <scene>
         ...
```

#### 3. Training a model

To run with all the defaults, e.g. vanilla nerf method with the blender lego image

```
# To see what models are available.
python scripts/run_train.py --help

# Run a vanilla nerf model.
python scripts/run_train.py vanilla_nerf

# Run a faster version with instant ngp using tcnn (without the viewer).
python scripts/run_train.py instant_ngp
```

#### 3.x Training a model with the viewer

Make sure to forward a port for the websocket to localhost. The default port is 7007, which you should be expose to localhost:7007.

```bash
# with the default port
python scripts/run_train.py instant_ngp --viewer.enable

# with a specified websocket port
python scripts/run_train.py instant_ngp --viewer.enable --viewer.websocket-port=7008

# with the viewer bridge server as a separate process
# in one terminal, start the bridge server:
viewer-bridge-server # or equivalently, python scripts/run_viewer_bridge_server.py
# in another terminal, start training:
python scripts/run_train.py instant_ngp --viewer.enable --viewer.no-launch-bridge-server
```

#### 4. Visualizing training runs

We support multiple methods to visualize training, the default configuration uses Tensorboard. More information on logging can be found [here](https://plenoptix-nerfactory.readthedocs-hosted.com/en/latest/tooling/logging_profiling.html).

<details>
<summary>Real-time Viewer</summary>

We have developed our own Real-time web viewer, more information can be found [here](https://plenoptix-nerfactory.readthedocs-hosted.com/en/latest/tutorials/viewer/index.html). This viewer runs during training and is designed to work with models that have fast rendering pipelines.

To turn on the viewer, simply add the flag `--viewer.enable`.

</details>

<details>
<summary>Tensorboard</summary>

If you run everything with the default configuration we log all training curves, test images, and other stats. Once the job is launched, you will be able to track training by launching the tensorboard in your base experiment directory (Default: `outputs/`).

```bash
tensorboard --logdir outputs/
```

</details>

<details>
<summary>Weights & Biases</summary>

We support logging to weights and biases. To enable wandb logging, add the flag `--logging.writer.1.enable`.

</details>

#### 5. Rendering a trajectories during inference

```
python scripts/run_eval.py render-trajectory --load-config=outputs/blender_lego/instant_ngp/2022-07-07_230905/config.yml--traj=spiral --output-path=output.mp4
```

#### 6. In-depth guide

For a more in-depth tutorial on how to modify/implement your own NeRF Graph, please see our [walk-through](https://plenoptix-nerfactory.readthedocs-hosted.com/en/latest/tutorials/pipelines/index.html).


# Learn More
| Section | Description |
|-|-|
| [Documentation](https://plenoptix-nerfactory.readthedocs-hosted.com/en/latest/) | Full API documentation and tutorials |
| [Interactive Guides](https://plenoptix-nerfactory.readthedocs-hosted.com/en/latest/guides/index.html) | Go-to spot for learning how NeRFs and each of its modules work.
| [Quick tour](https://plenoptix-nerfactory.readthedocs-hosted.com/en/latest/tutorials/quickstart_index.html) | Example script on how to navigate Nerfactory from install, train, to test.
| [Creating pipelines](https://plenoptix-nerfactory.readthedocs-hosted.com/en/latest/tutorials/pipelines/index.html) | Learn how to easily build new neural rendering pipelines by using and/or implementing new modules.
| [Creating datsets](https://plenoptix-nerfactory.readthedocs-hosted.com/en/latest/tutorials/data/index.html) | Have a new dataset? Learn how to use it with Nerfactory.
| [Mobile Capture to NerF](#) | Step-by-step tutorial on how to create beautiful renders with just your phone.
| [Contributing](https://plenoptix-nerfactory.readthedocs-hosted.com/en/latest/reference/contributing.html) | Walk-through for how you can start contributing now.
| [Slack](https://join.slack.com/t/nerfactory/shared_invite/zt-1fwqsgjgl-OE0VUJWSPtlVtbC5YXKZrg) | Join our community to discuss more. We would love to hear from you!

# Supported Features

We provide the following support strucutures to make life easier for getting started with NeRFs. For a full description, please refer to our [features page](#).

**If you are looking for a feature that is not currently supported, please do not hesitate to contact the Plenoptix team!**

* :mag_right: Web-based visualizer that allows you to:
    * Visualize training in real-time + interact with the scene
    * Create and render out scenes with custom camera trajectories
    * View different output types
    * And more!
* :pencil2: Support for multiple logging interfaces (Tensorboard, Wandb), code profiling, and other built-in debugging tools
* :chart_with_upwards_trend: Easy-to-use benchmarking scripts on the Blender dataset
* :iphone: Full pipeline support (w/ Colmap or Record3D) for going from a video on your phone to a full 3D render. Follow our step-by-step tutorial. (TODO: walk-through page on end-to-end pipeline from capture -> render)


# See what's possible
TODO: insert some gallery stuff here (gifs/pretty pictures w/ visualizer)
TODO: For more see gallery<|MERGE_RESOLUTION|>--- conflicted
+++ resolved
@@ -104,15 +104,13 @@
 pip install git+https://github.com/NVlabs/tiny-cuda-nn/#subdirectory=bindings/torch
 ```
 
-<<<<<<< HEAD
-# Experimental: install tab completion for nerfactory (bash & zsh)
+Experimental: install tab completion for nerfactory (bash & zsh)
+```
 python scripts/completions/configure.py install
-
-# Run the test cases
-=======
+```
+
 Run the test cases
 ```
->>>>>>> 4801a99b
 pytest tests
 ```
 
