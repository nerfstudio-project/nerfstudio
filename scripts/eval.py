#!/usr/bin/env python
"""
eval.py
"""
from __future__ import annotations

import json
import traceback
from dataclasses import dataclass
from pathlib import Path

import tyro
from rich.console import Console
from scripts.my_utils import get_sequence_size_from_experiment, get_step_from_ckpt_path

from nerfstudio.utils.colormaps import SceneDiverged
from nerfstudio.utils.eval_utils import eval_setup

CONSOLE = Console(width=120, no_color=True)


@dataclass
class ComputePSNR:
    """Load a checkpoint, compute some PSNR metrics, and save it to a JSON file."""

    # Path to config YAML file.
    load_config: Path
    # Checkpoint path
    load_ckpt: Path
    # Name of the output file.
    output_path: Path = Path("output.json")

    def main(self) -> None:
        """Main function."""
<<<<<<< HEAD
        config, pipeline, checkpoint_path = eval_setup(self.load_config, load_ckpt=self.load_ckpt)
=======
        config, pipeline, checkpoint_path, _ = eval_setup(self.load_config)
>>>>>>> 3d2e58ed
        assert self.output_path.suffix == ".json"
        self.output_path.parent.mkdir(parents=True, exist_ok=True)

        step = get_step_from_ckpt_path(checkpoint_path)
        sequence_size = (
            get_sequence_size_from_experiment(config.experiment_name) if "_n_" in config.experiment_name else None
        )

        benchmark_info = {
            "experiment_name": config.experiment_name,
            "step": step,
            "sequence_size": sequence_size,
            "method_name": config.method_name,
            "checkpoint_path": str(checkpoint_path),
        }

        scene_diverged = False
        try:  # Get the output and define the names to save to
            metrics_dict = pipeline.get_average_eval_image_metrics()
            benchmark_info.update(metrics_dict)
        except SceneDiverged as e:
            traceback.print_exc()
            print(e)
            scene_diverged = True

        benchmark_info.update({"scene_diverged": scene_diverged})
        # Save output to output file
        self.output_path.write_text(json.dumps(benchmark_info, indent=2), "utf8")
        CONSOLE.print(f"Saved results to: {self.output_path}")
        del pipeline
        del config


def entrypoint():
    """Entrypoint for use with pyproject scripts."""
    tyro.extras.set_accent_color("bright_yellow")
    tyro.cli(ComputePSNR).main()


if __name__ == "__main__":
    entrypoint()

# For sphinx docs
get_parser_fn = lambda: tyro.extras.get_parser(ComputePSNR)  # noqa<|MERGE_RESOLUTION|>--- conflicted
+++ resolved
@@ -11,10 +11,10 @@
 
 import tyro
 from rich.console import Console
-from scripts.my_utils import get_sequence_size_from_experiment, get_step_from_ckpt_path
 
 from nerfstudio.utils.colormaps import SceneDiverged
 from nerfstudio.utils.eval_utils import eval_setup
+from scripts.my_utils import get_sequence_size_from_experiment, get_step_from_ckpt_path
 
 CONSOLE = Console(width=120, no_color=True)
 
@@ -32,11 +32,7 @@
 
     def main(self) -> None:
         """Main function."""
-<<<<<<< HEAD
-        config, pipeline, checkpoint_path = eval_setup(self.load_config, load_ckpt=self.load_ckpt)
-=======
         config, pipeline, checkpoint_path, _ = eval_setup(self.load_config)
->>>>>>> 3d2e58ed
         assert self.output_path.suffix == ".json"
         self.output_path.parent.mkdir(parents=True, exist_ok=True)
 
