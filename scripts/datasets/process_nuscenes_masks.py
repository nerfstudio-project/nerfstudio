import os
from dataclasses import dataclass
from pathlib import Path
from typing import Tuple

import cv2
import numpy as np
import tyro
from nuscenes.nuscenes import NuScenes as NuScenesDatabase
from nuscenes.utils.data_classes import Box
from nuscenes.utils.geometry_utils import BoxVisibility, view_points
from tqdm import tqdm
from typing_extensions import Literal


@dataclass
class ProcessNuScenesMasks:
    """Use cuboid detections to render masks for dynamic objects."""

    data_dir: Path
    """Path to NuScenes dataset."""
    output_dir: Path
    """Path to the output directory."""
    version: Literal["v1.0-mini", "v1.0-trainval"] = "v1.0-mini"
    """Which version of the dataset to process."""
    velocity_thresh: float = 0.75
    """Minimum speed for object to be considered dynamic."""
    cameras: Tuple[Literal["FRONT", "FRONT_LEFT", "FRONT_RIGHT", "BACK", "BACK_LEFT", "BACK_RIGHT"], ...] = (
        "FRONT",
        "FRONT_LEFT",
        "FRONT_RIGHT",
        "BACK",
        "BACK_LEFT",
        "BACK_RIGHT",
    )
    """Which cameras to use."""

    verbose: bool = False
    """If True, print extra logging and visualize images on screen."""

    def main(self) -> None:
        """Generate NuScenes dynamic object masks."""

        nusc = NuScenesDatabase(version=self.version, dataroot=self.data_dir, verbose=self.verbose)
        cameras = ["CAM_" + camera for camera in self.cameras]

        for camera in cameras:
            (self.output_dir / "masks" / camera).mkdir(parents=True, exist_ok=True)

        # get samples for scene
        samples = [samp for samp in nusc.sample]

        # sort by timestamp (only to make chronological viz easier)
        samples.sort(key=lambda x: (x["scene_token"], x["timestamp"]))

        # get which instances are moving in any frame (these are what we mask)
        instances = nusc.instance
        for instance in instances:
            is_dynamic = False
            ann_token = instance["first_annotation_token"]
            while ann_token:
                velocity = nusc.box_velocity(ann_token)
                if not np.linalg.norm(velocity) < self.velocity_thresh:
                    is_dynamic = True
                    break
                ann_token = nusc.get("sample_annotation", ann_token)["next"]
            instance["is_dynamic"] = is_dynamic
        instances_is_dynamic = {instance["token"]: instance["is_dynamic"] for instance in instances}

        for sample in tqdm(samples):
            viz = []
            for camera in cameras:
                camera_data = nusc.get("sample_data", sample["data"][camera])
                calibrated_sensor = nusc.get("calibrated_sensor", camera_data["calibrated_sensor_token"])
                intrinsics = np.array(calibrated_sensor["camera_intrinsic"])

                _, boxes, _ = nusc.get_sample_data(sample["data"][camera], box_vis_level=BoxVisibility.ANY)
                # TODO: BoxVisibility.ANY misses boxes that are partially behind the camera leading to missed masks
                # Instead use BoxVisibility.NONE and make sure to rasterize box faces correctly

                mask = np.ones((900, 1600), dtype=np.uint8)
<<<<<<< HEAD
=======
                # If is backcam, mask the truck of the ego vehicle
                if camera == "CAM_BACK":
                    mask[-100:] = 0

>>>>>>> 3addd32b
                for box in boxes:
                    # Dont mask out static objects (static in all frames)
                    instance_token = nusc.get("sample_annotation", box.token)["instance_token"]
                    if not instances_is_dynamic[instance_token]:
                        continue

                    # project box to image plane and rasterize each face
                    corners_3d = box.corners()
                    corners = view_points(corners_3d, intrinsics, normalize=True)[:2, :]
                    corners = np.round(corners).astype(int).T
                    cv2.fillPoly(mask, [corners[[0, 1, 2, 3]]], 0)  # front
                    cv2.fillPoly(mask, [corners[[4, 5, 6, 7]]], 0)  # back
                    cv2.fillPoly(mask, [corners[[0, 1, 5, 4]]], 0)  # top
                    cv2.fillPoly(mask, [corners[[2, 3, 7, 6]]], 0)  # bottom
                    cv2.fillPoly(mask, [corners[[0, 3, 7, 4]]], 0)  # left
                    cv2.fillPoly(mask, [corners[[1, 2, 6, 5]]], 0)  # right

                maskname = os.path.split(camera_data["filename"])[1].replace("jpg", "png")
                cv2.imwrite(str(self.output_dir / "masks" / camera / maskname), mask * 255)

                if self.verbose:
                    img = cv2.imread(str(self.data_dir / camera_data["filename"]))
                    mask = ~mask.astype(bool)
                    img[mask, :] -= np.minimum(img[mask, :], 100)
                    viz.append(img)

            if self.verbose:
                if len(viz) == 6:
                    viz = np.vstack((np.hstack(viz[:3]), np.hstack(viz[3:])))
                    viz = cv2.resize(viz, (int(1600 * 3 / 3), int(900 * 2 / 3)))
                elif len(viz) == 3:
                    viz = np.hstack(viz[:3])
                    viz = cv2.resize(viz, (int(1600 * 3 / 3), int(900 / 3)))
                elif len(viz) == 1:
                    viz = viz[0]
                else:
                    raise ValueError("Only support 1 or 3 or 6 cameras for viz")
                cv2.imshow("", viz)
                cv2.waitKey(1)


def entrypoint():
    """Entrypoint for use with pyproject scripts."""
    tyro.extras.set_accent_color("bright_yellow")
    tyro.cli(ProcessNuScenesMasks).main()


if __name__ == "__main__":
    entrypoint()<|MERGE_RESOLUTION|>--- conflicted
+++ resolved
@@ -79,13 +79,10 @@
                 # Instead use BoxVisibility.NONE and make sure to rasterize box faces correctly
 
                 mask = np.ones((900, 1600), dtype=np.uint8)
-<<<<<<< HEAD
-=======
                 # If is backcam, mask the truck of the ego vehicle
                 if camera == "CAM_BACK":
                     mask[-100:] = 0
 
->>>>>>> 3addd32b
                 for box in boxes:
                     # Dont mask out static objects (static in all frames)
                     instance_token = nusc.get("sample_annotation", box.token)["instance_token"]
