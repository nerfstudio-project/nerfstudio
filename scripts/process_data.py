--- conflicted
+++ resolved
@@ -558,7 +558,6 @@
         if not polycam_image_dir.exists():
             raise ValueError(f"Image directory {polycam_image_dir} doesn't exist")
 
-<<<<<<< HEAD
         if not (self.data / "keyframes" / "depth").exists():
             depth_dir = self.data / "keyframes" / "depth"
             raise ValueError(f"Depth map directory {depth_dir} doesn't exist")
@@ -571,28 +570,6 @@
                 max_dataset_size=self.max_dataset_size,
                 num_downscales=self.num_downscales,
                 verbose=self.verbose,
-=======
-        # Copy images to output directory
-        polycam_image_filenames, num_orig_images = process_data_utils.get_image_filenames(
-            polycam_image_dir, self.max_dataset_size
-        )
-
-        copied_image_paths = process_data_utils.copy_images_list(
-            polycam_image_filenames,
-            image_dir=image_dir,
-            crop_border_pixels=self.crop_border_pixels,
-            verbose=self.verbose,
-        )
-        num_frames = len(copied_image_paths)
-
-        copied_image_paths = [Path("images/" + copied_image_path.name) for copied_image_path in copied_image_paths]
-
-        if self.max_dataset_size > 0 and num_frames != num_orig_images:
-            summary_log.append(f"Started with {num_frames} images out of {num_orig_images} total")
-            summary_log.append(
-                "To change the size of the dataset add the argument [yellow]--max_dataset_size[/yellow] to "
-                f"larger than the current value ({self.max_dataset_size}), or -1 to use all images."
->>>>>>> 9a4f5e8e
             )
 
         summary_log.extend(image_processing_log)
