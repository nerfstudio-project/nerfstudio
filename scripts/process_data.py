#!/usr/bin/env python
"""Processes a video or image sequence to a nerfstudio compatible dataset."""


import json
import shutil
import sys
import zipfile
from dataclasses import dataclass
from pathlib import Path
from typing import Dict, Optional, Tuple, Union

import numpy as np
import tyro
from rich.console import Console
from typing_extensions import Annotated, Literal

from nerfstudio.process_data import (
    colmap_utils,
    equirect_utils,
    hloc_utils,
    insta360_utils,
    metashape_utils,
    polycam_utils,
    process_data_utils,
    realitycapture_utils,
    record3d_utils,
)
from nerfstudio.process_data.process_data_utils import CAMERA_MODELS
from nerfstudio.utils import install_checks

CONSOLE = Console(width=120)
DEFAULT_COLMAP_PATH = Path("colmap/sparse/0")


@dataclass
class ProcessImages:
    """Process images into a nerfstudio dataset.

    This script does the following:

    1. Scales images to a specified size.
    2. Calculates the camera poses for each image using `COLMAP <https://colmap.github.io/>`_.
    """

    data: Path
    """Path the data, either a video file or a directory of images."""
    output_dir: Path
    """Path to the output directory."""
    camera_type: Literal["perspective", "fisheye", "equirectangular"] = "perspective"
    """Camera model to use."""
    matching_method: Literal["exhaustive", "sequential", "vocab_tree"] = "vocab_tree"
    """Feature matching method to use. Vocab tree is recommended for a balance of speed and
        accuracy. Exhaustive is slower but more accurate. Sequential is faster but should only be used for videos."""
    sfm_tool: Literal["any", "colmap", "hloc"] = "any"
    """Structure from motion tool to use. Colmap will use sift features, hloc can use many modern methods
       such as superpoint features and superglue matcher"""
    feature_type: Literal[
        "any",
        "sift",
        "superpoint",
        "superpoint_aachen",
        "superpoint_max",
        "superpoint_inloc",
        "r2d2",
        "d2net-ss",
        "sosnet",
        "disk",
    ] = "any"
    """Type of feature to use."""
    matcher_type: Literal[
        "any", "NN", "superglue", "superglue-fast", "NN-superpoint", "NN-ratio", "NN-mutual", "adalam"
    ] = "any"
    """Matching algorithm."""
    num_downscales: int = 3
    """Number of times to downscale the images. Downscales by 2 each time. For example a value of 3
        will downscale the images by 2x, 4x, and 8x."""
    skip_colmap: bool = False
    """If True, skips COLMAP and generates transforms.json if possible."""
    skip_image_processing: bool = False
    """If True, skips copying and downscaling of images and only runs COLMAP if possible and enabled"""
    colmap_model_path: Path = DEFAULT_COLMAP_PATH
    """Optionally sets the path of the colmap model. Used only when --skip-colmap is set to True.
       The path is relative to the output directory.
    """
    colmap_cmd: str = "colmap"
    """How to call the COLMAP executable."""
    images_per_equirect: Literal[8, 14] = 8
    """Number of samples per image to take from each equirectangular image.
       Used only when camera-type is equirectangular.
    """
    gpu: bool = True
    """If True, use GPU."""
    verbose: bool = False
    """If True, print extra logging."""

    def main(self) -> None:
        """Process images into a nerfstudio dataset."""
        # pylint: disable=too-many-statements
        require_cameras_exist = False
        colmap_model_path = self.output_dir / Path(self.colmap_model_path)
        if self.colmap_model_path != DEFAULT_COLMAP_PATH:
            if not self.skip_colmap:
                CONSOLE.log("[bold red]The --colmap-model-path can only be used when --skip-colmap is not set.")
                sys.exit(1)
            elif not (self.output_dir / self.colmap_model_path).exists():
                CONSOLE.log(
                    f"[bold red]The colmap-model-path {self.output_dir / self.colmap_model_path} does not exist."
                )
                sys.exit(1)
            require_cameras_exist = True

        install_checks.check_ffmpeg_installed()
        install_checks.check_colmap_installed()

        image_rename_map: Optional[Dict[str, str]] = None
        self.output_dir.mkdir(parents=True, exist_ok=True)
        image_dir = self.output_dir / "images"
        image_dir.mkdir(parents=True, exist_ok=True)

        # Generate planar projections if equirectangular
        if self.camera_type == "equirectangular":
            pers_size = equirect_utils.compute_resolution_from_equirect(self.data, self.images_per_equirect)
            CONSOLE.log(f"Generating {self.images_per_equirect} {pers_size} sized images per equirectangular image")
            self.data = equirect_utils.generate_planar_projections_from_equirectangular(
                self.data, pers_size, self.images_per_equirect
            )

        summary_log = []

        # Copy and downscale images
        if not self.skip_image_processing:
            # Copy images to output directory
            image_rename_map_paths = process_data_utils.copy_images(
                self.data, image_dir=image_dir, verbose=self.verbose
            )
            image_rename_map = dict((a.name, b.name) for a, b in image_rename_map_paths.items())
            num_frames = len(image_rename_map)
            summary_log.append(f"Starting with {num_frames} images")

            # Downscale images
            summary_log.append(
                process_data_utils.downscale_images(image_dir, self.num_downscales, verbose=self.verbose)
            )
        else:
            num_frames = len(process_data_utils.list_images(self.data))
            if num_frames == 0:
                CONSOLE.log("[bold red]:skull: No usable images in the data folder.")
                sys.exit(1)
            summary_log.append(f"Starting with {num_frames} images")

        # Run COLMAP
        colmap_dir = self.output_dir / "colmap"
        if not self.skip_colmap:
            colmap_dir.mkdir(parents=True, exist_ok=True)
            colmap_model_path = colmap_dir / "sparse" / "0"
            require_cameras_exist = True

            self._run_colmap(image_dir, colmap_dir)

            # Colmap uses renamed images
            image_rename_map = None

        # Save transforms.json
        if (colmap_model_path / "cameras.bin").exists():
            with CONSOLE.status("[bold yellow]Saving results to transforms.json", spinner="balloon"):
                num_matched_frames = colmap_utils.colmap_to_json(
                    cameras_path=colmap_model_path / "cameras.bin",
                    images_path=colmap_model_path / "images.bin",
                    output_dir=self.output_dir,
<<<<<<< HEAD
=======
                    camera_model=CAMERA_MODELS[self.camera_type],
                    image_rename_map=image_rename_map,
>>>>>>> 93359b13
                )
                summary_log.append(f"Colmap matched {num_matched_frames} images")
            summary_log.append(colmap_utils.get_matching_summary(num_frames, num_matched_frames))
        elif require_cameras_exist:
            CONSOLE.log(f"[bold red]Could not find existing COLMAP results ({colmap_model_path / 'cameras.bin'}).")
            sys.exit(1)
        else:
            CONSOLE.log("[bold yellow]Warning: could not find existing COLMAP results. Not generating transforms.json")

        CONSOLE.rule("[bold green]:tada: :tada: :tada: All DONE :tada: :tada: :tada:")

        for summary in summary_log:
            CONSOLE.print(summary, justify="center")
        CONSOLE.rule()

    def _run_colmap(self, image_dir, colmap_dir):
        (sfm_tool, feature_type, matcher_type) = process_data_utils.find_tool_feature_matcher_combination(
            self.sfm_tool, self.feature_type, self.matcher_type
        )

        if sfm_tool == "colmap":
            colmap_utils.run_colmap(
                image_dir=image_dir,
                colmap_dir=colmap_dir,
                camera_model=CAMERA_MODELS[self.camera_type],
                gpu=self.gpu,
                verbose=self.verbose,
                matching_method=self.matching_method,
                colmap_cmd=self.colmap_cmd,
            )
        elif sfm_tool == "hloc":
            hloc_utils.run_hloc(
                image_dir=image_dir,
                colmap_dir=colmap_dir,
                camera_model=CAMERA_MODELS[self.camera_type],
                verbose=self.verbose,
                matching_method=self.matching_method,
                feature_type=feature_type,
                matcher_type=matcher_type,
            )
        else:
            CONSOLE.log("[bold red]Invalid combination of sfm_tool, feature_type, and matcher_type, exiting")
            sys.exit(1)


@dataclass
class ProcessVideo:
    """Process videos into a nerfstudio dataset.

    This script does the following:

    1. Converts the video into images.
    2. Scales images to a specified size.
    3. Calculates the camera poses for each image using `COLMAP <https://colmap.github.io/>`_.
    """

    data: Path
    """Path the data, either a video file or a directory of images."""
    output_dir: Path
    """Path to the output directory."""
    num_frames_target: int = 300
    """Target number of frames to use for the dataset, results may not be exact."""
    camera_type: Literal["perspective", "fisheye", "equirectangular"] = "perspective"
    """Camera model to use."""
    matching_method: Literal["exhaustive", "sequential", "vocab_tree"] = "vocab_tree"
    """Feature matching method to use. Vocab tree is recommended for a balance of speed and
        accuracy. Exhaustive is slower but more accurate. Sequential is faster but should only be used for videos."""
    sfm_tool: Literal["any", "colmap", "hloc"] = "any"
    """Structure from motion tool to use. Colmap will use sift features, hloc can use many modern methods
       such as superpoint features and superglue matcher"""
    feature_type: Literal[
        "any",
        "sift",
        "superpoint",
        "superpoint_aachen",
        "superpoint_max",
        "superpoint_inloc",
        "r2d2",
        "d2net-ss",
        "sosnet",
        "disk",
    ] = "any"
    """Type of feature to use."""
    matcher_type: Literal[
        "any", "NN", "superglue", "superglue-fast", "NN-superpoint", "NN-ratio", "NN-mutual", "adalam"
    ] = "any"
    """Matching algorithm."""
    num_downscales: int = 3
    """Number of times to downscale the images. Downscales by 2 each time. For example a value of 3
        will downscale the images by 2x, 4x, and 8x."""
    skip_colmap: bool = False
    """If True, skips COLMAP and generates transforms.json if possible."""
    colmap_cmd: str = "colmap"
    """How to call the COLMAP executable."""
    images_per_equirect: Literal[8, 14] = 8
    """Number of samples per image to take from each equirectangular image.
       Used only when camera-type is equirectangular.
    """
    percent_radius_crop: float = 1.0
    """Create circle crop mask. The radius is the percent of the image diagonal."""
    percent_crop: Tuple[float, float, float, float] = (0.0, 0.0, 0.0, 0.0)
    """Percent of the image to crop. (top, bottom, left, right)"""
    gpu: bool = True
    """If True, use GPU."""
    verbose: bool = False
    """If True, print extra logging."""

    def main(self) -> None:
        """Process video into a nerfstudio dataset."""
        install_checks.check_ffmpeg_installed()
        install_checks.check_colmap_installed()

        self.output_dir.mkdir(parents=True, exist_ok=True)
        image_dir = self.output_dir / "images"
        image_dir.mkdir(parents=True, exist_ok=True)

        summary_log = []
        # Convert video to images
        if self.camera_type == "equirectangular":
            # create temp images folder to store the equirect and perspective images
            temp_image_dir = self.output_dir / "temp_images"
            temp_image_dir.mkdir(parents=True, exist_ok=True)
            summary_log, num_extracted_frames = process_data_utils.convert_video_to_images(
                self.data, image_dir=temp_image_dir, num_frames_target=self.num_frames_target, verbose=self.verbose
            )
        else:
            summary_log, num_extracted_frames = process_data_utils.convert_video_to_images(
                self.data, image_dir=image_dir, num_frames_target=self.num_frames_target, verbose=self.verbose
            )

        # Generate planar projections if equirectangular
        if self.camera_type == "equirectangular":
            perspective_image_size = equirect_utils.compute_resolution_from_equirect(
                self.output_dir / "temp_images", self.images_per_equirect
            )
            image_dir = equirect_utils.generate_planar_projections_from_equirectangular(
                self.output_dir / "temp_images", perspective_image_size, self.images_per_equirect
            )

            # copy the perspective images to the image directory
            process_data_utils.copy_images(
                self.output_dir / "temp_images" / "planar_projections",
                image_dir=self.output_dir / "images",
                verbose=False,
            )
            image_dir = self.output_dir / "images"

            # remove the temp_images folder
            shutil.rmtree(self.output_dir / "temp_images", ignore_errors=True)

        # Create mask
        mask_path = process_data_utils.save_mask(
            image_dir=image_dir,
            num_downscales=self.num_downscales,
            percent_crop=self.percent_crop,
            percent_radius=self.percent_radius_crop,
        )
        if mask_path is not None:
            summary_log.append(f"Saved mask to {mask_path}")

        # # Downscale images
        summary_log.append(process_data_utils.downscale_images(image_dir, self.num_downscales, verbose=self.verbose))

        # Run Colmap
        colmap_dir = self.output_dir / "colmap"
        if not self.skip_colmap:
            colmap_dir.mkdir(parents=True, exist_ok=True)

            (sfm_tool, feature_type, matcher_type) = process_data_utils.find_tool_feature_matcher_combination(
                self.sfm_tool, self.feature_type, self.matcher_type
            )

            if sfm_tool == "colmap":
                colmap_utils.run_colmap(
                    image_dir=image_dir,
                    colmap_dir=colmap_dir,
                    camera_model=CAMERA_MODELS[self.camera_type],
                    camera_mask_path=mask_path,
                    gpu=self.gpu,
                    verbose=self.verbose,
                    matching_method=self.matching_method,
                    colmap_cmd=self.colmap_cmd,
                )
            elif sfm_tool == "hloc":
                if mask_path is not None:
                    CONSOLE.log(
                        "[bold red]Cannot use a mask with hloc. Please remove the cropping options and try again."
                    )
                    sys.exit(1)
                hloc_utils.run_hloc(
                    image_dir=image_dir,
                    colmap_dir=colmap_dir,
                    camera_model=CAMERA_MODELS[self.camera_type],
                    verbose=self.verbose,
                    matching_method=self.matching_method,
                    feature_type=feature_type,
                    matcher_type=matcher_type,
                )
            else:
                CONSOLE.log("[bold red]Invalid combination of sfm_tool, feature_type, and matcher_type, exiting")
                sys.exit(1)

        # Save transforms.json
        if (colmap_dir / "sparse" / "0" / "cameras.bin").exists():
            with CONSOLE.status("[bold yellow]Saving results to transforms.json", spinner="balloon"):
                num_matched_frames = colmap_utils.colmap_to_json(
                    cameras_path=colmap_dir / "sparse" / "0" / "cameras.bin",
                    images_path=colmap_dir / "sparse" / "0" / "images.bin",
                    output_dir=self.output_dir,
                    camera_mask_path=mask_path,
                    image_rename_map=None,
                )
                summary_log.append(f"Colmap matched {num_matched_frames} images")
            summary_log.append(colmap_utils.get_matching_summary(num_extracted_frames, num_matched_frames))
        else:
            CONSOLE.log("[bold yellow]Warning: could not find existing COLMAP results. Not generating transforms.json")

        CONSOLE.rule("[bold green]:tada: :tada: :tada: All DONE :tada: :tada: :tada:")

        for summary in summary_log:
            CONSOLE.print(summary, justify="center")
        CONSOLE.rule()


@dataclass
class ProcessInsta360:
    """Process Insta360 videos into a nerfstudio dataset. Currently this uses a center crop of the raw data
    so data at the extreme edges of the video will be lost.

    Expects data from a 2 camera Insta360, single or >2 camera models will not work.
    (tested with Insta360 One X2)

    This script does the following:

    1. Converts the videos into images.
    2. Scales images to a specified size.
    3. Calculates the camera poses for each image using `COLMAP <https://colmap.github.io/>`_.
    """

    data: Path
    """Path the data, It should be one of the 3 .insv files saved with each capture (Any work)."""
    output_dir: Path
    """Path to the output directory."""
    num_frames_target: int = 400
    """Target number of frames to use for the dataset, results may not be exact."""
    matching_method: Literal["exhaustive", "sequential", "vocab_tree"] = "vocab_tree"
    """Feature matching method to use. Vocab tree is recommended for a balance of speed and
        accuracy. Exhaustive is slower but more accurate. Sequential is faster but should only be used for videos."""
    num_downscales: int = 3
    """Number of times to downscale the images. Downscales by 2 each time. For example a value of 3
        will downscale the images by 2x, 4x, and 8x."""
    skip_colmap: bool = False
    """If True, skips COLMAP and generates transforms.json if possible."""
    colmap_cmd: str = "colmap"
    """How to call the COLMAP executable."""
    gpu: bool = True
    """If True, use GPU."""
    verbose: bool = False
    """If True, print extra logging."""

    def main(self) -> None:
        """Process video into a nerfstudio dataset."""
        install_checks.check_ffmpeg_installed()
        install_checks.check_colmap_installed()

        self.output_dir.mkdir(parents=True, exist_ok=True)
        image_dir = self.output_dir / "images"
        image_dir.mkdir(parents=True, exist_ok=True)

        filename_back, filename_front = insta360_utils.get_insta360_filenames(self.data)

        if not filename_back.exists():
            raise FileNotFoundError(f"Could not find {filename_back}")

        ffprobe_cmd = f'ffprobe -v quiet -print_format json -show_streams -select_streams v:0 "{filename_back}"'

        ffprobe_output = process_data_utils.run_command(ffprobe_cmd)

        assert ffprobe_output is not None
        ffprobe_decoded = json.loads(ffprobe_output)

        width, height = ffprobe_decoded["streams"][0]["width"], ffprobe_decoded["streams"][0]["height"]

        summary_log, num_extracted_frames = [], 0

        if width / height == 1:
            if not filename_front.exists():
                raise FileNotFoundError(f"Could not find {filename_front}")
            # Convert video to images
            summary_log, num_extracted_frames = insta360_utils.convert_insta360_to_images(
                video_front=filename_front,
                video_back=filename_back,
                image_dir=image_dir,
                num_frames_target=self.num_frames_target,
                verbose=self.verbose,
            )
        else:
            summary_log, num_extracted_frames = insta360_utils.convert_insta360_single_file_to_images(
                video=filename_back,
                image_dir=image_dir,
                num_frames_target=self.num_frames_target,
                verbose=self.verbose,
            )

        # Downscale images
        summary_log.append(process_data_utils.downscale_images(image_dir, self.num_downscales, verbose=self.verbose))

        # Run Colmap
        colmap_dir = self.output_dir / "colmap"
        if not self.skip_colmap:
            colmap_dir.mkdir(parents=True, exist_ok=True)

            colmap_utils.run_colmap(
                image_dir=image_dir,
                colmap_dir=colmap_dir,
                camera_model=CAMERA_MODELS["fisheye"],
                gpu=self.gpu,
                verbose=self.verbose,
                matching_method=self.matching_method,
                colmap_cmd=self.colmap_cmd,
            )

        # Save transforms.json
        if (colmap_dir / "sparse" / "0" / "cameras.bin").exists():
            with CONSOLE.status("[bold yellow]Saving results to transforms.json", spinner="balloon"):
                num_matched_frames = colmap_utils.colmap_to_json(
                    cameras_path=colmap_dir / "sparse" / "0" / "cameras.bin",
                    images_path=colmap_dir / "sparse" / "0" / "images.bin",
                    output_dir=self.output_dir,
<<<<<<< HEAD
=======
                    camera_model=CAMERA_MODELS["fisheye"],
                    image_rename_map=None,
>>>>>>> 93359b13
                )
                summary_log.append(f"Colmap matched {num_matched_frames} images")
            summary_log.append(colmap_utils.get_matching_summary(num_extracted_frames, num_matched_frames))
        else:
            CONSOLE.log("[bold yellow]Warning: could not find existing COLMAP results. Not generating transforms.json")

        CONSOLE.rule("[bold green]:tada: :tada: :tada: All DONE :tada: :tada: :tada:")

        for summary in summary_log:
            CONSOLE.print(summary, justify="center")
        CONSOLE.rule()


@dataclass
class ProcessRecord3D:
    """Process Record3D data into a nerfstudio dataset.

    This script does the following:

    1. Scales images to a specified size.
    2. Converts Record3D poses into the nerfstudio format.
    """

    data: Path
    """Path to the record3D data."""
    output_dir: Path
    """Path to the output directory."""
    num_downscales: int = 3
    """Number of times to downscale the images. Downscales by 2 each time. For example a value of 3
        will downscale the images by 2x, 4x, and 8x."""
    max_dataset_size: int = 300
    """Max number of images to train on. If the dataset has more, images will be sampled approximately evenly. If -1,
    use all images."""

    verbose: bool = False
    """If True, print extra logging."""

    def main(self) -> None:
        """Process images into a nerfstudio dataset."""

        self.output_dir.mkdir(parents=True, exist_ok=True)
        image_dir = self.output_dir / "images"
        image_dir.mkdir(parents=True, exist_ok=True)

        summary_log = []

        record3d_image_dir = self.data / "rgb"

        if not record3d_image_dir.exists():
            raise ValueError(f"Image directory {record3d_image_dir} doesn't exist")

        record3d_image_filenames = []
        for f in record3d_image_dir.iterdir():
            if f.stem.isdigit():  # removes possible duplicate images (for example, 123(3).jpg)
                if f.suffix.lower() in [".jpg", ".jpeg", ".png", ".tif", ".tiff"]:
                    record3d_image_filenames.append(f)

        record3d_image_filenames = sorted(record3d_image_filenames, key=lambda fn: int(fn.stem))
        num_images = len(record3d_image_filenames)
        idx = np.arange(num_images)
        if self.max_dataset_size != -1 and num_images > self.max_dataset_size:
            idx = np.round(np.linspace(0, num_images - 1, self.max_dataset_size)).astype(int)

        record3d_image_filenames = list(np.array(record3d_image_filenames)[idx])
        # Copy images to output directory
        copied_image_paths = process_data_utils.copy_images_list(
            record3d_image_filenames, image_dir=image_dir, verbose=self.verbose
        )
        num_frames = len(copied_image_paths)

        copied_image_paths = [Path("images/" + copied_image_path.name) for copied_image_path in copied_image_paths]
        summary_log.append(f"Used {num_frames} images out of {num_images} total")
        if self.max_dataset_size > 0:
            summary_log.append(
                "To change the size of the dataset add the argument [yellow]--max_dataset_size[/yellow] to "
                f"larger than the current value ({self.max_dataset_size}), or -1 to use all images."
            )

        # Downscale images
        summary_log.append(process_data_utils.downscale_images(image_dir, self.num_downscales, verbose=self.verbose))

        metadata_path = self.data / "metadata.json"
        record3d_utils.record3d_to_json(copied_image_paths, metadata_path, self.output_dir, indices=idx)
        CONSOLE.rule("[bold green]:tada: :tada: :tada: All DONE :tada: :tada: :tada:")

        for summary in summary_log:
            CONSOLE.print(summary, justify="center")
        CONSOLE.rule()


@dataclass
class ProcessPolycam:
    """Process Polycam data into a nerfstudio dataset.

    To capture data, use the Polycam app on an iPhone or iPad with LiDAR. The capture must be in LiDAR or ROOM mode.
    Developer mode must be enabled in the app settings, this will enable a raw data export option in the export menus.
    The exported data folder is used as the input to this script.

    This script does the following:

    1. Scales images to a specified size.
    2. Converts Polycam poses into the nerfstudio format.
    """

    data: Path
    """Path the polycam export data folder. Can be .zip file or folder."""
    output_dir: Path
    """Path to the output directory."""
    num_downscales: int = 3
    """Number of times to downscale the images. Downscales by 2 each time. For example a value of 3
        will downscale the images by 2x, 4x, and 8x."""
    use_uncorrected_images: bool = False
    """If True, use the raw images from the polycam export. If False, use the corrected images."""
    max_dataset_size: int = 600
    """Max number of images to train on. If the dataset has more, images will be sampled approximately evenly. If -1,
    use all images."""
    min_blur_score: float = 25
    """Minimum blur score to use an image. If the blur score is below this value, the image will be skipped."""
    crop_border_pixels: int = 15
    """Number of pixels to crop from each border of the image. Useful as borders may be black due to undistortion."""
    use_depth: bool = False
    """If True, processes the generated depth maps from Polycam"""
    verbose: bool = False
    """If True, print extra logging."""

    def main(self) -> None:
        """Process images into a nerfstudio dataset."""

        self.output_dir.mkdir(parents=True, exist_ok=True)
        image_dir = self.output_dir / "images"
        image_dir.mkdir(parents=True, exist_ok=True)

        summary_log = []

        if self.data.suffix == ".zip":
            with zipfile.ZipFile(self.data, "r") as zip_ref:
                zip_ref.extractall(self.output_dir)
                extracted_folder = zip_ref.namelist()[0].split("/")[0]
            self.data = self.output_dir / extracted_folder

        if (self.data / "keyframes" / "corrected_images").exists() and not self.use_uncorrected_images:
            polycam_image_dir = self.data / "keyframes" / "corrected_images"
            polycam_cameras_dir = self.data / "keyframes" / "corrected_cameras"
        else:
            polycam_image_dir = self.data / "keyframes" / "images"
            polycam_cameras_dir = self.data / "keyframes" / "cameras"
            if not self.use_uncorrected_images:
                CONSOLE.print("[bold yellow]Corrected images not found, using raw images.")

        if not polycam_image_dir.exists():
            raise ValueError(f"Image directory {polycam_image_dir} doesn't exist")

        if not (self.data / "keyframes" / "depth").exists():
            depth_dir = self.data / "keyframes" / "depth"
            raise ValueError(f"Depth map directory {depth_dir} doesn't exist")

        (image_processing_log, polycam_image_filenames) = polycam_utils.process_images(
            polycam_image_dir,
            image_dir,
            crop_border_pixels=self.crop_border_pixels,
            max_dataset_size=self.max_dataset_size,
            num_downscales=self.num_downscales,
            verbose=self.verbose,
        )

        summary_log.extend(image_processing_log)

        polycam_depth_filenames = []
        if self.use_depth:
            polycam_depth_image_dir = self.data / "keyframes" / "depth"
            depth_dir = self.output_dir / "depth"
            depth_dir.mkdir(parents=True, exist_ok=True)
            (depth_processing_log, polycam_depth_filenames) = polycam_utils.process_depth_maps(
                polycam_depth_image_dir,
                depth_dir,
                num_processed_images=len(polycam_image_filenames),
                crop_border_pixels=self.crop_border_pixels,
                max_dataset_size=self.max_dataset_size,
                num_downscales=self.num_downscales,
                verbose=self.verbose,
            )
            summary_log.extend(depth_processing_log)

        summary_log.extend(
            polycam_utils.polycam_to_json(
                image_filenames=polycam_image_filenames,
                depth_filenames=polycam_depth_filenames,
                cameras_dir=polycam_cameras_dir,
                output_dir=self.output_dir,
                min_blur_score=self.min_blur_score,
                crop_border_pixels=self.crop_border_pixels,
            )
        )

        CONSOLE.rule("[bold green]:tada: :tada: :tada: All DONE :tada: :tada: :tada:")

        for summary in summary_log:
            CONSOLE.print(summary, justify="center")
        CONSOLE.rule()


@dataclass
class ProcessMetashape:
    """Process Metashape data into a nerfstudio dataset.

    This script assumes that cameras have been aligned using Metashape. After alignment, it is necessary to export the
    camera poses as a `.xml` file. This option can be found under `File > Export > Export Cameras`.

    This script does the following:

    1. Scales images to a specified size.
    2. Converts Metashape poses into the nerfstudio format.
    """

    data: Path
    """Path to a folder of images."""
    xml: Path
    """Path to the Metashape xml file."""
    output_dir: Path
    """Path to the output directory."""
    num_downscales: int = 3
    """Number of times to downscale the images. Downscales by 2 each time. For example a value of 3
        will downscale the images by 2x, 4x, and 8x."""
    max_dataset_size: int = 600
    """Max number of images to train on. If the dataset has more, images will be sampled approximately evenly. If -1,
    use all images."""
    verbose: bool = False
    """If True, print extra logging."""

    def main(self) -> None:
        """Process images into a nerfstudio dataset."""

        if self.xml.suffix != ".xml":
            raise ValueError(f"XML file {self.xml} must have a .xml extension")
        if not self.xml.exists:
            raise ValueError(f"XML file {self.xml} doesn't exist")

        self.output_dir.mkdir(parents=True, exist_ok=True)
        image_dir = self.output_dir / "images"
        image_dir.mkdir(parents=True, exist_ok=True)

        summary_log = []

        # Copy images to output directory
        image_filenames, num_orig_images = process_data_utils.get_image_filenames(self.data, self.max_dataset_size)
        copied_image_paths = process_data_utils.copy_images_list(
            image_filenames,
            image_dir=image_dir,
            verbose=self.verbose,
        )
        num_frames = len(copied_image_paths)

        copied_image_paths = [Path("images/" + copied_image_path.name) for copied_image_path in copied_image_paths]
        original_names = [image_path.stem for image_path in image_filenames]
        image_filename_map = dict(zip(original_names, copied_image_paths))

        if self.max_dataset_size > 0 and num_frames != num_orig_images:
            summary_log.append(f"Started with {num_frames} images out of {num_orig_images} total")
            summary_log.append(
                "To change the size of the dataset add the argument [yellow]--max_dataset_size[/yellow] to "
                f"larger than the current value ({self.max_dataset_size}), or -1 to use all images."
            )
        else:
            summary_log.append(f"Started with {num_frames} images")

        # Downscale images
        summary_log.append(process_data_utils.downscale_images(image_dir, self.num_downscales, verbose=self.verbose))

        # Save json
        if num_frames == 0:
            CONSOLE.print("[bold red]No images found, exiting")
            sys.exit(1)
        summary_log.extend(
            metashape_utils.metashape_to_json(
                image_filename_map=image_filename_map,
                xml_filename=self.xml,
                output_dir=self.output_dir,
                verbose=self.verbose,
            )
        )

        CONSOLE.rule("[bold green]:tada: :tada: :tada: All DONE :tada: :tada: :tada:")

        for summary in summary_log:
            CONSOLE.print(summary, justify="center")
        CONSOLE.rule()


@dataclass
class ProcessRealityCapture:
    """Process RealityCapture data into a nerfstudio dataset.

    This script assumes that cameras have been aligned using RealityCapture. After alignment, it is necessary to
    export the camera poses as a `.csv` file using the `Internal/External camera parameters` option.

    This script does the following:

    1. Scales images to a specified size.
    2. Converts RealityCapture poses into the nerfstudio format.
    """

    data: Path
    """Path to a folder of images."""
    csv: Path
    """Path to the RealityCapture cameras CSV file."""
    output_dir: Path
    """Path to the output directory."""
    num_downscales: int = 3
    """Number of times to downscale the images. Downscales by 2 each time. For example a value of 3
        will downscale the images by 2x, 4x, and 8x."""
    max_dataset_size: int = 600
    """Max number of images to train on. If the dataset has more, images will be sampled approximately evenly. If -1,
    use all images."""
    verbose: bool = False
    """If True, print extra logging."""

    def main(self) -> None:
        """Process images into a nerfstudio dataset."""

        if self.csv.suffix != ".csv":
            raise ValueError(f"CSV file {self.csv} must have a .csv extension")
        if not self.csv.exists:
            raise ValueError(f"CSV file {self.csv} doesn't exist")

        self.output_dir.mkdir(parents=True, exist_ok=True)
        image_dir = self.output_dir / "images"
        image_dir.mkdir(parents=True, exist_ok=True)

        summary_log = []

        # Copy images to output directory
        image_filenames, num_orig_images = process_data_utils.get_image_filenames(self.data, self.max_dataset_size)
        copied_image_paths = process_data_utils.copy_images_list(
            image_filenames,
            image_dir=image_dir,
            verbose=self.verbose,
        )
        num_frames = len(copied_image_paths)

        copied_image_paths = [Path("images/" + copied_image_path.name) for copied_image_path in copied_image_paths]
        original_names = [image_path.stem for image_path in image_filenames]
        image_filename_map = dict(zip(original_names, copied_image_paths))

        if self.max_dataset_size > 0 and num_frames != num_orig_images:
            summary_log.append(f"Started with {num_frames} images out of {num_orig_images} total")
            summary_log.append(
                "To change the size of the dataset add the argument [yellow]--max_dataset_size[/yellow] to "
                f"larger than the current value ({self.max_dataset_size}), or -1 to use all images."
            )
        else:
            summary_log.append(f"Started with {num_frames} images")

        # Downscale images
        summary_log.append(process_data_utils.downscale_images(image_dir, self.num_downscales, verbose=self.verbose))

        # Save json
        if num_frames == 0:
            CONSOLE.print("[bold red]No images found, exiting")
            sys.exit(1)
        summary_log.extend(
            realitycapture_utils.realitycapture_to_json(
                image_filename_map=image_filename_map,
                csv_filename=self.csv,
                output_dir=self.output_dir,
            )
        )

        CONSOLE.rule("[bold green]:tada: :tada: :tada: All DONE :tada: :tada: :tada:")

        for summary in summary_log:
            CONSOLE.print(summary, justify="center")
        CONSOLE.rule()


Commands = Union[
    Annotated[ProcessImages, tyro.conf.subcommand(name="images")],
    Annotated[ProcessVideo, tyro.conf.subcommand(name="video")],
    Annotated[ProcessPolycam, tyro.conf.subcommand(name="polycam")],
    Annotated[ProcessMetashape, tyro.conf.subcommand(name="metashape")],
    Annotated[ProcessRealityCapture, tyro.conf.subcommand(name="realitycapture")],
    Annotated[ProcessInsta360, tyro.conf.subcommand(name="insta360")],
    Annotated[ProcessRecord3D, tyro.conf.subcommand(name="record3d")],
]


def entrypoint():
    """Entrypoint for use with pyproject scripts."""
    tyro.extras.set_accent_color("bright_yellow")
    tyro.cli(Commands).main()


if __name__ == "__main__":
    entrypoint()

# For sphinx docs
get_parser_fn = lambda: tyro.extras.get_parser(Commands)  # type: ignore<|MERGE_RESOLUTION|>--- conflicted
+++ resolved
@@ -168,11 +168,7 @@
                     cameras_path=colmap_model_path / "cameras.bin",
                     images_path=colmap_model_path / "images.bin",
                     output_dir=self.output_dir,
-<<<<<<< HEAD
-=======
-                    camera_model=CAMERA_MODELS[self.camera_type],
                     image_rename_map=image_rename_map,
->>>>>>> 93359b13
                 )
                 summary_log.append(f"Colmap matched {num_matched_frames} images")
             summary_log.append(colmap_utils.get_matching_summary(num_frames, num_matched_frames))
@@ -502,11 +498,7 @@
                     cameras_path=colmap_dir / "sparse" / "0" / "cameras.bin",
                     images_path=colmap_dir / "sparse" / "0" / "images.bin",
                     output_dir=self.output_dir,
-<<<<<<< HEAD
-=======
-                    camera_model=CAMERA_MODELS["fisheye"],
                     image_rename_map=None,
->>>>>>> 93359b13
                 )
                 summary_log.append(f"Colmap matched {num_matched_frames} images")
             summary_log.append(colmap_utils.get_matching_summary(num_extracted_frames, num_matched_frames))
