--- conflicted
+++ resolved
@@ -213,16 +213,9 @@
             camera_start = pipeline.dataloader.eval_dataloader.get_camera(image_idx=0)
             # TODO(ethan): pass in the up direction of the camera
             camera_path = get_spiral_path(camera_start, steps=30, radius=0.1)
-<<<<<<< HEAD
         elif self.traj == "interp":
-            camera_start = pipeline.dataloader.eval_dataloader.get_camera(image_idx=0)
-            camera_end = pipeline.dataloader.eval_dataloader.get_camera(image_idx=10)
-            camera_path = get_interpolated_camera_path(camera_start, camera_end, steps=30)
-=======
-        elif config.eval.traj == cfg.TrajectoryType.INTERP:
             cameras = pipeline.dataloader.eval_dataloader.get_camera(image_idx=[0, 10])
             camera_path = get_interpolated_camera_path(cameras, steps=30)
->>>>>>> edf9f599
         else:
             assert_never(self.traj)
 
