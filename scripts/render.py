--- conflicted
+++ resolved
@@ -94,31 +94,33 @@
 
         with progress:
             for camera_idx in progress.track(range(cameras.size), description=""):
-<<<<<<< HEAD
-                camera_ray_bundle = cameras.generate_rays(camera_indices=camera_idx)
-                with torch.no_grad():
-                    outputs = pipeline.model.get_outputs_for_camera_ray_bundle(
-                        camera_ray_bundle
-                    )
-=======
 
                 aabb_box = None
                 if crop_data is not None:
                     bounding_box_min = crop_data.center - crop_data.scale / 2.0
                     bounding_box_max = crop_data.center + crop_data.scale / 2.0
-                    aabb_box = SceneBox(torch.stack([bounding_box_min, bounding_box_max]).to(pipeline.device))
-                camera_ray_bundle = cameras.generate_rays(camera_indices=camera_idx, aabb_box=aabb_box)
+                    aabb_box = SceneBox(
+                        torch.stack([bounding_box_min, bounding_box_max]).to(
+                            pipeline.device
+                        )
+                    )
+                camera_ray_bundle = cameras.generate_rays(
+                    camera_indices=camera_idx, aabb_box=aabb_box
+                )
 
                 if crop_data is not None:
                     with renderers.background_color_override_context(
                         crop_data.background_color.to(pipeline.device)
                     ), torch.no_grad():
-                        outputs = pipeline.model.get_outputs_for_camera_ray_bundle(camera_ray_bundle)
+                        outputs = pipeline.model.get_outputs_for_camera_ray_bundle(
+                            camera_ray_bundle
+                        )
                 else:
                     with torch.no_grad():
-                        outputs = pipeline.model.get_outputs_for_camera_ray_bundle(camera_ray_bundle)
-
->>>>>>> 796fad8b
+                        outputs = pipeline.model.get_outputs_for_camera_ray_bundle(
+                            camera_ray_bundle
+                        )
+
                 render_image = []
                 for rendered_output_name in rendered_output_names:
                     if rendered_output_name not in outputs:
@@ -138,7 +140,9 @@
                     render_image.append(output_image)
                 render_image = np.concatenate(render_image, axis=1)
                 if output_format == "images":
-                    media.write_image(output_image_dir / f"{camera_idx:05d}.png", render_image)
+                    media.write_image(
+                        output_image_dir / f"{camera_idx:05d}.png", render_image
+                    )
                 if output_format == "video":
                     if writer is None:
                         render_width = int(render_image.shape[1])
@@ -253,7 +257,9 @@
     bg_color = camera_json["crop"]["crop_bg_color"]
 
     return CropData(
-        background_color=torch.Tensor([bg_color["r"] / 255.0, bg_color["g"] / 255.0, bg_color["b"] / 255.0]),
+        background_color=torch.Tensor(
+            [bg_color["r"] / 255.0, bg_color["g"] / 255.0, bg_color["b"] / 255.0]
+        ),
         center=torch.Tensor(camera_json["crop"]["crop_center"]),
         scale=torch.Tensor(camera_json["crop"]["crop_scale"]),
     )
@@ -264,12 +270,9 @@
     """Load a checkpoint, render a trajectory, and save to a video file."""
 
     load_config: Path
-<<<<<<< HEAD
+    """Path to config YAML file."""
     load_ckpt: Path
-    # Name of the renderer outputs to use. rgb, depth, etc. concatenates them along y axis
-=======
-    """Path to config YAML file."""
->>>>>>> 796fad8b
+    """Name of the renderer outputs to use. rgb, depth, etc. concatenates them along y axis"""
     rendered_output_names: List[str] = field(default_factory=lambda: ["rgb"])
     """Name of the renderer outputs to use. rgb, depth, etc. concatenates them along y axis"""
     traj: Literal["spiral", "filename"] = "spiral"
