--- conflicted
+++ resolved
@@ -28,10 +28,6 @@
 from torchtyping import TensorType
 from typing_extensions import Literal, assert_never
 
-<<<<<<< HEAD
-from nerfstudio.cameras.camera_paths import get_path_from_json, get_spiral_path
-from nerfstudio.cameras.cameras import Cameras, CameraType
-=======
 from nerfstudio.cameras.camera_paths import (
     get_interpolated_camera_path,
     get_path_from_json,
@@ -40,7 +36,6 @@
 from nerfstudio.cameras.cameras import Cameras, CameraType
 from nerfstudio.data.scene_box import SceneBox
 from nerfstudio.model_components import renderers
->>>>>>> 5613d478
 from nerfstudio.pipelines.base_pipeline import Pipeline
 from nerfstudio.utils import install_checks
 from nerfstudio.utils.eval_utils import eval_setup
@@ -103,11 +98,6 @@
 
         with progress:
             for camera_idx in progress.track(range(cameras.size), description=""):
-<<<<<<< HEAD
-                camera_ray_bundle = cameras.generate_rays(camera_indices=camera_idx)
-                with torch.no_grad():
-                    outputs = pipeline.model.get_outputs_for_camera_ray_bundle(camera_ray_bundle)
-=======
                 aabb_box = None
                 if crop_data is not None:
                     bounding_box_min = crop_data.center - crop_data.scale / 2.0
@@ -124,7 +114,6 @@
                     with torch.no_grad():
                         outputs = pipeline.model.get_outputs_for_camera_ray_bundle(camera_ray_bundle)
 
->>>>>>> 5613d478
                 render_image = []
                 for rendered_output_name in rendered_output_names:
                     if rendered_output_name not in outputs:
@@ -143,13 +132,8 @@
                     media.write_image(output_image_dir / f"{camera_idx:05d}.png", render_image)
                 if output_format == "video":
                     if writer is None:
-<<<<<<< HEAD
-                        render_width = int(render_image.shape[1] * rendered_resolution_scaling_factor)
-                        render_height = int(render_image.shape[0] * rendered_resolution_scaling_factor)
-=======
                         render_width = int(render_image.shape[1])
                         render_height = int(render_image.shape[0])
->>>>>>> 5613d478
                         writer = stack.enter_context(
                             media.VideoWriter(
                                 path=output_filename,
@@ -232,8 +216,6 @@
             mp4file.write(rest_of_file)
         finally:
             mp4file.close()
-<<<<<<< HEAD
-=======
 
 
 @dataclass
@@ -266,7 +248,6 @@
         center=torch.Tensor(camera_json["crop"]["crop_center"]),
         scale=torch.Tensor(camera_json["crop"]["crop_scale"]),
     )
->>>>>>> 5613d478
 
 
 @dataclass
@@ -331,10 +312,7 @@
                 camera_type = CameraType.EQUIRECTANGULAR
             else:
                 camera_type = CameraType.PERSPECTIVE
-<<<<<<< HEAD
-=======
             crop_data = get_crop_from_json(camera_path)
->>>>>>> 5613d478
             camera_path = get_path_from_json(camera_path)
         elif self.traj == "interpolate":
             camera_type = CameraType.PERSPECTIVE
