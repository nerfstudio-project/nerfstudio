--- conflicted
+++ resolved
@@ -85,26 +85,8 @@
         # but we don't know how big the video file will be, so it's not certain!)
 
     with ExitStack() as stack:
-<<<<<<< HEAD
-        writer = (
-            stack.enter_context(
-                media.VideoWriter(
-                    path=output_filename,
-                    shape=(
-                        int(render_height * rendered_resolution_scaling_factor),
-                        int(render_width * rendered_resolution_scaling_factor)
-                        * len(rendered_output_names),
-                    ),
-                    fps=fps,
-                )
-            )
-            if output_format == "video"
-            else None
-        )
-=======
         writer = None
 
->>>>>>> 2e843eb2
         with progress:
             for camera_idx in progress.track(range(cameras.size), description=""):
                 camera_ray_bundle = cameras.generate_rays(camera_indices=camera_idx)
@@ -131,12 +113,6 @@
                     render_image.append(output_image)
                 render_image = np.concatenate(render_image, axis=1)
                 if output_format == "images":
-<<<<<<< HEAD
-                    media.write_image(
-                        output_image_dir / f"{camera_idx:05d}.png", render_image
-                    )
-                if output_format == "video" and writer is not None:
-=======
                     media.write_image(output_image_dir / f"{camera_idx:05d}.png", render_image)
                 if output_format == "video":
                     if writer is None:
@@ -149,7 +125,6 @@
                                 fps=fps,
                             )
                         )
->>>>>>> 2e843eb2
                     writer.add_image(render_image)
 
     if output_format == "video":
