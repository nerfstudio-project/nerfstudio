--- conflicted
+++ resolved
@@ -11,7 +11,6 @@
 
 import tyro
 from rich.console import Console
-from scripts.my_utils import get_step_from_ckpt_path
 
 from nerfstudio.configs.base_config import ViewerConfig
 from nerfstudio.configs.method_configs import AnnotatedBaseConfigUnion
@@ -21,6 +20,7 @@
 from nerfstudio.utils import writer
 from nerfstudio.utils.eval_utils import eval_setup
 from nerfstudio.viewer.server.viewer_state import ViewerState
+from scripts.my_utils import get_step_from_ckpt_path
 
 CONSOLE = Console(width=120, no_color=True)
 
@@ -51,15 +51,11 @@
 
     def main(self) -> None:
         """Main function."""
-<<<<<<< HEAD
         if self.indices_file is not None:
             self.dataset_type = "all"
             CONSOLE.log("Setting dataset_type to 'all' because of indices file.")
 
-        config, pipeline, _ = eval_setup(
-=======
         config, pipeline, _, step = eval_setup(
->>>>>>> 3d2e58ed
             self.load_config,
             eval_num_rays_per_chunk=None,
             test_mode="test",
@@ -73,62 +69,7 @@
         config.viewer = self.viewer.as_viewer_config()
         config.viewer.num_rays_per_chunk = num_rays_per_chunk
 
-<<<<<<< HEAD
-        self._start_viewer(config, pipeline)
-
-    def _start_viewer(self, config: TrainerConfig, pipeline: Pipeline):
-        base_dir = config.get_base_dir()
-        viewer_log_path = base_dir / config.viewer.relative_log_filename
-        viewer_state, banner_messages = viewer_utils.setup_viewer(
-            config.viewer, log_filename=viewer_log_path, datapath=pipeline.datamanager.get_datapath()
-        )
-
-        # We don't need logging, but writer.GLOBAL_BUFFER needs to be populated
-        config.logging.local_writer.enable = False
-        writer.setup_local_writer(config.logging, max_iter=config.max_num_iterations, banner_messages=banner_messages)
-
-        viewer_state.vis["renderingState/config_base_dir"].write(str(config.relative_model_dir))
-
-        viewer_state.vis["renderingState/export_path"].write(
-            f"export-{config.pipeline.datamanager.dataparser.data.stem}_step_{get_step_from_ckpt_path(config.load_ckpt)}".replace(
-                ".", "_"
-            )
-        )
-
-        # TODO matej
-        dataset_map = {
-            "train": pipeline.datamanager.train_dataset,
-            "val": pipeline.datamanager.eval_dataset,
-            SPLIT_MODE_ALL: pipeline.datamanager.full_dataset,
-        }
-
-        assert viewer_state and dataset_map[self.dataset_type]
-        viewer_state.init_scene(dataset=dataset_map[self.dataset_type], start_train=False)
-
-        while True:
-            viewer_state.vis["renderingState/isTraining"].write(False)
-            self._update_viewer_state(viewer_state, pipeline)
-
-    def _update_viewer_state(self, viewer_state: viewer_utils.ViewerState, pipeline: Pipeline):
-        """Updates the viewer state by rendering out scene with current pipeline
-        Returns the time taken to render scene.
-
-        """
-        # NOTE: step must be > 0 otherwise the rendering would not happen
-        step = 1
-        num_rays_per_batch = pipeline.datamanager.get_train_rays_per_batch()
-        with TimeWriter(writer, EventName.ITER_VIS_TIME) as _:
-            try:
-                viewer_state.update_scene(self, step, pipeline.model, num_rays_per_batch)
-            except RuntimeError:
-                time.sleep(0.03)  # sleep to allow buffer to reset
-                assert viewer_state.vis is not None
-                viewer_state.vis["renderingState/log_errors"].write(
-                    "Error: GPU out of memory. Reduce resolution to prevent viewer from crashing."
-                )
-=======
         _start_viewer(config, pipeline, step)
->>>>>>> 3d2e58ed
 
     def save_checkpoint(self, *args, **kwargs):
         """
