--- conflicted
+++ resolved
@@ -81,11 +81,7 @@
         if not self.output_dir.exists():
             self.output_dir.mkdir(parents=True)
 
-<<<<<<< HEAD
-        _, pipeline, _ = eval_setup(self.load_config, load_ckpt=self.load_ckpt)
-=======
-        _, pipeline, _, _ = eval_setup(self.load_config)
->>>>>>> 3d2e58ed
+        _, pipeline, _, _ = eval_setup(self.load_config, load_ckpt=self.load_ckpt)
 
         # Increase the batchsize to speed up the evaluation.
         pipeline.datamanager.train_pixel_sampler.num_rays_per_batch = self.num_rays_per_batch
@@ -155,11 +151,7 @@
         if not self.output_dir.exists():
             self.output_dir.mkdir(parents=True)
 
-<<<<<<< HEAD
-        _, pipeline, _ = eval_setup(self.load_config, load_ckpt=self.load_ckpt)
-=======
-        _, pipeline, _, _ = eval_setup(self.load_config)
->>>>>>> 3d2e58ed
+        _, pipeline, _, _ = eval_setup(self.load_config, load_ckpt=self.load_ckpt)
 
         tsdf_utils.export_tsdf_mesh(
             pipeline,
@@ -275,10 +267,6 @@
         if not self.output_dir.exists():
             self.output_dir.mkdir(parents=True)
 
-<<<<<<< HEAD
-=======
-        _, pipeline, _, _ = eval_setup(self.load_config)
->>>>>>> 3d2e58ed
         self.validate_pipeline(pipeline)
 
         # Increase the batchsize to speed up the evaluation.
@@ -416,11 +404,7 @@
         if not self.output_dir.exists():
             self.output_dir.mkdir(parents=True)
 
-<<<<<<< HEAD
-        _, pipeline, _ = eval_setup(self.load_config, load_ckpt=self.load_ckpt)
-=======
-        _, pipeline, _, _ = eval_setup(self.load_config)
->>>>>>> 3d2e58ed
+        _, pipeline, _, _ = eval_setup(self.load_config, load_ckpt=self.load_ckpt)
         assert isinstance(pipeline, VanillaPipeline)
         train_frames, eval_frames = collect_camera_poses(pipeline)
 
