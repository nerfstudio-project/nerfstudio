--- conflicted
+++ resolved
@@ -30,76 +30,6 @@
         self.name = name
         self.terminal = sys.stdout
         self.log = open("experiment_log.txt", "a")
-<<<<<<< HEAD
-
-    def __enter__(self):
-        self.start = timer()
-
-    def __exit__(self, *args):
-        self.end = timer()
-        self.write(f"[time] {self.name}: {self.end - self.start}\n")
-    
-    def write(self, text: str):
-        self.terminal.write(text)
-        self.log.write(text)
-        self.log.flush()
-        self.terminal.flush()
-
-class ExperimentPipeline:
-    def __init__(self, args: Args):
-        self.args = args
-
-    def run(self):
-        self.process_data()
-        self.train()
-        train_output_dir, experiment_name = self.find_evaluate_paths()
-        self.eval(train_output_dir, experiment_name)
-    
-    def find_evaluate_paths(self):
-        experiment_name = '-'.join(str(self.args.output_dir).split('/'))
-        train_output_dir = f"outputs/{experiment_name}/{self.args.model}"
-        latest_changed_dir = max(glob.glob(f"{train_output_dir}/*"), key=os.path.getmtime).split("/")[-1]
-        train_output_dir = os.path.join(train_output_dir, latest_changed_dir, "config.yml")
-        return train_output_dir, experiment_name
-
-    @my_timer("Process")
-    def process_data(self):
-        start = timer()
-        CONSOLE.print("Processing data")
-        cmd = f"ns-process-data {self.args.data_source} --data {self.args.input_data_dir} --output-dir {self.args.output_dir}"
-
-        if self.args.data_source == "video" and self.args.percent_frames != 1.0:
-            video = cv2.VideoCapture(str(self.args.input_data_dir))
-            total = int(video.get(cv2.CAP_PROP_FRAME_COUNT))
-            print(f"Num frames: {total}")
-            num_frames = int(total * self.args.percent_frames)
-            cmd = f"ns-process-data {self.args.data_source} --data {self.args.input_data_dir} --output-dir {self.args.output_dir} --num-frames-target {num_frames}"
-
-        print(cmd)
-        run_command(cmd, verbose=True)
-        end = timer()
-        print(f"[time] process: {end - start}\n")
-
-    # ns-train instant-ngp --data data/videos/tier2 --trainer.load_dir $output_path --viewer.start-train False
-    @my_timer("Train")
-    def train(self):
-        
-        input_data_dir = self.args.output_dir
-        CONSOLE.print(f"Trainig model\nModel: {model}\nInput dir: {input_data_dir}")
-        cmd = f"ns-train {self.args.model} --data {input_data_dir} --vis wandb --viewer.quit-on-train-completion True"
-        run_command(cmd, verbose=True)
-        
-
-    @my_timer("Evaluate")
-    def eval(self, config: Path, output_name: Path):
-        start = timer()
-        CONSOLE.print("Evaluating model")
-        cmd = f"ns-eval --load-config {config} --output-path evals/{output_name}.json"
-        run_command(cmd, verbose=True)
-        end = timer()
-        print(f"[time] eval: {end - start}\n")
-=======
->>>>>>> 243dbc95
 
     def __enter__(self):
         self.start = timer()
@@ -150,7 +80,7 @@
     @my_timer("Train")
     def train(self):
         input_data_dir = self.args.output_dir
-        CONSOLE.print(f"Trainig model\nModel: {model}\nInput dir: {input_data_dir}")
+        CONSOLE.print(f"Trainig model\nModel: {self.args.model}\nInput dir: {input_data_dir}")
         cmd = f"ns-train {self.args.model} --data {input_data_dir} --vis wandb --viewer.quit-on-train-completion True"
         run_command(cmd, verbose=True)
         
