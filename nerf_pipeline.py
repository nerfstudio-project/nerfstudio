#!/usr/bin/env python

import glob
import os
import sys
from contextlib import ContextDecorator
from dataclasses import dataclass
from pathlib import Path
from timeit import default_timer as timer

import cv2
import tyro
from rich.console import Console
from typing_extensions import Literal

from nerfstudio.utils.scripts import run_command

CONSOLE = Console(width=120)

writer = {
    "terminal": open("experialment.log", "w"),
    "log": sys.stdout
}

@dataclass
class Args:
    model: str
    data_source: Literal["video", "images", "polycam"]
    input_data_dir: Path
    output_dir: Path
    percent_frames: float = 1.0

class my_timer(ContextDecorator):
<<<<<<< HEAD
    def __init__(self, write, name):
=======
    def __init__(self, writer, name):
>>>>>>> c157145e
        self.name = name
        self.write = write

    def __enter__(self):
        self.start = timer()

    def __exit__(self, *args):
        self.end = timer()
<<<<<<< HEAD
        self.write(f"[time] {self.name}: {self.end - self.start}\n")
=======
        msg = f"[time] {self.name}: {self.end - self.start}\n"
        writer["terminal"].write(msg)
        writer["log"].write(msg)
        writer["log"].flush()
        writer["terminal"].flush()
>>>>>>> c157145e


class ExperimentPipeline:
    def __init__(self, args: Args, writer):
        self.args = args
<<<<<<< HEAD
        self.terminal = sys.stdout
        self.log = open("experiment_log.txt", "a")
=======
        self.writer = writer
        # self.terminal = sys.stdout
        # self.log = open("experiment_log.txt", "a")
>>>>>>> c157145e

    def run(self):
        self.process_data()
        self.train()
        train_output_dir, experiment_name = self.find_evaluate_paths()
        self.eval(train_output_dir, experiment_name)
            
    def write(self, text: str):
<<<<<<< HEAD
        self.terminal.write(text)
        self.log.write(text)
        self.log.flush()
        self.terminal.flush()
=======
        self.writer["terminal"].write(text)
        self.writer["log"].write(text)
        self.writer["log"].flush()
        self.writer["terminal"].flush()
>>>>>>> c157145e

    def find_evaluate_paths(self):
        experiment_name = '-'.join(str(self.args.output_dir).split('/'))
        train_output_dir = f"outputs/{experiment_name}/{self.args.model}"
        latest_changed_dir = max(glob.glob(f"{train_output_dir}/*"), key=os.path.getmtime).split("/")[-1]
        train_output_dir = os.path.join(train_output_dir, latest_changed_dir, "config.yml")
        return train_output_dir, experiment_name

<<<<<<< HEAD
    @my_timer(write, "Process")
=======
    @my_timer(writer, "Process")
>>>>>>> c157145e
    def process_data(self):
        CONSOLE.print("Processing data")
        cmd = f"ns-process-data {self.args.data_source} --data {self.args.input_data_dir} --output-dir {self.args.output_dir}"

        if self.args.data_source == "video" and self.args.percent_frames != 1.0:
            video = cv2.VideoCapture(str(self.args.input_data_dir))
            total = int(video.get(cv2.CAP_PROP_FRAME_COUNT))
            print(f"Num frames: {total}")
            num_frames = int(total * self.args.percent_frames)
            self.write(f"Num frames: {num_frames} of {total}\n")
            cmd = f"ns-process-data {self.args.data_source} --data {self.args.input_data_dir} --output-dir {self.args.output_dir} --num-frames-target {num_frames}"

        print(cmd)
        run_command(cmd, verbose=True)

    # ns-train instant-ngp --data data/videos/tier2 --trainer.load_dir $output_path --viewer.start-train False
<<<<<<< HEAD
    @my_timer(write, "Train")
=======
    @my_timer(writer, "Train")
>>>>>>> c157145e
    def train(self):
        input_data_dir = self.args.output_dir
        CONSOLE.print(f"Trainig model\nModel: {self.args.model}\nInput dir: {input_data_dir}")
        cmd = f"ns-train {self.args.model} --data {input_data_dir} --vis wandb --viewer.quit-on-train-completion True"
        run_command(cmd, verbose=True)
        
<<<<<<< HEAD
    @my_timer(write, "Evaluate")
=======
    @my_timer(writer, "Evaluate")
>>>>>>> c157145e
    def eval(self, config: Path, output_name: Path):
        CONSOLE.print("Evaluating model")
        cmd = f"ns-eval --load-config {config} --output-path evals/{output_name}.json"
        run_command(cmd, verbose=True)

if __name__ == '__main__':
    """
    Run this script to process input-data, train and evaluate a model.
    Example: ./nerf_pipeline.py --model nerfacto --data_source images --input_data data/videos/hovedbygget/images_old --output_dir data/videos/hovedbygget
    """
    args = tyro.cli(Args)
    print(args)

    pipeline = ExperimentPipeline(args, writer)
    pipeline.run()<|MERGE_RESOLUTION|>--- conflicted
+++ resolved
@@ -17,8 +17,9 @@
 
 CONSOLE = Console(width=120)
 
+terminal = open("logs/experiment.log", "a")
 writer = {
-    "terminal": open("experialment.log", "w"),
+    "terminal": terminal,
     "log": sys.stdout
 }
 
@@ -31,60 +32,40 @@
     percent_frames: float = 1.0
 
 class my_timer(ContextDecorator):
-<<<<<<< HEAD
-    def __init__(self, write, name):
-=======
-    def __init__(self, writer, name):
->>>>>>> c157145e
+    def __init__(self, name):
         self.name = name
-        self.write = write
 
     def __enter__(self):
         self.start = timer()
 
     def __exit__(self, *args):
         self.end = timer()
-<<<<<<< HEAD
-        self.write(f"[time] {self.name}: {self.end - self.start}\n")
-=======
         msg = f"[time] {self.name}: {self.end - self.start}\n"
         writer["terminal"].write(msg)
         writer["log"].write(msg)
+        writer["terminal"].flush()
         writer["log"].flush()
-        writer["terminal"].flush()
->>>>>>> c157145e
 
 
 class ExperimentPipeline:
     def __init__(self, args: Args, writer):
         self.args = args
-<<<<<<< HEAD
+        self.writer = writer
         self.terminal = sys.stdout
         self.log = open("experiment_log.txt", "a")
-=======
-        self.writer = writer
-        # self.terminal = sys.stdout
-        # self.log = open("experiment_log.txt", "a")
->>>>>>> c157145e
 
     def run(self):
+        self.write(f"\n{int(self.args.percent_frames * 100)}%\n")
         self.process_data()
         self.train()
         train_output_dir, experiment_name = self.find_evaluate_paths()
         self.eval(train_output_dir, experiment_name)
             
     def write(self, text: str):
-<<<<<<< HEAD
-        self.terminal.write(text)
-        self.log.write(text)
-        self.log.flush()
-        self.terminal.flush()
-=======
         self.writer["terminal"].write(text)
         self.writer["log"].write(text)
+        self.writer["terminal"].flush()
         self.writer["log"].flush()
-        self.writer["terminal"].flush()
->>>>>>> c157145e
 
     def find_evaluate_paths(self):
         experiment_name = '-'.join(str(self.args.output_dir).split('/'))
@@ -93,11 +74,7 @@
         train_output_dir = os.path.join(train_output_dir, latest_changed_dir, "config.yml")
         return train_output_dir, experiment_name
 
-<<<<<<< HEAD
-    @my_timer(write, "Process")
-=======
-    @my_timer(writer, "Process")
->>>>>>> c157145e
+    @my_timer("Process")
     def process_data(self):
         CONSOLE.print("Processing data")
         cmd = f"ns-process-data {self.args.data_source} --data {self.args.input_data_dir} --output-dir {self.args.output_dir}"
@@ -105,31 +82,22 @@
         if self.args.data_source == "video" and self.args.percent_frames != 1.0:
             video = cv2.VideoCapture(str(self.args.input_data_dir))
             total = int(video.get(cv2.CAP_PROP_FRAME_COUNT))
-            print(f"Num frames: {total}")
             num_frames = int(total * self.args.percent_frames)
-            self.write(f"Num frames: {num_frames} of {total}\n")
+            self.write(f"Num frames: {num_frames}/{total}\n")
             cmd = f"ns-process-data {self.args.data_source} --data {self.args.input_data_dir} --output-dir {self.args.output_dir} --num-frames-target {num_frames}"
 
         print(cmd)
         run_command(cmd, verbose=True)
 
     # ns-train instant-ngp --data data/videos/tier2 --trainer.load_dir $output_path --viewer.start-train False
-<<<<<<< HEAD
-    @my_timer(write, "Train")
-=======
-    @my_timer(writer, "Train")
->>>>>>> c157145e
+    @my_timer("Train")
     def train(self):
         input_data_dir = self.args.output_dir
         CONSOLE.print(f"Trainig model\nModel: {self.args.model}\nInput dir: {input_data_dir}")
         cmd = f"ns-train {self.args.model} --data {input_data_dir} --vis wandb --viewer.quit-on-train-completion True"
         run_command(cmd, verbose=True)
         
-<<<<<<< HEAD
-    @my_timer(write, "Evaluate")
-=======
-    @my_timer(writer, "Evaluate")
->>>>>>> c157145e
+    @my_timer("Evaluate")
     def eval(self, config: Path, output_name: Path):
         CONSOLE.print("Evaluating model")
         cmd = f"ns-eval --load-config {config} --output-path evals/{output_name}.json"
@@ -144,4 +112,6 @@
     print(args)
 
     pipeline = ExperimentPipeline(args, writer)
-    pipeline.run()+    pipeline.run()
+
+    terminal.close()